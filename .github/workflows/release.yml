# Deploys PCP to Packagecloud
name: Release
on:
  push:
    tags:
      - '*.*.*'
      - '!*alpha'
      - '!*beta'
  workflow_dispatch:

permissions:
  contents: write

jobs:
  qa:
    name: ${{ matrix.platform }}
    if: github.repository == 'performancecopilot/pcp' || github.event_name == 'workflow_dispatch'
    runs-on: ${{ matrix.os }}
    strategy:
      fail-fast: false
      matrix:
        include:
          # run all PCP builds in containers, because the GitHub Actions images contain
          # different packages than the stock Ubuntu releases
          - {platform: debian10-container,        os: ubuntu-latest}
          - {platform: debian11-container,        os: ubuntu-latest}
          - {platform: debian12-container,        os: ubuntu-latest}
          - {platform: ubuntu1804-container,      os: ubuntu-latest}
          - {platform: ubuntu2004-container,      os: ubuntu-latest}
          - {platform: ubuntu2204-container,      os: ubuntu-latest}
          - {platform: ubuntu2404-container,      os: ubuntu-latest}
          - {platform: fedora39-container,        os: ubuntu-latest}
<<<<<<< HEAD
          - {platform: fedora40-container,        os: ubuntu-latest}
          - {platform: fedora41-container,        os: ubuntu-latest}
=======
          - {platform: fedora40-container,        os: ubuntu-22.04}
>>>>>>> 53cc815c
          - {platform: centos6-container,         os: ubuntu-latest}
          - {platform: centos7-container,         os: ubuntu-latest}
          - {platform: centos-stream8-container,  os: ubuntu-latest}
          - {platform: centos-stream9-container,  os: ubuntu-22.04}
    steps:
      - name: Checkout sources
        uses: actions/checkout@v4

      - name: Fix local hostname DNS lookup
        run: echo 127.0.1.1 $(hostname --fqdn) $(hostname) | sudo tee -a /etc/hosts

      - name: Setup
        run: |
          python3 -c 'import yaml' || pip3 install pyyaml
          mkdir -p artifacts/build artifacts/test
          touch artifacts/build/.keep
          # crun >= 1.9.1 is required on Ubuntu 20.04.6
          # this workaround came from ...
          # https://github.com/kubernetes-sigs/kind/pull/3527
          curl -sLo /tmp/crun https://github.com/containers/crun/releases/download/1.14.3/crun-1.14.3-linux-amd64
          chmod +x /tmp/crun
          sudo cp /tmp/crun /usr/bin/crun

          build/ci/ci-run.py ${{ matrix.platform }} setup

      - name: Build
        run: build/ci/ci-run.py ${{ matrix.platform }} task build

      - name: Copy build artifacts
        run: build/ci/ci-run.py ${{ matrix.platform }} artifacts build --path artifacts/build

      - name: Publish build artifacts
        uses: actions/upload-artifact@v4
        with:
          name: build-${{ matrix.platform }}
          path: artifacts/build

      - name: Install
        run: build/ci/ci-run.py ${{ matrix.platform }} task install

      - name: Initialize QA
        id: init_qa
        run: build/ci/ci-run.py ${{ matrix.platform }} task init_qa

      - name: QA (sanity group)
        run: build/ci/ci-run.py ${{ matrix.platform }} task qa_sanity

      - name: Copy test results
        # always() is required here to run this step even if the QA step fails
        if: always() && steps.init_qa.outcome == 'success'
        run: build/ci/ci-run.py ${{ matrix.platform }} artifacts test --path artifacts/test

      - name: Publish test results
        if: always() && steps.init_qa.outcome == 'success'
        uses: actions/upload-artifact@v4
        with:
          name: test-${{ matrix.platform }}
          path: artifacts/test

  release:
    name: Release packages
    if: github.repository == 'performancecopilot/pcp' || github.event_name == 'workflow_dispatch'
    needs: qa
    runs-on: ubuntu-latest
    steps:
      - name: Checkout sources
        uses: actions/checkout@v4

      - name: Download all artifacts
        uses: actions/download-artifact@v4
        with:
          path: artifacts

      - name: Discover artifacts
        run: find artifacts | xargs ls -l

      - name: Create source tarball
        run: ./Makepkgs --source --nonrpm

      - name: Release on Packagecloud
        run: build/ci/packagecloud.sh
        env:
          PACKAGECLOUD_TOKEN: ${{ secrets.PACKAGECLOUD_TOKEN }}<|MERGE_RESOLUTION|>--- conflicted
+++ resolved
@@ -30,12 +30,8 @@
           - {platform: ubuntu2204-container,      os: ubuntu-latest}
           - {platform: ubuntu2404-container,      os: ubuntu-latest}
           - {platform: fedora39-container,        os: ubuntu-latest}
-<<<<<<< HEAD
-          - {platform: fedora40-container,        os: ubuntu-latest}
-          - {platform: fedora41-container,        os: ubuntu-latest}
-=======
           - {platform: fedora40-container,        os: ubuntu-22.04}
->>>>>>> 53cc815c
+          - {platform: fedora41-container,        os: ubuntu-22.04}
           - {platform: centos6-container,         os: ubuntu-latest}
           - {platform: centos7-container,         os: ubuntu-latest}
           - {platform: centos-stream8-container,  os: ubuntu-latest}
