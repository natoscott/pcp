[MASTER]

# A comma-separated list of package or module names from where C extensions may
# be loaded. Extensions are loading into the active Python interpreter and may
# run arbitrary code
extension-pkg-whitelist=

# Add files or directories to the blacklist. They should be base names, not
# paths.
ignore=CVS

# Add files or directories matching the regex patterns to the blacklist. The
# regex matches against base names, not paths.
ignore-patterns=

# Python code to execute, usually for sys.path manipulation such as
# pygtk.require().
#init-hook=

# Use multiple processes to speed up Pylint.
jobs=1

# List of plugins (as comma separated values of python modules names) to load,
# usually to register additional checkers.
load-plugins=

# Pickle collected data for later comparisons.
persistent=yes

# Specify a configuration file.
#rcfile=

# When enabled, pylint would attempt to guess common misconfiguration and emit
# user-friendly hints instead of false-positive error messages
suggestion-mode=yes

# Allow loading of arbitrary C extensions. Extensions are imported into the
# active Python interpreter and may run arbitrary code.
unsafe-load-any-extension=no


[MESSAGES CONTROL]

# Only show warnings with the listed confidence levels. Leave empty to show
# all. Valid levels: HIGH, INFERENCE, INFERENCE_FAILURE, UNDEFINED
confidence=

# Disable the message, report, category or checker with the given id(s). You
# can either give multiple identifiers separated by comma (,) or put this
# option multiple times (only on the command line, not in the configuration
# file where it should appear only once).You can also use "--disable=all" to
# disable everything first and then reenable specific checks. For example, if
# you want to run only the similarities checker, you can use "--disable=all
# --enable=similarities". If you want to run only the classes checker, but have
# no Warning level messages displayed, use"--disable=all --enable=classes
# --disable=W"
disable=print-statement,
        parameter-unpacking,
        unpacking-in-except,
        old-raise-syntax,
        backtick,
        long-suffix,
        old-ne-operator,
        old-octal-literal,
        import-star-module-level,
        non-ascii-bytes-literal,
        raw-checker-failed,
        bad-inline-option,
        locally-disabled,
        locally-enabled,
        file-ignored,
        suppressed-message,
        useless-suppression,
        deprecated-pragma,
        apply-builtin,
        basestring-builtin,
        buffer-builtin,
        cmp-builtin,
        coerce-builtin,
        execfile-builtin,
        file-builtin,
        long-builtin,
        raw_input-builtin,
        reduce-builtin,
        standarderror-builtin,
        unicode-builtin,
        xrange-builtin,
        coerce-method,
        delslice-method,
        getslice-method,
        setslice-method,
        no-absolute-import,
        old-division,
        dict-iter-method,
        dict-view-method,
        next-method-called,
        metaclass-assignment,
        indexing-exception,
        raising-string,
        reload-builtin,
        oct-method,
        hex-method,
        nonzero-method,
        cmp-method,
        input-builtin,
        round-builtin,
        intern-builtin,
        unichr-builtin,
        map-builtin-not-iterating,
        zip-builtin-not-iterating,
        range-builtin-not-iterating,
        filter-builtin-not-iterating,
        using-cmp-argument,
        eq-without-hash,
        div-method,
        idiv-method,
        rdiv-method,
        exception-message-attribute,
        invalid-str-codec,
        sys-max-int,
        bad-python3-import,
        deprecated-string-function,
        deprecated-str-translate-call,
        deprecated-itertools-function,
        deprecated-types-field,
        next-method-defined,
        dict-items-not-iterating,
        dict-keys-not-iterating,
        dict-values-not-iterating,
        no-name-in-module,
        duplicate-code,
        import-error,
        attribute-defined-outside-init,
        unused-argument,
        no-self-use,
<<<<<<< HEAD
        no-else-return
=======
        too-many-instance-attributes
>>>>>>> cb122e29

# Enable the message, report, category or checker with the given id(s). You can
# either give multiple identifier separated by comma (,) or put this option
# multiple time (only on the command line, not in the configuration file where
# it should appear only once). See also the "--disable" option for examples.
enable=c-extension-no-member


[REPORTS]

# Python expression which should return a note less than 10 (10 is the highest
# note). You have access to the variables errors warning, statement which
# respectively contain the number of errors / warnings messages and the total
# number of statements analyzed. This is used by the global evaluation report
# (RP0004).
evaluation=10.0 - ((float(5 * error + warning + refactor + convention) / statement) * 10)

# Template used to display messages. This is a python new-style format string
# used to format the message information. See doc for all details
#msg-template=

# Set the output format. Available formats are text, parseable, colorized, json
# and msvs (visual studio).You can also give a reporter class, eg
# mypackage.mymodule.MyReporterClass.
output-format=text

# Tells whether to display a full report or only the messages
reports=no

# Activate the evaluation score.
score=yes


[REFACTORING]

# Maximum number of nested blocks for function / method body
max-nested-blocks=5

# Complete name of functions that never returns. When checking for
# inconsistent-return-statements if a never returning function is called then
# it will be considered as an explicit return statement and no message will be
# printed.
never-returning-functions=optparse.Values,sys.exit


[LOGGING]

# Logging modules to check that the string format arguments are in logging
# function parameter format
logging-modules=logging


[SPELLING]

# Limits count of emitted suggestions for spelling mistakes
max-spelling-suggestions=4

# Spelling dictionary name. Available dictionaries: none. To make it working
# install python-enchant package.
spelling-dict=

# List of comma separated words that should not be checked.
spelling-ignore-words=

# A path to a file that contains private dictionary; one word per line.
spelling-private-dict-file=

# Tells whether to store unknown words to indicated private dictionary in
# --spelling-private-dict-file option instead of raising a message.
spelling-store-unknown-words=no


[VARIABLES]

# List of additional names supposed to be defined in builtins. Remember that
# you should avoid to define new builtins when possible.
additional-builtins=

# Tells whether unused global variables should be treated as a violation.
allow-global-unused-variables=yes

# List of strings which can identify a callback function by name. A callback
# name must start or end with one of those strings.
callbacks=cb_,
          _cb

# A regular expression matching the name of dummy variables (i.e. expectedly
# not used).
dummy-variables-rgx=_+$|(_[a-zA-Z0-9_]*[a-zA-Z0-9]+?$)|dummy|^ignored_|^unused_

# Argument names that match this expression will be ignored. Default to name
# with leading underscore
ignored-argument-names=_.*|^ignored_|^unused_

# Tells whether we should check for unused import in __init__ files.
init-import=no

# List of qualified module names which can have objects that can redefine
# builtins.
redefining-builtins-modules=six.moves,past.builtins,future.builtins


[MISCELLANEOUS]

# List of note tags to take in consideration, separated by a comma.
notes=FIXME,
      XXX,
      TODO


[BASIC]

# Naming style matching correct argument names
argument-naming-style=snake_case

# Regular expression matching correct argument names. Overrides argument-
# naming-style
#argument-rgx=

# Naming style matching correct attribute names
attr-naming-style=snake_case

# Regular expression matching correct attribute names. Overrides attr-naming-
# style
#attr-rgx=

# Bad variable names which should always be refused, separated by a comma
bad-names=foo,
          bar,
          baz,
          toto,
          tutu,
          tata

# Naming style matching correct class attribute names
class-attribute-naming-style=any

# Regular expression matching correct class attribute names. Overrides class-
# attribute-naming-style
#class-attribute-rgx=

# Naming style matching correct class names
class-naming-style=PascalCase

# Regular expression matching correct class names. Overrides class-naming-style
#class-rgx=

# Naming style matching correct constant names
const-naming-style=UPPER_CASE

# Regular expression matching correct constant names. Overrides const-naming-
# style
#const-rgx=

# Minimum line length for functions/classes that require docstrings, shorter
# ones are exempt.
docstring-min-length=-1

# Naming style matching correct function names
function-naming-style=snake_case

# Regular expression matching correct function names. Overrides function-
# naming-style
#function-rgx=

# Good variable names which should always be accepted, separated by a comma
good-names=i,
           j,
           k,
           f,
           v,
           ex,
           Run,
           _

# Include a hint for the correct naming format with invalid-name
include-naming-hint=no

# Naming style matching correct inline iteration names
inlinevar-naming-style=any

# Regular expression matching correct inline iteration names. Overrides
# inlinevar-naming-style
#inlinevar-rgx=

# Naming style matching correct method names
method-naming-style=snake_case

# Regular expression matching correct method names. Overrides method-naming-
# style
#method-rgx=

# Naming style matching correct module names
module-naming-style=snake_case

# Regular expression matching correct module names. Overrides module-naming-
# style
#module-rgx=

# Colon-delimited sets of names that determine each other's naming style when
# the name regexes allow several styles.
name-group=

# Regular expression which should only match function or class names that do
# not require a docstring.
no-docstring-rgx=^_

# List of decorators that produce properties, such as abc.abstractproperty. Add
# to this list to register other decorators that produce valid properties.
property-classes=abc.abstractproperty

# Naming style matching correct variable names
variable-naming-style=snake_case

# Regular expression matching correct variable names. Overrides variable-
# naming-style
#variable-rgx=


[TYPECHECK]

# List of decorators that produce context managers, such as
# contextlib.contextmanager. Add to this list to register other decorators that
# produce valid context managers.
contextmanager-decorators=contextlib.contextmanager

# List of members which are set dynamically and missed by pylint inference
# system, and so shouldn't trigger E1101 when accessed. Python regular
# expressions are accepted.
generated-members=

# Tells whether missing members accessed in mixin class should be ignored. A
# mixin class is detected if its name ends with "mixin" (case insensitive).
ignore-mixin-members=yes

# This flag controls whether pylint should warn about no-member and similar
# checks whenever an opaque object is returned when inferring. The inference
# can return multiple potential results while evaluating a Python object, but
# some branches might not be evaluated, which results in partial inference. In
# that case, it might be useful to still emit no-member and other checks for
# the rest of the inferred objects.
ignore-on-opaque-inference=yes

# List of class names for which member attributes should not be checked (useful
# for classes with dynamically set attributes). This supports the use of
# qualified names.
ignored-classes=optparse.Values,thread._local,_thread._local

# List of module names for which member attributes should not be checked
# (useful for modules/projects where namespaces are manipulated during runtime
# and thus existing member attributes cannot be deduced by static analysis. It
# supports qualified module names, as well as Unix pattern matching.
ignored-modules=

# Show a hint with possible names when a member name was not found. The aspect
# of finding the hint is based on edit distance.
missing-member-hint=yes

# The minimum edit distance a name should have in order to be considered a
# similar match for a missing member name.
missing-member-hint-distance=1

# The total number of similar names that should be taken in consideration when
# showing a hint for a missing member.
missing-member-max-choices=1


[FORMAT]

# Expected format of line ending, e.g. empty (any line ending), LF or CRLF.
expected-line-ending-format=

# Regexp for a line that is allowed to be longer than the limit.
ignore-long-lines=^\s*(# )?<?https?://\S+>?$

# Number of spaces of indent required inside a hanging  or continued line.
indent-after-paren=4

# String used as indentation unit. This is usually "    " (4 spaces) or "\t" (1
# tab).
indent-string='    '

# Maximum number of characters on a single line.
max-line-length=100

# Maximum number of lines in a module
max-module-lines=1000

# List of optional constructs for which whitespace checking is disabled. `dict-
# separator` is used to allow tabulation in dicts, etc.: {1  : 1,\n222: 2}.
# `trailing-comma` allows a space between comma and closing bracket: (a, ).
# `empty-line` allows space-only lines.
no-space-check=trailing-comma,
               dict-separator

# Allow the body of a class to be on the same line as the declaration if body
# contains single statement.
single-line-class-stmt=no

# Allow the body of an if to be on the same line as the test if there is no
# else.
single-line-if-stmt=no


[SIMILARITIES]

# Ignore comments when computing similarities.
ignore-comments=yes

# Ignore docstrings when computing similarities.
ignore-docstrings=yes

# Ignore imports when computing similarities.
ignore-imports=no

# Minimum lines number of a similarity.
min-similarity-lines=4


[IMPORTS]

# Allow wildcard imports from modules that define __all__.
allow-wildcard-with-all=no

# Analyse import fallback blocks. This can be used to support both Python 2 and
# 3 compatible code, which means that the block might have code that exists
# only in one or another interpreter, leading to false positives when analysed.
analyse-fallback-blocks=no

# Deprecated modules which should not be used, separated by a comma
deprecated-modules=regsub,
                   TERMIOS,
                   Bastion,
                   rexec

# Create a graph of external dependencies in the given file (report RP0402 must
# not be disabled)
ext-import-graph=

# Create a graph of every (i.e. internal and external) dependencies in the
# given file (report RP0402 must not be disabled)
import-graph=

# Create a graph of internal dependencies in the given file (report RP0402 must
# not be disabled)
int-import-graph=

# Force import order to recognize a module as part of the standard
# compatibility libraries.
known-standard-library=

# Force import order to recognize a module as part of a third party library.
known-third-party=enchant


[DESIGN]

# Maximum number of arguments for function / method
max-args=5

# Maximum number of attributes for a class (see R0902).
max-attributes=7

# Maximum number of boolean expressions in a if statement
max-bool-expr=5

# Maximum number of branch for function / method body
max-branches=12

# Maximum number of locals for function / method body
max-locals=15

# Maximum number of parents for a class (see R0901).
max-parents=7

# Maximum number of public methods for a class (see R0904).
max-public-methods=20

# Maximum number of return / yield for function / method body
max-returns=6

# Maximum number of statements in function / method body
max-statements=50

# Minimum number of public methods for a class (see R0903).
min-public-methods=2


[CLASSES]

# List of method names used to declare (i.e. assign) instance attributes.
defining-attr-methods=__init__,
                      __new__,
                      setUp

# List of member names, which should be excluded from the protected access
# warning.
exclude-protected=_asdict,
                  _fields,
                  _replace,
                  _source,
                  _make

# List of valid names for the first argument in a class method.
valid-classmethod-first-arg=cls

# List of valid names for the first argument in a metaclass class method.
valid-metaclass-classmethod-first-arg=mcs


[EXCEPTIONS]

# Exceptions that will emit a warning when being caught. Defaults to
# "Exception"
overgeneral-exceptions=Exception<|MERGE_RESOLUTION|>--- conflicted
+++ resolved
@@ -133,11 +133,8 @@
         attribute-defined-outside-init,
         unused-argument,
         no-self-use,
-<<<<<<< HEAD
-        no-else-return
-=======
+        no-else-return,
         too-many-instance-attributes
->>>>>>> cb122e29
 
 # Enable the message, report, category or checker with the given id(s). You can
 # either give multiple identifier separated by comma (,) or put this option
