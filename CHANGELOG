<<<<<<< HEAD
pcp-3.0.0 (7 September 2009)
    - packaging split into pcp, pcp-libs and pcp-libs-devel
      pcp-libs is common - it's required by pcp and by pcp-libs-devel but
      pcp and pcp-devel can be installed with or without each other.
    - added separate specific licenses for the new subpackages,
      particularly pcp-libs, which is LGPL.
    - added ldconfig %post and %postun scriptlets for -libs
    - Don't explicitly require IB libs, since they're libs and RPM figures it out
    - No need to explicitly BuildRequire gcc-c++ libstdc++-devel
    - Add BuildRequires on perl-ExtUtils-MakeMaker
    - Remove explicit ia64 Requires: libunwind
    - preserve generated gram.tab.c in several places since debuginfo needs it
    - Create %{_localstatedir}/run/pcp and ship it (so it'll be removed)
    - Use %doc in RPM spec for CHANGELOG COPYING INSTALL README VERSION.pcp pcp.lsm
    - tweak configure to move PCP_BINADM_DIR out of /usr/share, into /usr/lib.
      Arch dependent binaries should not be installed below /usr/share.
    - delete unneeded "explicit script interpreter" in several places
      to keep rpmlint happy
    - remove setuid from pmpost, not needed (and not in debian either)
    - nuke the migrate_pcp_var_dir, script and it's %post scriptlet
    - default "chkconfig off" for all PCP services (retain settings on upgrade)
    - clean-up and simplify the %post scriptlets (rather dramatically)
    - don't install static libraries, we have the debug package for that
    - install .NeedRebuild, add to %files and remove crud from %post scriptlets
    - added %changelog in RPM spec and moved %files to end just before %changelog
    - move demos, examples and demo PMDAS to the libs-devel package since they
      are not used for production (but are useful for devel and needed for QA).
    - dont install trace demo binaries since src is installed anyway
    - reconciled build/rpm/pcp.spec.in with build/rpm/pcp_fedora.spec
    - git merged the final 2.9.1 source tree
    - numerous other minor changes, mostly for inclusion in Fedora
=======
pcp-2.9.2 (7 September 2009)
    - Final iteration on pmval sample count changes.
    - Build fallout on Mac/Win32 in MMV client library.
    - Tidy configure.in sys/stat time field/types handling for Alpha builds.
>>>>>>> 11549aca

pcp-2.9.1 (2 September 2009)
    - Fix a long-standing pmval sample count miscalculation.
    - Add missing runlevels and dependencies in start scripts.
    - Fix a segv observed in the Windows PMDA accessing SQL Server metrics.
    - Fix logic error causing wrong Windows version to be reported sometimes.
    - Add kernel.all.uptime to the Windows kernel agent.
    - Initial version of the (perl-based) Samba PMDA.
    - Fixes to pmdasimple.pl so it functions correctly on all platforms.
    - Add PCP::PMDA helper routines for determining native long sizes.
    - Extend MMV to allow teardown of MMV file, and set errno on failure.
    - Initial stable (1.00) version of MMV Perl interface.
    - Correct the metric units for several Windows per-process memory metrics.
    - Add network metrics to Solaris PMDA
    - Report ZFS statistics from Solaris PMDA
    - Export zpool stats from Solaris PMDA
    - Generate packages for Solaris
    - Allow user to choose her compiler (proper use of AC_PROG_CC)

pcp-2.9.0 (27 July 2009)
    - Fix Linux PMDA issue with -fstack-protector gcc option.
    - Get socket daemon PMDAs working with Win32 pmcd.
    - Bind 9.4 PMDA.
    - PowerDNS PMDA.
    - Fix atexit handling in the Perl PMDA module.
    - Fix a duplicate PMID in the MySQL PMDA.
    - Infiniband PMDA improvements and man page.
    - Minor packaging tweaks for rpm and deb formats.

pcp-2.8.12 (8 July 2009)
    - Bug fixes in Zimbra and MySQL PMDAs.
    - Fix memory leaks in the Perl PMDA interface.
    - Fix the Mac OS X pmdadarwin metric table direct mapping.

pcp-2.8.11 (6 July 2009)
    - Rework namespace file generation for Perl PMDAs.

pcp-2.8.10 (1 July 2009)
    - RPM packaging fixes for Perl modules.

pcp-2.8.9 (1 July 2009)
    - Remove Cygwin support, we're now committed to native Win32
      port - first production install yesterday, hooray!
    - Further Win32 work - wrapper batch files for shell scripts
      run as commands, moved daemon configs into $PCP_DIR/etc,
      bug fixes to process creation code.
    - Significant work on the MMV PMDA, including revamped API,
      Perl API, updated on-disk support with string values and
      help text support, amongst other changes.
    - Fix build of Perl PMDA module when PCP not installed.
    - Fix Zimbra PMDA status metrics.

pcp-2.8.8 (9 June 2009)
    - Added a Zimbra Collaboration Suite PMDA.
    - Build fixes for OpenSolaris.
    - Perl PMDA fixes in tail mode.
    - Correct physical memory reporting in Windows PMDA on 32 bit
      machines.
    - Other small tweaks and improvements to Windows PMDA also.

pcp-2.8.7 (29 May 2009)
    - Windows PMDA major rework to improve memory footprint.
    - Yet another Mac OS X build issue resolution.

pcp-2.8.6 (26 May 2009)
    - Fix build on Mac OS X after lex warning cleanups.
    - Fix pmdate build when PCP headers not in the root.
    - A single PMNS domain number file now used in-tree.
    - Added tmpfs filesystem metrics to Linux PMDA.

pcp-2.8.5 (21 May 2009)
    - Packaging tweaks for Debian (builddefs/rules moved).
    - Make timezone manipulation in Windows work (mimic MSYS).
    - Numerous warnings fixed.
    - Several changes to tempfile handling for Vista.
    - Make setting pcp_rc_dir in configure.in more robust.
    - Further pathname separator auditing for Windows.
    - Fixed a libpcp_gui linker issue on Mac OS X.

pcp-2.8.4 (12 May 2009)
    - Descend into src/bashrc.  D'oh!

pcp-2.8.3 (11 May 2009)
    - Bash auto-completion of metric names.
    - Fix a memory leak in xfs project quotas metrics.
    - Several Win32 fixes for Windows Server 2008.
    - Add Linux per-CPU and aggregate "guest" CPU utilisation metrics.
    - Add a pmlogsummary option to report a "header" line (-H).
    - Add optional pmstat support for time control via pmtime.
    - Add pmcd.client.* metrics for identifying connected clients.

pcp-2.8.2 (24 April 2009)
    - Fix pmie bug in the handling of && and || operators.
    - Improve daily pmie/pmlogger script behaviour.

pcp-2.8.1 (19 April 2009)
    - Fix build issue with libpcp_mmv - would not build-from-source
      if <pcp/pmapi.h> was not in the root filesystem.
    - Finer control of pmie2col(1) reporting precision.

pcp-2.8.0 (9 April 2009)
    - Linux netfilter (IP connection tracking) PMDA included
    - Memory Mapped Value (MMV) PMDA and client library included
    - Linux bonding (bonded network interface) PMDA included
    - Lustre PMDA included
    - Added pcp_gui library as pcpmon replacement, supporting the
      new (open source) version of pmtime for console tools.
    - Perl PCP::LogSummary module included.
    - KVM (Linux Kernel Virtualisation layer) PMDA
    - Infiniband PMDA included
    - VMware PMDA included
    - Perl PCP::PMDA module completed, stabilised and incorporated.
    - Default pmcd and pmproxy ports changed to IANA registered ones.
      ( The old behaviour - i.e. both original and IANA ports - is
      still available using PMCD_PORTS and PMPROXY_PORTS variables ).

pcp-2.7.7 (5 September 2008)
    - Infiniband metric enhancements
    - Handle missing "which" binary during rpm installation
    - Added new quota metrics (XFS project quota)
    - Aggregate and per-CPU hypervisor "steal" time metrics added
    - NFS v4 metrics
    - commitLimit meminfo metric added
    - Namespace locking fix in pmdaproc.sh
    - Additional Windows memory metrics
    - Several pmie fixes from Ken
    - Kens pmlogreduce archive corruption fix
    - Kens pmproxy PDU size fix
    - Nathan's pmlogsummary sum calulation fix
    - Added a (cheap) runnable processes metric.

pcp-2.7.4 (7 September 2007)
    - MaxOSX and Debian/Ubuntu build/package fixes
    - Add sqlserver active_transactions metrics to the Windows PMDA.
    - Fix a pmie_check typo causing mis-identification of pmie processes.
    - Allow pmie and/or operators to function with some data missing.
    - Resolve path naming issues with more recent versions of autoconf.
    - pmlogsummary report sum option
    - pmval kmtime support
    - Additional Linux SNMP metrics
    - Fix Linux vmstat nr_slab metrics
    - Make pcp status command report build version
    - Windows split_io metrics
    - Fix pmdapmcd empty pmie instance
    - pmdamailq filename regex
    - Windows TCP metrics
    - pmie log file rotation
    - Changed the default compression program to be bzip2(1)

pcp-2.7.3 (July 2007)
    - add network.ib.control to timeout infiniband stats workthread
    - add mem.util.anonpages 

pcp-2.7.2 (8 Jun 2007)
    - pcp doc updates
    - pmdalinux death from open file descriptors: pclose needed in network.ib
    - network.ib stats updated to cope with OFED 1.2 changes
    - some numa.link fixes for shub2 & NL4
    - Improve start/stop times of pmcd,pmlogger,pmie
    - create portable pmsleep (subsecond sleep) exe

pcp-2.7.0 (7 Feb 2007)
    This log has been allowed to lapse for some time. Blanket catch-up..
    the following PVs describe changes made in that time:
    - 947510 - UNIX95 patches break pcp tools
    - 948548 - [SUSE#182852] Buffer overflow in linux proc_pmda
    - 948551 - Update pcp configure and build infrastructure
    - 948799 - Move telnet-probe to oss part of pcp
    - 948958 - *nodeid conversions have inconsistent naming
    - 952623 - possible use-after-free of pmProfile objects used by pmda
    - 952932 - pcp-open RPM requires libpcp.so.2 but doesn't provide it
    - 953015 - Promote libpcp_pmc to DSO
    - 953301 - Update irix pcp bits
    - 953876 - Use swap.pagesin/pagesout instead of swap.in/.out in pmstat
    - 954035 - Update macosx build infrastructure
    - 954165 - pmdumptext reports wrong time with sub-second intervals
    - 954173 - pmReceiveNamesOfChildren returns bogus value
    - 954203 - pmnscomp generates bogus binary pmns files
    - 954342 - Add support for FreeBSD
    - 954343 - Update windows pmda
    - 954432 - Use a pidfile to stop pcp
    - 954652 - telnet-probe ate my arguments
    - 954842 - Update qa on sles10 for pcp 2.5 and 2.6
    - 956190 - add IB traffic stats to linux PMDA
    - 956199 - pmlogsummary double free causes graph failures
    - 957598 - add debuginfo to pcp-open build in mangrove
    - 957758 - valgrind finds "invalid read of size 8" etc in __pmStuffValue
    - 957884 - need network.ib.status for per-port IB status and description
    - 958273 - If OFED is installed but no ports are found, return PM_ERR_VALUE from refresh_ib
    - 958379 - IB PMDA broken (port num appearing twice in perfquery calls)
    - 958476 - path to pmie_check binary incorrect in pmie crontab config file

pcp-2.5.0-2 (15 Jan 2006)
    - 947602 - pmdas/aix/common.h is missing from the tarball

pcp-2.5.0-1 (ProPack4/SP3)
    - 942325 - bump to version 2.5.0-1
    - 936279 - pminfo -f hinv.machine gives 'linux'. Now scans for the
      SGI hardware IP number from /proc/sgi_prominfo/node0/version
      and exports that if found.
    - 936795 - tool to aid PMDA development, see genpmda(1)
    - 941663 - pmdaInstance broken for name == NULL and inst != PM_IN_NUL
    - 939448 - pcp rc script needs better handling of .NeedInstall
    - 857601 - pmview-args uses long lines in value/instance caches
    - 942030 - Improve efficiency of instance cache in libpcp_pmda

pcp-2.4.1-2 (ProPack4/SP2)
    - bug:928986 support slabinfo v2.1 and earlier for recent 2.6.11 kernels
    - bug:930708 fix linkstats bandwidth measurements (in pcp-sgi package)
    - rfe:924904 add fixed format support for numbers reported by pmval
    - bug:928021 correct handling of -S and -T options when resultant time
      window is empty
    - bug:929411 tighten integrity checking in libpcp routine
      pmGetArchiveEnd() to avoid possible segv
    - bug:930467 fix fd leak on error path in __pmLogFindLocalPorts()
      within libpcp
    - rfe:932180 document pmval -i option syntax
    - bug:925858 add disk.{dev,all}.{read_merges,write_merges}
    - bug:931699 added mem.util.other back in, see help text for details
    - bug:931698 added mem.util.cache_clean, see help text for details
    - bug:933668 support netif names longer than 6 characters 
    - bug:935490 fix pmcd exposure to attack from malformed PDUs
    - bug:924909 excise all usage of file(1) and reliance on its "magic"
      control file ... the old way cannot be made reliable in on all
      platforms
    - bug:929411 tighten tests for valid but truncated archives so
      pmGetArchiveEnd() no longer dumps core
    - add pmdumptext (and the metric class library libpcp_pmc) to
      the open source release
    - bug:935071 fix metrics broken by bug:925858, deprecate support
      for disk stats collected from /proc/stat (linux 2.2 kernels).
    - bug:934913 pmdumptext and libpcp_pmc migrated to open source
    - bug:934332 change save/free profile logic in __pmdaMainPDU() to
      avoid memory leaks
    - bug:934333 fix memory leak in __pmdaMainPDU() associated with
      instance names
    - bug:936975 merge pmcd.conf with pmcd.conf.rpm{new,old,save} so that
      foreign (non-pcp) PMDAs will continue to be configured correctly.
    - bug:937241 update toplevel GNUmakefile to work with modern autoconf.
    - bug:937243: tg3 pmda doesn't see unconfigured interfaces on sles9
    - bug:936506: added new cache functions to libpcp_pmda to make it
      much easier to implement persistent instance domains. Rolled from
      libpcp_pmda.so.2 to libpcp_pmda.so.3, retained symlink for v2.
      Converted proc_net_dev and proc_partitions in the linux PMDA to
      use the new pmdaCache functionality, see pmdacache(3).
    - refine pmcd's handling of SIGINT and SIGTERM to use sigaction() and
      try to report the details of the process terminating pmcd
    - added the summary PMDA to the open source distribution, to provide
      high-level summary of system activity for large machines or large
      clusters of machines.
    - bug:939275 pmstat output format does not scale for large systems
    - bug:939284 correct man page source and packaging to ensure all of
      the man pages are in the correct package, and will be correctly
      indexed once installed
    - bug:861705 add pmproxy to support pmcd protocol proxying for
      clusters with head nodes and for monitoring through a firewall
    - rfe:919678 added new tool (pmie2col) to convert pmie -v output
      into pretty multi-column format
    - bug:939467 pcp needs to explicitly provide libpcp_pmda.so.2
    - 940865 - network security probe crashes pmcd

pcp-2.4.0-7 (with ProPack4/SP0)
    - bug:919901 cisco PMDA confused by Description: line containing '>'
    - bug:920140 inapppropriate glob expansion of "disallow * : all;"
      in pmcd.conf after PCP upgrade from pcp-2.3.2 to version 2.4.0
    - bug:913157 "proc.runq.swapped shows 0 in this state" - updated help
      text for linux PMDA to indicate that kernel threads are not
      counted in the "swapped" tally.
    - bug:918205 fix build issues in SuSE, disallow install-sh ambiguity
    - bug:921103 correct build issues for SuSE
    - bug:923770 ProPack 4 pmieconf on Oct 22 image wont start
    - bug:923777 reconcile changes made to PCP in SLES9 by SuSE
    - bug:924714 remove disk.xvm metrics. Now handled by xvm PMDA.
    - bug:923732 added new mem.util metrics from /proc/meminfo for 2.6 kernels
    - bug:925627 instance domain for proc metrics now includes PNTL threads
    - bug:924909 excise all references to file(1) and the "magic" file
    - bug:925865 cleanup makefiles for more consistent modes and remove
      replicated or questionable directory creations
    - assorted rework to support SLES9 and RH Fedora Core 2 Linux
      distributions
    - clean up of Mac OS X port, including additional O/S metrics
    - bug:923773: new metrics mem.vmstat from /proc/vmstat for 2.6 kernels
      This also fixes swap.{pagesin,pagesout,in,out}, which have been
      deleted from /proc/stat
    - rfe:926192 add -u option for pmlogger(1) to force unbuffered writes
      (useful when applications monitoring a growing archive)
    - rfe:912895 Add pmlogreduce(1) to perform statistical reduction
      of PCP archives over the temporal domain by increasing the sample
      interval and greatly reducing the size of long-term archives

pcp-2.4.0-1 (5 Aug 2004)
    - Installation layout changed to conform to FHS on platforms
      where this is appropriate:
	    Old		New
	    /var/pcp	/var/lib/pcp
	    /usr/doc	/usr/share/doc/pcp
    - bug:916484: %post script to migrate /var/pcp to /var/lib/pcp
      and bump to PCP 2.4.0.
    - bug:916657 mem.util.* metrics were incorrectly exported when zero
    - add demo program procmemstat to report per-process memory usage
    - Add Mac OS X support - port libraries, collection and logging
      infrastructure, provide Mac OS X PMDA.  Target is Mac OS X 10.3.
    - Add Windows support - port libraries, collection and logging
      infrastructure, provide Windows PMDA using the PDH (Performance
      Data Helper) APIs.  Target is Windows 98 or later, but must have
      either Cygwin or SFU (aka Interix) run-time installation.
    - Enhance Solaris support - provide Solaris PMDA using the kstat()
      APIs. Target is SunOS 5.8.
    - Add AIX support - port libraries, collection and logging
      infrastructure, provide AIX PMDA using ther perfstat() APIs.
      Target is AIX 5.2.
    - rfe:916189 Improvements to archive interpolation diagnostics
      under -Dinterp
    - bug:916189 use snprintf in preference to sprintf to harden defences
      against possible buffer overrun issues
    - bug:918878 avoid using file(1) in pmafm and mkaf due to problems
      with "magic" extensions for PCP file typing on some platforms
    - Linux "rc" scripts enhanced to support both the SuSE and RedHat
      regimes
    - bug:916354 set SO_KEEPALIVE on the pmcd connection socket to stop fd
      leaks with noisy networks
    - bug:916189 Fix up handling of tty name (from command line) for
      roomtemp PMDA

pcp-2.3.2-13 (SGI Internal release)
    - fix bug 902034 for pcp-sgi proprietary package. Added topdisk,
      topsys and man pages. Fixed shubstats and enhanced pmshub.
    - support for 2.6 style /proc/diskstats
    - support 2.6 /proc/stat cpu stats, new metrics:
      kernel.percpu.cpu.{intr,wait.total}
    - bug #905010 some minor man page tweaking
    - bug 907846: pcp cpu.idle metrics wrap prematurely on 2.6 kernels
    - bug 907673: linux swap.{pagesin,pagesout} metrics are wrong
    - bug 909111 hinv.machine was wrong for Altix. Also, changed several
      hinv metrics from instant to discrete.  
    - bug 909141: /etc/init.d/pcp now supports "restart"
    - bug 911201: PCP network.udp statistics are incorrect
    - bug:912971: install rc script to /etc/init.d, works on both RH and SuSE
    - bug:912972: promote network.interface metrics to 64bit unsigned,
      detect and handle 32bit wraps
    - bug:914790 parameterize /var/pcp paths, use /var/lib/pcp by default
    - bug:914555: not all mem.util.* metrics available on all kernels
    - bug:904478: pcp slabinfo metrics broken for 2.6.x kernels

pcp-2.3.2-4 (6th October 2003)
    - fix - on SGI Altix systems, scan topology from /hw rather than /dev/hw
    - fix - bug #896808 kernel.{all,percpu}.cpu.idle is unsigned long and is
      hence exported as a 64bit ascii number in /proc/stat on 64bit kernels.
      Same fix for the per-process cpu metrics in /proc/*/stat affecting
      proc.psinfo.{utime,stime,cutime,cstime}
    - (proprietary) pcp-pro now obsoletes pcp-snia for the Altix platform
    - deprecate the PCP_LIB_COMPAT_DIR variable in /etc/pcp.conf
    - add Linux memory metric (mem.util.other) and memory metrics help text
    - add lockstat PMDA identifier into stdpmid list
    - add Linux vfs metrics (files, inodes, dentries)
    - fix - bug #900363 in linux PMDA to handle > 128 CPUs in /proc/stat
    - minor cleanup in libpcp, bug #901776

pcp-2.3.1-4 (16 July 2003)
    - fix - repair Linux fallout from TRIX changes
    - Makepkgs now extracts src tarball from srpm and includes build version
      in the tar filename
    - fix - make pmtrace and libpcp_trace endian safe, bug 893884
    - fix - don't sum non-disk entries from /proc/partitions in disk.all
      metrics, and add new SGI XVM metrics below disk.xvm, bug 895611
    - minor help text changes in the linux PMDA

pcp-2.3.0-17 (for dev testing)
    - fix - compilation warnings in the mount PMDA.
    - fix - pmie builds with recent versions of bison.
    - fix - several XFS metrics to work with the current/previous XFS versions.
    - fix - build on Redhat 9 wrt errno.h changes.
    - added several new XFS metrics.
    - remove inclusion of some kernel headers from the Linux PMDA code.
    - fix - sginap() macro platform_defs.h overflows causing pmie, pmval and
      assorted qa tests to hang, bug 891861
    - fix - repair fallout from autoconf-2.57 changes in Redhat 9 (broke
      "echo without newline" detection for pcp.conf), bug 892029
    - fix - under rare conditions, pmFetchArchive() may return with
      a bogus return value, bug 892037
    - fix - make pmlogger_check tolerant of hostname(1) returning the fully
      qualified domain name, bug 892079
    - fix race in pmTimeConnect (for pcp-pro only), bug 892827

pcp-2.3.0-15 (21 May 2003)
    - fix - pmdampi name space issue issue, bug 891599

pcp-2.3.0-14 (27 Feb 2003)
    - Fix for 882525: Linux pmda fails with openafs module at Fermilab
      problem in symbol table management, correction also involved
      removing the regexp() use and cleanup resulting in a 60% speed-up.
      Thanks to Troy Dawson <dawson@fnal.gov> for helping to track this down.

pcp-2.3.0-13 (21 Feb 2003)
    - portablility changes to enable building the PCP infrastructure on
      Solaris, based on contributions from Alan Hoyt <ahoyt@moser-inc.com>

pcp-2.3.0-12 (17 Feb 2003)
    - fix segfault for kernels which do not have CONFIG_MODULES
      reported by David Douthitt <DDouthitt@cuna.coop>

pcp-2.3.0-11 (12 Feb 2003)
    - patch from Anas Nashif <nashif@planux.com> to work with glibc 2.3.1
    - fix - pmlogger_check failure messages are too verbose
    - fix - pmclient sometimes reports bad Busy CPU (#) on MP systems
    - fix - Piggy-back PDU and endian conversion error
    - fix - Minor problem with error-handling in pmlc-pmlogger
      connection protocol
    - fix - cleanup handling of children's exit status for pmie
    - fix - need better diagnostics to debug trace PMDA
    - fix - Minor cleanup of PCP man pages
    - fix - command buffer too small in pmnsdel
    - Solaris portability changes from Alan Hoyt <ahoyt@moser-inc.com>
      (qa only so far)
    - fix - minor warnings and build cleanup
    - fix - serialize the pcp build

pcp-2.3.0-10 (16 December 2002)
    - Changes to pmlogconf to improve usability
    - pmie_check fails when log files relocated via symlink
      reported by Micah Altman <Micah_Altman@harvard.edu>
    - fix linux pcp upgrade saves pmns but doesn't save pmcd.conf
    - fix pmlc logic error in handling descriptor fetch failures
    - pmdumplog reports incorrect sizes for PDUs on ia64
    - fix /proc scanning for newer 2.4.x kernels and for 2.5.x
    - pmproxy support in libpcp
    - change the units of kernel.all.uptime from hours to seconds
      contributed by Mike Mason <mmlnx@us.ibm.com>
    - fix pmafm remove does not list all files
    - Units wrong for proc.psinfo.rss_rlim, Mike Mason <mmlnx@us.ibm.com>
    - in build/rpm/GNUmakefile, remove '=' from --target since rpm v4
      doesn't seem to like it Todd Davis <todd.c.davis@intel.com>
    - fix rpm upgrade post install processing for pmieconf rules
    - large number of new metrics and bug fixes from Mike Mason
      <mmlnx@us.ibm.com> to support metrics required by libgtop. These
      include the following:

      (new) Total idle time since boot
            kernel.all.idletime
      
      (new) current # of user sessions
            kernel.all.nusers
      
      (new) Last pid used
            kernel.all.lastpid
      
      (new) Filesystem blocksize from statfs()
            filesys.blocksize
      
      (new) Filesystem free space available to non-superusers from statfs()
            filesys.avail
      
      (modified) Per process command name
            proc.psinfo.cmd
      
      (new) Per process command line from /proc/<pid>/cmdline
            proc.psinfo.psargs
      
      (new) Per process CPU number from /proc/<pid>/stat
            proc.psinfo.processor
      
      (new) Per process wait channel symbol name
            proc.psinfo.wchan_s
      
      (new) Per process signal info from /proc/<pid>/status
            proc.psinfo.signal_s
            proc.psinfo.blocked_s
            proc.psinfo.sigignore_s
            proc.psinfo.sigcatch_s
      
      (new) Per process map info from /proc/<pid>/maps
            proc.memory.maps
      
      (new) Per process memory info from /proc/<pid>/status
            proc.memory.vmsize
            proc.memory.vmlock
            proc.memory.vmrss
            proc.memory.vmdata
            proc.memory.vmstack
            proc.memory.vmexe
            proc.memory.vmlib
      
      (new) Per process user and group ids from /proc/<pid>/status
            proc.id.uid
            proc.id.euid
            proc.id.suid
            proc.id.fsuid
            proc.id.gid
            proc.id.egid
            proc.id.sgid
            proc.id.fsgid
      
      (new) Per process user and group ids converted to names
            proc.id.uid_nm
            proc.id.euid_nm
            proc.id.suid_nm
            proc.id.fsuid_nm
            proc.id.gid_nm
            proc.id.egid_nm
            proc.id.sgid_nm
            proc.id.fsgid_nm
      
      (new) Semaphore limits from semctl()(needed by libgtop)
            ipc.sem.max_semmap
            ipc.sem.max_semid
            ipc.sem.max_sem
            ipc.sem.num_undo
            ipc.sem.max_perid
            ipc.sem.max_ops
            ipc.sem.max_undoent
            ipc.sem.sz_semundo
            ipc.sem.max_semval
            ipc.sem.max_exit
      
      (new) Message queue limits from msgctl()(needed by libgtop)
            ipc.msg.sz_pool
            ipc.msg.mapent
            ipc.msg.max_msgsz
            ipc.msg.max_defmsgq
            ipc.msg.max_msgqid
            ipc.msg.max_msgseg
            ipc.msg.num_smsghdr
            ipc.msg.max_seg
      
      (new) Shared memory limits from shmctl() (needed by libgtop)
            ipc.shm.max_segsz
            ipc.shm.min_segsz
            ipc.shm.max_seg
            ipc.shm.max_segproc
            ipc.shm.max_shmsys

    - fix libpcp_trace stub library does not build on ia64
    - fix make clean doesn't remove all that it should
    - fix pmlogger gram.y syntax error for newer bison
    - fix pmstore value "too big" test does not work on 64bit platforms
    - fix memory leak in pmlogger on 64bit platforms
    - fix update-magic to recompile the magic file after install
    - fix pmie alarm actions, suggested by Todd Davis <todd.c.davis@intel.com>
    - fix man pages to be compatible with khelpcenter and man2html
    - use rpmbuild rather than rpm --rebuild for RH8, contributed by
      Todd Davis <todd.c.davis@intel.com>
    - use rpm instead of rpmbuild if rpmbuild isn't available, contributed
      my Mike Mason <mmlnx@us.ibm.com>
    - in pmdas/linux/ksyms.c, use __psint and %p format for for address
      scanning, contributed my Mike Mason <mmlnx@us.ibm.com>
    - use "make" by default in Makepkgs rather than explicitly gmake
    - Add top level GNUmakefile check for gmake (stolen from glibc)
    - Correctly check status in rule for pcp.src in build/GNUmakefile
    - correctly check rpmbuild exit status in Installpkgs.
    - fix NULL ptr deref in src/pmdas/linuyx/proc_pid.c for the
      case where a process exits while we're reading /proc/<pid>/status

pcp-2.2.2-9 (11 December 2001)
    - fixed mangle-src to catch all copyrights in the open source package
    - fixes from gilly@exanet.com for /proc/cpuinfo on alpha platform.
    - change configure.in to work with autoconf version 2.50
    - fix configure.in to work when ps gives warnings on stderr;
      (eg. System.map doesn't match running kernel)
    - added lmsensors PMDA, contributed by Troy Dawson <dawson@fnal.gov>
    - added kernel.all.uptime, contributed by Gilly <gilly@exanet.com>
    - fixed int overflow with kernel.*.cpu.* metrics. Fix contributed
      by Gilly <gilly@exanet.com>
    - use sysconf(_SC_CLK_TCK) to determine HZ
    - fix sapic scanning for sn-ia64 in proc_cpuinfo.c
    - fix from gilly@exanet.com for scanning 2.4.x /proc/stat disk stats
    - bug 826904 Ensure atomicity of PMNS updates as seen by PMNS readers,
      and add transactional-level locking to ensure mutual exclusion
      between PMNS updaters
    - bug 817376 pmlogger makes too many round trips to pmcd
    - bug 828416 - pmlogger access control will not accept hostnames
      containing hyphens
    - bug 820891 More robust mapping of system error codes to strings to
      accommodate the growing range of errno values in IRIX and differences
      between IRIX and Linux
    - bug 826681 - Having $MAGIC set screws up Linux file(1) with consequent
      havoc for PCP scripts. Fixes to mkaf and pmie_check.
    - fix from Brian Harvell <harvell@aol.net> to allow pcp.conf.in to be
      configured with the following cmdline options to the configure script:
      --datadir --sbindir --localstatedir --libdir --mandir --bindir
      --includedir and --prefix
    - fixes from Brian Harvell <harvell@aol.net> for incorrectly
      configured paths in src/pmie/src/pmie.c src/pmns/pmnsdel.c 
      and src/pmns/pmnsmerge.c
    - from Thomas Graichen <tgr@spoiled.org>, support for bzip2 compressed
      man pages (such as used in Mandrake 8.x)
    - from Martin Knoblauch <Martin.Knoblauch@TeraPort.de>, fix for a problem
      where if LANG is not "C", the is_chkconfig_on() shell function in
      rc-proc.sh does not work, causing problems with the rc scripts.
      src/libpcp/src/pdu.c - 1.3
    - bug 836236 in libpcp: better handling of piggy-back PDU in the boundary
      case where the second PDU is so short that it does not contain even a
      full PDU header.
    - fix src RPM build on Turbo Linux. If /usr/lib/rpm/brp-compress
      exists then always use gzipped man pages.
    - fix buglet where file-3.35 in RH7.2 uses a compiled magic file
    - fix buglet where gawk complained about "\{" on Mandrake linux
    - on SGI SNIA systems, map node number from sapic to cnode in /dev/hw/nodenum
    - bug 843215, fix pmie's sprintf looking for it's config file
    - bug 842905, when /var/log/pcp is a symbolic link, pmie_check fails

pcp-2.2.1-3 (21 June 2001)
    - remove unwanted *.rpmorig files after upgrade 
    - fixed bug #827972, pcp root exploit with pmpost
    - fixed assorted other security issues.

pcp-2.2.0-15 (23 May 2001)
    - don't include linux/kernel_stat.h and avoid __sparc__ conditional code 
    - from Michal Kara: rc will rebuild PMNS if root_* files newer than root
    - add the roomtemp PMDA for measuring temperatures using the 1-Wire
      serial network ans sensor technology from Dallas Semiconductor
    - zero network.tcpconn values before counting them in /proc/net/tcp
      (Michal Kara's original code was correct - markgw busted it!)
    - add new LGPL library libpcp_http. Used by permission of the author,
      Laurent Demailly <L@Demailly.com>
    - minor surgery on apache PMDA to link with -lpcp_http
    - minor fix diagnostic from __pmLogRead
    - as reported by Alexander L. Belikoff <abel@vallinor4.com>, it was
      not possible to disable the primary logger via changes to the
      /var/pcp/config/pmlogger/control file ... this has been fixed
    - as reported by Alan Bailey <bailey@mcs.anl.gov>, the assumption
      that /var/pcp/config/pmlogger/control was version 1.1 was implicit 
      ... this is now documented and the pmlogger_* scripts will warn
      if the deprecated version 1.0 format is used accidently
    - from Michal Kara: fix mem leak in apache PMDA
    - from Michal Kara: install /var/pcp/config/pmlogger/Makefile
      (src is in src/pmlogctl/Makefile.install). This provides pre-processing
      of pmlogger config files with cpp.
    - reintroduction of "impl.h" header, deprecate "pmapi_dev.h" and major
      makefile surgery to reintegrate the IRIX and Linux PCP source trees
    - add ia64 support infrastructure.
    - use -fno-strict-aliasing for correct ia64 compilation
    - use -fpic to avoid gprel errors linking shlibs on ia64
    - don't use -P with cpp, thus preserve line numbers
    - post-process help text to reformat long lines
    - pv:789819 fixes to mailq and sendmail PMDAs
    - fix endian-sensitive IP addr construction in cisco PMDA
    - fix sscanf unaligned access warnings on ia64 for cisco PMDA
    - support v1 help text again, conditional on HAVE_NDBM
    - fix pmval's qsort compare routine for instances
    - surgery on almost all man pages, merge with IRIX PCP man pages
    - promote shping to open-source status
    - fix bug #814989 where disk.all.* not summed correctly (if the sard
      patch has been applied to running kernel)
    - with the sard patch applied to the kernel, disk.all metrics were
      being summed as the total of disk.partitions and disk.dev metrics,
      resulting in approximately twice the rate of disk I/O for the
      disk.all metrics
    - added more disk metrics and update help text
    - the "cpu" instance domain is now dynamic and supports any number of CPUs
    - fixed pmie rc and pmie_{check,daily} scripts
    - a bunch of places were using $PCP_VAR_DIR/config/pmcd/pmcd.conf
      as the path to pmcd.conf (which is correct). Others were using
      /etc/pmcd.conf (which is only correct on IRIX).
    - merged IRIX/Linux versions of pmsocks
    - mimic the IRIX xconfirm behaviour more closely, pv 817289
    - pv:817367 Handle SIGCHLD from xconfirm problem on Linux
    - minor changes in error messages to make them less IRIX-centric
      and hence more sensible for Linux
    - fix weblog link in doc dir logic and old netscape should be
      detected as CERN not NS_PROXY.
    - fix weblog so regex in the configuration file is recognized
      correctly on all platforms
    - only run weblogconv.sh on linux
    - conversion to more simple copyright in numerous places
    - avoid grep -q usage: not supported on early IRIX
    - pv:803341 Change Creator: for mkaf from mkaf to pmchart to assist
      with pmafm replay when pcp also installed.
    - updated man page text for platform-agnostic descriptions.
    - fix 817880 pmafm remove does not list all files
    - src/pmie/GNUmakefile Fix busted sed translation of the control
      file so the logfiles (and hence directories) are ...pmie/<hostname>
      rather than pmie<hostname>
    - renamed all Makefiles to GNUmakefile
    - makefile surgery to allow multiple RPMs to be built from one src tree
    - fixes to src/pmcd/pmdaproc.sh to not use test -e
    - pv:815326 fix pcp linux /usr/share/magic doesn't detect pmie config
    - pv:818381 fix pmie_check fails esp integration
    - man page for pmlogsummary was in both pcp and pcp-pro
    - fix to src/pmie/pmie_check.sh, improve pattern to match No such
      file or directory for linux
    - fix all linux specs to install root,root rather than root,bin
      (needed to avoid warnings when installing on redhat7.1)
    - add GNUmakefile.install for all PMDAs, installed in each PMDA dir
    - fix src/pmdas/weblog/server.sh to use quotes on -d that was breaking
      when parameter empty.
    - pv:807561 change pmprobe -i and -I semantics to call pmGetInDom
      rather than using the returned indom from pmFetch
    - add hinv.machine for oview to use
    - change the cpu instance domain to use the numa names if they are
      present on the machine, else revert to cpuX syntax
    - numerous fixes so the src RPM builds on all platforms
    - pv:824382 - xfs block metrics were scaled incorrectly
    - add support for /proc/slabinfo metrics (mem.slabinfo.*)
    - add new "process" and "mounts" PMDAs, contributed by Alan Baily
    - added GPL copyrights to process and mounts src, fixed makefiles
      to extract domain number from stdpmid and added install targets,
      and small change to ignore comments in conf files.
    - added hinv.pagesize (uses the getpagesize(2) system call)
    - fixed bug #825229 where rpm upgrade would clobber root pmns for PMDAs

pcp-2.1.10-8 (released circa Oct 18 2000, with SGI ACE1.4)
    - guard against DOS attack by restring incoming PDU size to 64K.
    - add hinv.map.cpu and hinv.cpu metrics exported by /proc/cpuinfo
    - fix small error in INSTALL_MAN rule in src/include/builddefs.in
    - fix for bug #793427 - correct symlinks for man pages with multiple
      entries in the .SH NAME section.
    - add network.tcpconn metrics to export counts of tcp connections in each
      state. Code contributed by Michal Kara (lemming@arthur.plbohnice.cz)
    - few minor fixes for build on ia64

pcp-2.1.9-12 (released circa Sept 13 2000, with SGI Propack1.4)
    - for 2.4 without sard, correctly match disk numbers in /proc/stat
      with major,minor numbers in /proc/partitions.

pcp-2.1.9-11 (unreleased)
    - add pagebuf metrics (Daniel and Nathan)
    - fixes so the build works if pcp is not already installed
    - minor security fix to pcp.spec.in (force mode 644 for .NeedRebuild)
    - make sure the src RPM builds correctly (LSRCFILE issues from LinuxWorld)
    - fix for bug #797756, upgrade from pcp2.1.6 to any newer version leaves
      pcp chkconfig off and the name space does not get rebuilt.
    - extended the weblogs PCP agent so it can report proxy/squid
      http servers, and added assorted http cache statistics.
    - fixed the Cisco router PCP agent (it was broken in pp1.3).
    - add support for disk stats in 2.4.x kernels with "disk_io" field
      in /proc/stat (only used when sard patch is not installed)
    - if the pcp-pro package (SGI proprietary) is installed, all libpcp
      clients on linux are now "authorized" to monitor IRIX systems that
      do not have a pmcd collector license.

pcp-2.1.9-6 (released 2 Aug 2000 for propack1.4 - alpha, not final)
    - install /usr/share/pcp/lib/rc-proc.sh containing common
      shell functions for use by rc scripts - these functions
      are tolerant of the chkconfig command missing (as in SUSE).
    - update all rc scripts and {pmlogger,pmie}_{check,daily} scripts
      to use the new rc-proc.sh functions. Remove the /etc/sysconfig
      stuff entirely (it was not being used anyway).
    - fix for #795934 : after rpm -U, pcp is chkconfig off. It turned
      out that an upgrade executes the %post _and_ the %preun scripts,
      which resulted in pcp being chkconfig'd on then off again.
    - fix pmie rc scripts so they work, are chkconfig friendly,
      and cope with _and_ without pmieconf (which is in pcp-pro).
      Also install /var/pcp/config/pmie/config.default as a simple example
      to monitor the load average and report to syslog. The pmie
      daemon is chkconfig off by default.
    - default run levels for pmcd and pmie (daemon) are now 2345, for SUSE
    - reconcile troff and groff differences in man page sources
    - fix for bug #797049 use strftime(%z) to determine timezone offsets
      w.r.t. daylight savings
    - portability surgery on src/libpcp_trace, and add new pmtracecounter()
      function, see pmtracebegin(3) for details.
    - reconcile pcp.env and pmcd.options from IRIX
    - fix for bug #797048 update-magic does not fully remove old entries
      before adding new, hence the magic file would grow after each upgrade
    - other minor reconciliation work with IRIX
    - fix build environment to allow proper handling of compressed man pages
    - add support for RPM version 4.
    - add support for add kernel.{all,percpu}.syscall metrics
      (requires kernel patch)
    - fixed for bug #797164: potential SEGV due to calling realloc on a 
      misused pointer - src/pmdas/weblog/weblog.c
    - use realpath(3) to resolve devices in /proc/mounts for filesys.* metrics


pcp-2.1.8-2 (released 30 June 2000)
    - fix for bug #793871 pmlogger_check fails after redhat upgrade
      (because PCP entries in /usr/share/magic were clobbered)
    - also install /var/pcp/pmdas/linux/pmdalinux (as a non-DSO
      agent for debugging and profiling purposes).
    - added pmda.uname (uname -a) and pmda.version (linux pmda version)
      metrics. The pmda.uname metric is needed by the "pcp" command.
    - fix for #789025 fix to ensure rpm --verify succeeds immediately
      after an install, and other errors in pmlogger_check
    - released with ACE 1.3 (MR 19 Jul 2000)

pcp-2.1.7 (internal release for testing)
    - merged changes from IRIX for multiple namespace support in
      pmdaproc.sh
    - parameterized path to pmcd.conf and pmcd.options to avoid
      having to move these files in IRIX. Use PCP_PMCDCONF_PATH and
      PCP_PMCDOPTIONS_PATH respectfully.
    - add new error define PM_ERR_LOGFILE (reconciled from IRIX)
    - conditional pragma for pmGetConfig (not used in linux)
    - use if defined(HAVE_OBJECT_STYLE) to guard __pmCheckObjectStyle
      since it's not used in linux (reconciled with irix code)
    - correct logic used to scan for pmlogger pid in pmlogger_check
      in case where pmlogger exits prematurely, part of #789025
    - added -Wall to default CFLAGS and LDFLAGS
    - added xfs metrics (needs kernel support else no values available)
      extracted from /proc/fs/xfs/stat
    - added nfs (version 3) metrics, same names as on irix, bug #789669
    - fix instance domain for kernel.percpu.interrupts, bug #790372

pcp-2.1.6 (released 3 May 2000)
    - released with ISE 1.2 (MR 25 May 2000)
    - released with ISEMAIL 1.0 (MR 24 May 2000)
    - this is the version shipped with SGI ProPack1.3
    - change use of __clone to pthread_create for portability
    - add support for raid disk stats (previously ignored)
    - fix for bug #789425 pmie suspect behaviour with "delta" keyword
    - add support for devfs style scsi disk names
    - fixed a problem where nfs stats were always showing NFSv3 stats
      rather than NFSv2 stats. We are not (yet) supporting NFSv3 stats.

pcp-2.1.5 (released 12 April 2000)
    - released with SGI ACE 1.2 (MR 19 Apr 200)
    - fix bug #786743 filesys metrics are wrong
    - fix potential segfault bug in timezone handling
    - tolerate SUSE's location of magic file different to Redhat's
    - tolerate no chkconfig on SUSE (use %postinstall create rc symlinks)

pcp-2.1.4 (released 15 Feb 2000)
    - fix for segfault src/pmdas/linux/pmda.c on linuxppc, found by
      Dale F. Brantly <dale.brantly@sgi.com>
    - fix build error in src/pmclient, was trying to use pmgenmap
      without /etc/pcp.env, also found by Dale.
    - setlinebuf(stdout) for all clients that loop
      (fixes a buffering problem on alpha-linux).
    - fixed some missing "{" in conditional variable assignments
      in src/pmie/etc_init.d_pmie (found by lstep@free.fr)
    - changed use of pmgenmap in build for pmclient and
      pmkstat to be consistent (found by lstep@free.fr)
    - don't assume clock tick rate is 100/second. Use the CLK_TCK macro
      instead. Rearrange arithmetic in src/pmdas/linux/pmda.c where we
      divide by CLK_TCK to avoid truncation in conversions from jiffies
      to milliseconds.
    - return "no values available" rather than PM_ERR_APPVERSION for
      the metrics disk.{all,dev}.{read,write,total}_bytes since these
      are not available on systems without the "sard disk patch".  This
      is now consistent with requests for disk.partitions.* metrics.

pcp-2.1.3 (released with 2.1.4)
    - released with ISE 1.0 (MR 1 Mar 2000)
    - added hinv.map.scsi metric as a map of SCSI devices (if any)
    - added disk.dev.{read,write,total}_bytes
    - filter devpts from filesys.* metrics to avoid FPE errors
    - added support for new style Apache configuration file and
      "silent" install to weblog scripts

pcp-2.1.2 (released with 2.1.4)
    - released with SGI ACE 1.0
    - fixed date field in LSM
    - install pmiestats.h for pmieconf
    - renamed /var/pcp/config/pmafm/pcp-col to
      /var/pcp/config/pmafm/pcp
    - added network.{ip,icmp,tcp,udp} metrics
      extracted from /proc/net/snmp
    - fixed shell syntax error in pmlogger_daily(1)
      (changed test -l to test -f)
    - fixed problem with definition of __psint_t on 64bit machines
    - fixed timezone problem with daylight saving

pcp-2.1.1 (released 7 Dec 1999)
    - initial pcp-2.1.1 open source release<|MERGE_RESOLUTION|>--- conflicted
+++ resolved
@@ -1,4 +1,3 @@
-<<<<<<< HEAD
 pcp-3.0.0 (7 September 2009)
     - packaging split into pcp, pcp-libs and pcp-libs-devel
       pcp-libs is common - it's required by pcp and by pcp-libs-devel but
@@ -30,12 +29,11 @@
     - reconciled build/rpm/pcp.spec.in with build/rpm/pcp_fedora.spec
     - git merged the final 2.9.1 source tree
     - numerous other minor changes, mostly for inclusion in Fedora
-=======
+
 pcp-2.9.2 (7 September 2009)
     - Final iteration on pmval sample count changes.
     - Build fallout on Mac/Win32 in MMV client library.
     - Tidy configure.in sys/stat time field/types handling for Alpha builds.
->>>>>>> 11549aca
 
 pcp-2.9.1 (2 September 2009)
     - Fix a long-standing pmval sample count miscalculation.
