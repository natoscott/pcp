--- conflicted
+++ resolved
@@ -1973,8 +1973,10 @@
   sed -e 's#^#'%{_mandir}'\/man5\/#' >>pcp-doc.list
 ls -1 $RPM_BUILD_ROOT/%{_datadir}/pcp/demos/tutorials |\
   sed -e 's#^#'%{_datadir}/pcp/demos/tutorials'\/#' >>pcp-doc.list
+%if !%{disable_selinux}
 ls -1 $RPM_BUILD_ROOT/%{_selinuxdir} |\
   sed -e 's#^#'%{_selinuxdir}'\/#' > pcp-selinux.list
+%endif
 %if !%{disable_qt}
 ls -1 $RPM_BUILD_ROOT/%{_pixmapdir} |\
   sed -e 's#^#'%{_pixmapdir}'\/#' > pcp-gui.list
@@ -1995,14 +1997,6 @@
 grep -E 'pmdbg|pmclient|pmerr|genpmda' |\
 sed -e 's#^#'%{_bindir}'\/#' >>devel.list
 
-<<<<<<< HEAD
-=======
-%if !%{disable_selinux}
-ls -1 $RPM_BUILD_ROOT/%{_localstatedir}/lib/pcp/selinux |\
-  sed -e 's#^#'%{_localstatedir}/lib/pcp/selinux'\/#' > pcp-selinux.list
-%endif
-
->>>>>>> 1a2c931e
 %pre testsuite
 test -d %{_testsdir} || mkdir -p -m 755 %{_testsdir}
 getent group pcpqa >/dev/null || groupadd -r pcpqa
@@ -2873,11 +2867,7 @@
 %files doc -f pcp-doc.list
 
 %if !%{disable_selinux}
-<<<<<<< HEAD
 %files selinux -f pcp-selinux.list
-=======
-%files -n pcp-selinux -f pcp-selinux.list
->>>>>>> 1a2c931e
 %endif
 
 %if !%{disable_python2} || !%{disable_python3}
