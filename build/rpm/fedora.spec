--- conflicted
+++ resolved
@@ -17,8 +17,6 @@
 %{!?disable_papi: %global disable_papi 0%{?rhel} < 6}
 %endif
 
-<<<<<<< HEAD
-=======
 # There is no papi-devel package for s390 or prior to rhel6, disable it
 %ifarch s390 s390x
 %{!?disable_papi: %global disable_papi 1}
@@ -26,7 +24,6 @@
 %{!?disable_papi: %global disable_papi 0%{?rhel} < 6}
 %endif
 
->>>>>>> fd3a9845
 %define disable_microhttpd 0
 %if 0%{?rhel} == 0 || 0%{?rhel} > 5
 %define disable_qt 0
