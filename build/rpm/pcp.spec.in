--- conflicted
+++ resolved
@@ -59,7 +59,6 @@
 Provides: pcp = @package_version@
 %endif
 
-<<<<<<< HEAD
 Requires: pcp-libs = @package_version@
 
 Summary: System-level performance monitoring and performance management
@@ -77,21 +76,8 @@
 Vendor: Silicon Graphics, Inc.
 URL: http://oss.sgi.com/projects/pcp/
 
-Provides: libpcp.so.2 = @package_version@
-=======
 Provides: pcp-libs = @package_version@
 Provides: pcp-devel = @package_version@
-
-Provides: libpcp.so.2
->>>>>>> f2866c9e
-%ifarch ia64 x86_64
-Provides: libpcp.so.2()(64bit) = @package_version@
-%endif
-
-Provides: libpcp_pmda.so.2 = @package_version@
-%ifarch ia64 x86_64
-Provides: libpcp_pmda.so.2()(64bit) = @package_version@
-%endif
 
 Obsoletes: pcp < 3.0
 
