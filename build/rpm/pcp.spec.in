Summary: System-level performance monitoring and performance management
Name: @package_name@
Version: @package_version@
Release: @package_release@@package_sgirelease@
License: GPLv2
Vendor: SGI
URL: http://oss.sgi.com/projects/pcp
Group: Applications/System
Source: @package_name@-@package_version@.src.tar.gz
BuildRoot: @build_root@ 
Distribution: @package_distribution@
BuildRequires: procps bison flex
BuildRequires: python-devel
BuildRequires: ncurses-devel
BuildRequires: readline-devel
BuildRequires: perl(ExtUtils::MakeMaker)
%if "@enable_secure@" == "true"
BuildRequires: nss-devel
BuildRequires: cyrus-sasl-devel
%endif
%if @have_libmicrohttpd@ == 1
BuildRequires: libmicrohttpd-devel
%endif
%if "%{_vendor}" == "redhat"
BuildRequires: initscripts man /bin/hostname
%endif
%if 0%{?fedora} >= 18 || 0%{?rhel} >= 7
BuildRequires: systemd-devel
%endif

Conflicts: pcp-pro < 2.2

# Utilities used indirectly e.g. by scripts we install
Requires: bash gawk sed grep fileutils findutils perl
Requires: python
%if 0%{?rhel} <= 5
Requires: python-ctypes
%endif
%if "%{_vendor}" == "suse"
Requires: sysconfig
%define _rcdir /etc/init.d
%else
Requires: initscripts
%define _rcdir /etc/rc.d/init.d
%endif
%define _tmpdir %{_localstatedir}/lib/pcp/tmp

# There is a problem here ... some distros are resisting adding more
# repackaged perl-Foo-Bar rpms, but the default find-requires script
# will turn all perl module we use into rpm package Requires clauses.
#
# The fix is to over-ride the default find-requires script and strip
# out the dodgey perl modules that don't have official rpms, based
# on the distro ... see the filter-requires script in this directory
#
# Recipe is a refinement of the one described at
# http://fedoraproject.org/wiki/PackagingDrafts/FilteringAutomaticDependencies#Disabling_dependency_auto-generation
#
# override the default automatic requires/provides generation
%define _use_internal_dependency_generator 0
# remember the real find-requires path (%%global avoids recursive %%define)
# macros below
%global __find_requires_save %{__find_requires}
# slip our filter into place
%define __find_requires %{_builddir}/%{?buildsubdir}/build/rpm/filter-requires -v %{_vendor} -f 0%{?fedora} -r 0%{?rhel} %{__find_requires_save}

Requires: pcp-libs = @package_version@
Requires: python-pcp = @package_version@
Requires: perl-PCP-PMDA = @package_version@

%description
Performance Co-Pilot (PCP) provides a framework and services to support
system-level performance monitoring and performance management. 

The PCP open source release provides a unifying abstraction for all of
the interesting performance data in a system, and allows client
applications to easily retrieve and process any subset of that data. 

#
# pcp-libs
#
%package libs
License: LGPLv2+
Group: Development/Libraries
Summary: Performance Co-Pilot run-time libraries
Vendor: SGI
URL: http://oss.sgi.com/projects/pcp/

Obsoletes: pcp < 3.0

%description libs
Performance Co-Pilot (PCP) run-time libraries

#
# pcp-libs-devel
#
%package libs-devel
License: GPLv2
Group: Development/Libraries
Summary: Performance Co-Pilot (PCP) development headers and documentation
URL: http://oss.sgi.com/projects/pcp/

Requires: pcp-libs = @package_version@

%description libs-devel
Performance Co-Pilot (PCP) headers, documentation and tools for development.

#
# pcp-testsuite
#
%package testsuite
License: GPLv2
Group: Development/Libraries
Summary: Performance Co-Pilot (PCP) test suite
URL: http://oss.sgi.com/projects/pcp/

Requires: pcp-libs-devel = @package_version@
# Requires: valgrind	# arch-specific

%description testsuite
Quality assurance test suite for Performance Co-Pilot (PCP).

#
# perl-PCP-PMDA. This is the PCP agent perl binding.
#
%package -n perl-PCP-PMDA
License: GPLv2
Group: Development/Languages
Summary: Performance Co-Pilot (PCP) Perl bindings and documentation
URL: http://oss.sgi.com/projects/pcp/
Requires: pcp-libs = @package_version@

%description -n perl-PCP-PMDA
The PCP::PMDA Perl module contains the language bindings for
building Performance Metric Domain Agents (PMDAs) using Perl.
Each PMDA exports performance data for one specific domain, for
example the operating system kernel, Cisco routers, a database,
an application, etc.

#
# perl-PCP-MMV
#
%package -n perl-PCP-MMV
License: GPLv2
Group: Development/Libraries
Summary: Performance Co-Pilot (PCP) Perl bindings for PCP Memory Mapped Values
URL: http://oss.sgi.com/projects/pcp/
Requires: pcp >= @package_version@

%description -n perl-PCP-MMV
The PCP::MMV module contains the Perl language bindings for
building scripts instrumented with the Performance Co-Pilot
(PCP) Memory Mapped Value (MMV) mechanism.
This mechanism allows arbitrary values to be exported from an
instrumented script into the PCP infrastructure for monitoring
and analysis with pmchart, pmie, pmlogger and other PCP tools.

#
# perl-PCP-LogImport
#
%package -n perl-PCP-LogImport
License: GPLv2
Group: Development/Libraries
Summary: Performance Co-Pilot (PCP) Perl bindings for importing external data into PCP archives
URL: http://oss.sgi.com/projects/pcp/
Requires: pcp >= @package_version@

%description -n perl-PCP-LogImport
The PCP::LogImport module contains the Perl language bindings for
importing data in various 3rd party formats into PCP archives so
they can be replayed with standard PCP monitoring tools.

#
# perl-PCP-LogSummary
#
%package -n perl-PCP-LogSummary
License: GPLv2
Group: Development/Languages
Summary: Performance Co-Pilot (PCP) Perl bindings for post-processing output of pmlogsummary
URL: http://oss.sgi.com/projects/pcp/
Requires: pcp >= @package_version@

%description -n perl-PCP-LogSummary
The PCP::LogSummary module provides a Perl module for using the
statistical summary data produced by the Performance Co-Pilot
pmlogsummary utility.  This utility produces various averages,
minima, maxima, and other calculations based on the performance
data stored in a PCP archive.  The Perl interface is ideal for
exporting this data into third-party tools (e.g. spreadsheets).

#
# pcp-import-sar2pcp
#
%package import-sar2pcp
License: LGPLv2+
Group: Applications/System
Summary: Performance Co-Pilot tools for importing sar data into PCP archive logs
URL: http://oss.sgi.com/projects/pcp/
Requires: pcp-libs >= @package_version@ perl-PCP-LogImport >= @package_version@ sysstat

%description import-sar2pcp
Performance Co-Pilot (PCP) front-end tools for importing sar data
into standard PCP archive logs for replay with any PCP monitoring tool.

#
# pcp-import-iostat2pcp
#
%package import-iostat2pcp
License: LGPLv2+
Group: Applications/System
Summary: Performance Co-Pilot tools for importing iostat data into PCP archive logs
URL: http://oss.sgi.com/projects/pcp/
Requires: pcp-libs >= @package_version@ perl-PCP-LogImport >= @package_version@ sysstat

%description import-iostat2pcp
Performance Co-Pilot (PCP) front-end tools for importing iostat data
into standard PCP archive logs for replay with any PCP monitoring tool.

#
# pcp-import-sheet2pcp
#
%package import-sheet2pcp
License: LGPLv2+
Group: Applications/System
Summary: Performance Co-Pilot tools for importing spreadsheet data into PCP archive logs
URL: http://oss.sgi.com/projects/pcp/
Requires: pcp-libs >= @package_version@ perl-PCP-LogImport >= @package_version@

%description import-sheet2pcp
Performance Co-Pilot (PCP) front-end tools for importing spreadsheet data
into standard PCP archive logs for replay with any PCP monitoring tool.

#
# pcp-import-mrtg2pcp
#
%package import-mrtg2pcp
License: LGPLv2+
Group: Applications/System
Summary: Performance Co-Pilot tools for importing MTRG data into PCP archive logs
URL: http://oss.sgi.com/projects/pcp/
Requires: pcp-libs >= @package_version@ perl-PCP-LogImport >= @package_version@

%description import-mrtg2pcp
Performance Co-Pilot (PCP) front-end tools for importing MTRG data
into standard PCP archive logs for replay with any PCP monitoring tool.

#
# pcp-import-collectl2pcp
#
%package import-collectl2pcp
License: LGPLv2+
Group: Applications/System
Summary: Performance Co-Pilot tools for importing collectl log files into PCP archive logs
URL: http://oss.sgi.com/projects/pcp/
Requires: pcp-libs >= %{version}-%{release}

%description import-collectl2pcp
Performance Co-Pilot (PCP) front-end tools for importing collectl data
into standard PCP archive logs for replay with any PCP monitoring tool.

#
# python-pcp. This is the PCP library bindings for python.
#
%package -n python-pcp
License: GPLv2
Group: Development/Libraries
Summary: Performance Co-Pilot (PCP) Python bindings and documentation
URL: http://oss.sgi.com/projects/pcp/
Requires: pcp-libs = @package_version@

%description -n python-pcp
The python PCP module contains the language bindings for
building Performance Metric API (PMAPI) tools using Python.

<<<<<<< HEAD
%if "@pmda_infinband@" == infinband
=======
%if "@pmda_infiniband@" == "infiniband"
>>>>>>> 39a1dd3e
#
# pcp-pmda-infiniband
#
%package -n pcp-pmda-infiniband
License: GPLv2
Group: Applications/System
Summary: Performance Co-Pilot (PCP) metrics for Infiniband HCAs and switches
URL: http://oss.sgi.com/projects/pcp/
Requires: pcp-libs = @package_version@
Requires: libibmad >= 1.1.7 libibumad >= 1.1.7
BuildRequires: libibmad-devel >= 1.1.7 libibumad-devel >= 1.1.7

%description -n pcp-pmda-infiniband
This package contains the PCP Performance Metrics Domain Agent (PMDA) for
collecting Infiniband statistics.  By default, it monitors the local HCAs
but can also be configured to monitor remote GUIDs such as IB switches.
%endif

%prep
%setup -q

%clean
[ ! -z "$DIST_ROOT" ] && rm -rf $DIST_ROOT
rm -Rf $RPM_BUILD_ROOT

%build
%configure @package_configure@ --with-rcdir=%{_rcdir} --with-tmpdir=%{_tmpdir}
@make@ default_pcp

%install
rm -Rf $RPM_BUILD_ROOT
BACKDIR=`pwd`;
DIST_ROOT=$RPM_BUILD_ROOT
DIST_MANIFEST=`pwd`/install.manifest
export DIST_ROOT DIST_MANIFEST
rm -f $DIST_MANIFEST
@make@ install_pcp

PCP_CONF=$BACKDIR/src/include/pcp.conf
export PCP_CONF
. $BACKDIR/src/include/pcp.env
LIBFILELIST=`ls -1 $BACKDIR/debian/lib*.{install,dirs} | fgrep -v -- -dev.`
DEVFILELIST=`ls -1 $BACKDIR/debian/lib*-dev.{install,dirs}`

#
# Package split: pcp, pcp-libs, pcp-libs-devel, pcp-testsuite, pcp-import-*
# -libs gets first pick, then libs-devel, then pcp-testsuite, then pcp-import-*
# The base package catches-all remaining.
#
sed -e 's/^/\//' $LIBFILELIST >libs_files
sed -e 's/^/\//' $DEVFILELIST >devel_files
%ifarch ia64 x86_64 ppc64
sed -i -e 's/usr\/lib\//usr\/lib64\//' libs_files
sed -i -e 's/usr\/lib\//usr\/lib64\//' devel_files
%endif

#
# some special cases for devel
awk '{print $NF}' $DIST_MANIFEST |\
egrep 'pcp\/(examples|demos)|pmdas\/(sample|simple|trivial|txmon)' >>devel_files

#
# Patterns for files to be marked %config(noreplace).
# Note: /etc/pcp.conf is %config, but not noreplace
# and is treated specially below.
cat >conf_files <<EOFEOF
etc/pcp.sh
etc/pcp.env
etc/cron.d/pmie
etc/cron.d/pmlogger
pmcd/pmcd.conf
pmcd/pmcd.options
pmcd/rc.local
pmie/control
pmie/stomp
pmlogger/control
pmproxy/pmproxy.options
bash_completion.d/pcp
EOFEOF
%if @have_libmicrohttpd@ == 1
cat >>conf_files <<WEBEOF
pmwebd/pmwebd.options
WEBEOF
%endif

#
# Files for the pcp-import subpackages. We use these subpackages
# to isolate the (somewhat exotic) dependencies for these tools
# Likewise, for the pcp-pmda and pcp-testsuite subpackages.
awk '{print $NF}' $DIST_MANIFEST | egrep 'testsuite' >testsuite_files
awk '{print $NF}' $DIST_MANIFEST | egrep 'sar2pcp' >import_sar2pcp_files
awk '{print $NF}' $DIST_MANIFEST | egrep 'iostat2pcp' >import_iostat2pcp_files
awk '{print $NF}' $DIST_MANIFEST | egrep 'sheet2pcp' >import_sheet2pcp_files
awk '{print $NF}' $DIST_MANIFEST | egrep 'mrtg2pcp' >import_mrtg2pcp_files
awk '{print $NF}' $DIST_MANIFEST | egrep 'collectl2pcp' >import_collectl2pcp_files
%if "@pmda_infinband@" == infinband
awk '{print $NF}' $DIST_MANIFEST | egrep 'infiniband|pmdaib|pmdas/ib' >pmda_infiniband_files
%else
touch pmda_infiniband_files
%endif

rm -f *_files.rpm
sort -u $DIST_MANIFEST | $PCP_AWK_PROG ' 
BEGIN {
    while( getline < "libs_files") lib[$0]=1;
    while( getline < "devel_files") dev[$0]=1;
    while( getline < "testsuite_files") testsuite[$0]=1;
    while( getline < "pmda_infiniband_files") pmda_infiniband[$0]=1;
    while( getline < "import_sar2pcp_files") import_sar2pcp[$0]=1;
    while( getline < "import_iostat2pcp_files") import_iostat2pcp[$0]=1;
    while( getline < "import_sheet2pcp_files") import_sheet2pcp[$0]=1;
    while( getline < "import_mrtg2pcp_files") import_mrtg2pcp[$0]=1;
    while( getline < "import_collectl2pcp_files") import_collectl2pcp[$0]=1;
    while( getline < "conf_files") conf[nconf++]=$0;
}
{
    if (lib[$NF]) f="libs_files.rpm";
    else if (dev[$NF]) f="devel_files.rpm";
    else if (testsuite[$NF]) f="testsuite_files.rpm";
    else if (pmda_infiniband[$NF]) f="pmda_infiniband_files.rpm";
    else if (import_sar2pcp[$NF]) f="import_sar2pcp_files.rpm";
    else if (import_iostat2pcp[$NF]) f="import_iostat2pcp_files.rpm";
    else if (import_sheet2pcp[$NF]) f="import_sheet2pcp_files.rpm";
    else if (import_mrtg2pcp[$NF]) f="import_mrtg2pcp_files.rpm";
    else if (import_collectl2pcp[$NF]) f="import_collectl2pcp_files.rpm";
    else f="base_files.rpm"
}
$1 == "d" { printf ("%%%%dir %%%%attr(%s,%s,%s) %s\n", $2, $3, $4, $5) >> f } 

$1 == "f" && $6 ~ "etc/pcp.conf" { printf ("%%%%config ") >> f; }
$1 == "f" {
	    for (i=0; i < nconf; i++) {
	    	if ($6 ~ conf[i]) {
		    printf ("%%%%config(noreplace) ") >> f;
		    break;
		}
	    }
	    if (match ($6, "'$PCP_MAN_DIR'") || match ($6, "'$PCP_DOC_DIR'")) {
		printf ("%%%%doc ") >> f;
	    }
	    printf ("%%%%attr(%s,%s,%s) %s\n", $2, $3, $4, $6) >> f }
$1 == "l" { print "%attr(0777,root,root)", $3 >> f }'

%pre testsuite
getent group pcpqa >/dev/null || groupadd -r pcpqa
getent passwd pcpqa >/dev/null || \
  useradd -c "PCP Quality Assurance" -g pcpqa -m -r -s /bin/bash pcpqa 2>/dev/null
exit 0

%post testsuite
chown -R pcpqa:pcpqa /var/lib/pcp/testsuite 2>/dev/null

%pre
getent group pcp >/dev/null || groupadd -r pcp
getent passwd pcp >/dev/null || \
    useradd -c "Performance Co-Pilot" -g pcp -d /var/lib/pcp -M -r -s /sbin/nologin pcp
# new directories; they should match /etc/pcp.conf settings after install
PCP_SYSCONF_DIR=@pcp_sysconf_dir@
PCP_LOG_DIR=@pcp_log_dir@
# produce a script to run post-install to move configs to their new homes
save_configs_script()
{
    _new="$1"
    shift
    for _dir
    do
        [ "$_dir" = "$_new" ] && continue
        if [ -d "$_dir" ]
        then
            ( cd "$_dir" ; find . -type f -print ) | sed -e 's/^\.\///' \
            | while read _file
            do
                _want=true
                if [ -f "$_new/$_file" ]
                then
                    # file exists in both directories, pick the more
                    # recently modified one
                    _try=`find "$_dir/$_file" -newer "$_new/$_file" -print`
                    [ -n "$_try" ] || _want=false
                fi
                $_want && echo cp -p "$_dir/$_file" "$_new/$_file"
            done
        fi
    done
}
# migrate and clean configs if we have had a previous in-use installation
[ -d "$PCP_LOG_DIR" ] || exit 0	# no configuration file upgrades required
rm -f "$PCP_LOG_DIR/configs.sh"
for daemon in pmcd pmie pmlogger pmwebd pmproxy
do
    save_configs_script >> "$PCP_LOG_DIR/configs.sh" "$PCP_SYSCONF_DIR/$daemon" \
        /var/lib/pcp/config/$daemon /etc/$daemon /etc/pcp/$daemon /etc/sysconfig/$daemon
done
exit 0

%preun
if [ "$1" -eq 0 ]
then
    # stop daemons before erasing the package
    /sbin/service pmlogger stop >/dev/null 2>&1
    /sbin/service pmie stop >/dev/null 2>&1
    /sbin/service pmproxy stop >/dev/null 2>&1
    /sbin/service pmwebd stop >/dev/null 2>&1
    /sbin/service pmcd stop >/dev/null 2>&1
    /sbin/chkconfig --del pcp >/dev/null 2>&1
    /sbin/chkconfig --del pmcd >/dev/null 2>&1
    /sbin/chkconfig --del pmlogger >/dev/null 2>&1
    /sbin/chkconfig --del pmie >/dev/null 2>&1
    /sbin/chkconfig --del pmwebd >/dev/null 2>&1
    /sbin/chkconfig --del pmproxy >/dev/null 2>&1
fi

%post
PCP_PMNS_DIR=@pcp_var_dir@/pmns
PCP_LOG_DIR=@pcp_log_dir@
# restore saved configs, if any
test -s "$PCP_LOG_DIR/configs.sh" && source "$PCP_LOG_DIR/configs.sh"
rm -f $PCP_LOG_DIR/configs.sh

# migrate old to new temp dir locations within the same filesystem)
migrate_tempdirs()
{
    _sub="$1"
    _new_tmp_dir=%{_tmpdir}
    _old_tmp_dir=%{_localstatedir}/tmp

    for d in "$_old_tmp_dir/$_sub" ; do
	test -d "$d" -a -k "$d" || continue
	cd "$d" || continue
	for f in * ; do
	    [ "$f" != "*" ] || continue
	    source="$d/$f"
	    target="$_new_tmp_dir/$_sub/$f"
            [ "$source" != "$target" ] || continue
	    [ -f "$target" ] || mv -fu "$source" "$target"
        done
        cd && rmdir "$d" 2>/dev/null
    done
}
for daemon in mmv pmdabash pmie pmlogger
do
    migrate_tempdirs $daemon
done
chown -R pcp:pcp "$PCP_LOG_DIR/pmcd" 2>/dev/null
chown -R pcp:pcp "$PCP_LOG_DIR/pmlogger" 2>/dev/null
chown -R pcp:pcp "$PCP_LOG_DIR/pmie" 2>/dev/null
[ -f "$PCP_LOG_DIR/pmwebd" ] && chown -R pcp:pcp "$PCP_LOG_DIR/pmwebd"
chown -R pcp:pcp "$PCP_LOG_DIR/pmproxy" 2>/dev/null
[ -f "$PCP_PMNS_DIR/root" ] || ( cd "$PCP_PMNS_DIR" && ./Rebuild -sud )
/sbin/chkconfig --add pmcd >/dev/null 2>&1
/sbin/service pmcd condrestart
/sbin/chkconfig --add pmlogger >/dev/null 2>&1
/sbin/service pmlogger condrestart
/sbin/chkconfig --add pmie >/dev/null 2>&1
/sbin/service pmie condrestart
if [ -f /etc/init.d/pmwebd ] 
then
    /sbin/chkconfig --add pmwebd >/dev/null 2>&1
    /sbin/service pmwebd condrestart
fi
/sbin/chkconfig --add pmproxy >/dev/null 2>&1
/sbin/service pmproxy condrestart

%post libs -p /sbin/ldconfig
%postun libs -p /sbin/ldconfig

%files -f base_files.rpm
%defattr(-,root,root)

%files libs -f libs_files.rpm
%defattr(-,root,root)

%files libs-devel -f devel_files.rpm
%defattr(-,root,root)

%files testsuite -f testsuite_files.rpm
%defattr(-,pcpqa,pcpqa)

<<<<<<< HEAD
%if "@pmda_infinband@" == infinband
=======
%if "@pmda_infiniband@" == "infiniband"
>>>>>>> 39a1dd3e
%files pmda-infiniband -f pmda_infiniband_files.rpm
%defattr(-,root,root)
%endif

%files import-sar2pcp -f import_sar2pcp_files.rpm
%defattr(-,root,root)

%files import-iostat2pcp -f import_iostat2pcp_files.rpm
%defattr(-,root,root)

%files import-sheet2pcp -f import_sheet2pcp_files.rpm
%defattr(-,root,root)

%files import-mrtg2pcp -f import_mrtg2pcp_files.rpm
%defattr(-,root,root)

%files import-collectl2pcp -f import_collectl2pcp_files.rpm
%defattr(-,root,root)

%files -n perl-PCP-PMDA -f perl-pcp-pmda.list
%defattr(-,root,root)

%files -n perl-PCP-MMV -f perl-pcp-mmv.list
%defattr(-,root,root)

%files -n perl-PCP-LogImport -f perl-pcp-logimport.list
%defattr(-,root,root)

%files -n perl-PCP-LogSummary -f perl-pcp-logsummary.list
%defattr(-,root,root)

%files -n python-pcp -f python-pcp.list.rpm
%defattr(-,root,root)
<|MERGE_RESOLUTION|>--- conflicted
+++ resolved
@@ -272,11 +272,7 @@
 The python PCP module contains the language bindings for
 building Performance Metric API (PMAPI) tools using Python.
 
-<<<<<<< HEAD
-%if "@pmda_infinband@" == infinband
-=======
 %if "@pmda_infiniband@" == "infiniband"
->>>>>>> 39a1dd3e
 #
 # pcp-pmda-infiniband
 #
@@ -372,7 +368,7 @@
 awk '{print $NF}' $DIST_MANIFEST | egrep 'sheet2pcp' >import_sheet2pcp_files
 awk '{print $NF}' $DIST_MANIFEST | egrep 'mrtg2pcp' >import_mrtg2pcp_files
 awk '{print $NF}' $DIST_MANIFEST | egrep 'collectl2pcp' >import_collectl2pcp_files
-%if "@pmda_infinband@" == infinband
+%if "@pmda_infinband@" == "infinband"
 awk '{print $NF}' $DIST_MANIFEST | egrep 'infiniband|pmdaib|pmdas/ib' >pmda_infiniband_files
 %else
 touch pmda_infiniband_files
@@ -555,11 +551,7 @@
 %files testsuite -f testsuite_files.rpm
 %defattr(-,pcpqa,pcpqa)
 
-<<<<<<< HEAD
-%if "@pmda_infinband@" == infinband
-=======
 %if "@pmda_infiniband@" == "infiniband"
->>>>>>> 39a1dd3e
 %files pmda-infiniband -f pmda_infiniband_files.rpm
 %defattr(-,root,root)
 %endif
