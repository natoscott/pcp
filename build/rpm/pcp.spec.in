--- conflicted
+++ resolved
@@ -33,15 +33,6 @@
 %endif
 
 Distribution: @package_distribution@
-<<<<<<< HEAD
-=======
-%if %sgi_chroot_build
-Packager: Silicon Graphics, Inc. <http://www.sgi.com/>
-%endif
-BuildRoot: @build_root@ 
-BuildRequires: gcc-c++ libstdc++-devel procps autoconf bison flex ncurses-devel
-
->>>>>>> 4d16113c
 %if %sgi_chroot_build
 Packager: Silicon Graphics, Inc. <http://www.sgi.com/>
 %endif
@@ -65,7 +56,6 @@
 %endif
 Requires: pcp-libs = @package_version@
 
-<<<<<<< HEAD
 %description
 Performance Co-Pilot (PCP) provides a framework and services to support
 system-level performance monitoring and performance management. 
@@ -97,40 +87,6 @@
 Group: Applications/System
 Summary: Performance Co-Pilot (PCP) development headers and documentation
 URL: http://oss.sgi.com/projects/pcp/
-=======
-Requires: pcp-libs = @package_version@
-
-Summary: System-level performance monitoring and performance management
-License: GPL+ and LGPLv2+
-Vendor: Silicon Graphics, Inc.
-URL: http://oss.sgi.com/projects/pcp
-Group: Applications/System
-
-#
-# pcp-libs
-#
-%package libs
-Group: Applications/System
-Summary: Performance Co-Pilot run-time libraries
-Vendor: Silicon Graphics, Inc.
-URL: http://oss.sgi.com/projects/pcp/
-
-Provides: pcp-libs = @package_version@
-Provides: pcp-devel = @package_version@
-
-Obsoletes: pcp < 3.0
-
-#
-# pcp-devel
-#
-%package devel
-Group: Applications/System
-Summary: Performance Co-Pilot (PCP) development headers and static libraries
-Vendor: Silicon Graphics, Inc.
-URL: http://oss.sgi.com/projects/pcp/
-
-Requires: pcp-libs = @package_version@
->>>>>>> 4d16113c
 
 Requires: pcp-libs = @package_version@
 
@@ -189,13 +145,6 @@
 This mechanism allows arbitrary values to be exported from an
 instrumented script into the PCP infrastructure for monitoring
 and analysis with pmchart, pmie, pmlogger and other PCP tools.
-
-%description libs
-Performance Co-Pilot (PCP) run-time libraries
-
-%description devel
-Performance Co-Pilot (PCP) headers, static libraries, documentation
-and tools for development.
 
 %if %sgi_chroot_build
 %debug_package
@@ -243,14 +192,9 @@
 DEVFILELIST=`ls -1 $BACKDIR/debian/*-dev.{install,dirs}`
 
 #
-<<<<<<< HEAD
 # Package split: pcp, pcp-libs, pcp-libs-devel
 # -libs gets first pick, then libs-devel.
 # The base package catches-all remaining.
-=======
-# Package split: pcp, pcp-libs, pcp-devel
-# -libs gets first pick, then -devel. Base package catches-all remaining.
->>>>>>> 4d16113c
 #
 sed -e 's/^/\//' $LIBFILELIST >libs_files
 sed -e 's/^/\//' $DEVFILELIST >devel_files
@@ -259,14 +203,11 @@
 sed -i -e 's/usr\/lib\//usr\/lib64\//' devel_files
 %endif
 
-<<<<<<< HEAD
 #
 # some special cases for devel
 awk '{print $NF}' $DIST_MANIFEST |\
 egrep 'pcp\/(examples|demos)|pmdas\/(sample|simple|trivial|txmon)' >>devel_files
 
-=======
->>>>>>> 4d16113c
 rm -f devel_files.rpm libs_files.rpm base_files.rpm
 sort -u $DIST_MANIFEST | $PCP_AWK_PROG ' 
 BEGIN {
@@ -291,58 +232,15 @@
 
 set -x
 
-<<<<<<< HEAD
-=======
-%files -f base_files.rpm
-%defattr(-,root,root)
-
-%files libs -f libs_files.rpm
-%defattr(-,root,root)
-
-%files devel -f devel_files.rpm
-%defattr(-,root,root)
-
-%pre
-exit 0
-
->>>>>>> 4d16113c
 %preun
 if [ "$1" -eq 0 ]
 then
     #
     # Stop daemons before erasing the package
     #
-<<<<<<< HEAD
     /sbin/service pcp stop >/dev/null 2>&1
     /sbin/service pmie stop >/dev/null 2>&1
     /sbin/service pmproxy stop >/dev/null 2>&1
-=======
-    if [ -f /etc/pcp.env -a -f /etc/pcp.conf ] ; then
-	. /etc/pcp.env
-	$PCP_RC_DIR/pcp stop >/dev/null 2>&1
-	$PCP_RC_DIR/pmie stop >/dev/null 2>&1
-	[ -x $PCP_RC_DIR/pmproxy ] && PCP_RC_DIR/pmproxy stop >/dev/null 2>&1
-	rm -f $PCP_VAR_DIR/pmns/.NeedRebuild
-    else
-	PCP_WHICH_PROG=type
-    fi
-
-    if $PCP_WHICH_PROG chkconfig >/dev/null 2>&1
-    then
-	chkconfig --del pcp >/dev/null 2>&1
-	chkconfig --del pmie >/dev/null 2>&1
-	chkconfig --del pmproxy >/dev/null 2>&1
-    else
-	rm -f /etc/rc.d/rc?.d/S*pcp >/dev/null 2>&1
-	rm -f /etc/rc.d/rc?.d/K*pcp >/dev/null 2>&1
-	rm -f /etc/rc.d/rc?.d/S*pmie >/dev/null 2>&1
-	rm -f /etc/rc.d/rc?.d/K*pmie >/dev/null 2>&1
-	rm -f /etc/rc.d/rc?.d/S*pmproxy >/dev/null 2>&1
-	rm -f /etc/rc.d/rc?.d/K*pmproxy >/dev/null 2>&1
-    fi
-fi
-exit 0
->>>>>>> 4d16113c
 
     /sbin/chkconfig --del pcp >/dev/null 2>&1
     /sbin/chkconfig --del pmie >/dev/null 2>&1
@@ -350,70 +248,12 @@
 fi
 
 %post
-<<<<<<< HEAD
 /sbin/chkconfig --add pcp >/dev/null 2>&1
 /sbin/chkconfig --add pmie >/dev/null 2>&1
 /sbin/chkconfig --add pmproxy >/dev/null 2>&1
 
 %post libs -p /sbin/ldconfig
 %postun libs -p /sbin/ldconfig
-=======
-if [ -f /etc/pcp.env -a -f /etc/pcp.conf ] ; then
-    . /etc/pcp.env
-    . $PCP_SHARE_DIR/lib/rc-proc.sh
-    touch $PCP_VAR_DIR/pmns/.NeedRebuild
-    chmod 644 $PCP_VAR_DIR/pmns/.NeedRebuild
-
-    if [ ! -f $PCP_VAR_DIR/pmns/root ]
-    then
-	if [ -f $PCP_VAR_DIR/pmns/root.saved ]
-	then
-	    # restore the previous pmns after upgrade
-	    mv $PCP_VAR_DIR/pmns/root.saved $PCP_VAR_DIR/pmns/root
-	else
-	    # empty initial name space (prior to Rebuild)
-	    echo "root {" >$PCP_VAR_DIR/pmns/root
-	    echo "}" >>$PCP_VAR_DIR/pmns/root
-	fi
-	chmod 644 $PCP_VAR_DIR/pmns/root
-    else
-	# root pmns already exists, so we need to restore
-	# pmcd.conf and pmcd.options if they were saved.
-	for f in $PCP_PMCDCONF_PATH $PCP_PMCDOPTIONS_PATH
-	do
-	    if [ -f $f -a -f $f.rpmsave ]
-	    then
-		mv $f $f.rpmnew
-		mv $f.rpmsave $f
-	    fi
-	done
-    fi
-
-    if $PCP_WHICH_PROG chkconfig >/dev/null 2>&1
-    then
-	chkconfig --add pcp >/dev/null 2>&1
-	chkconfig --add pmie >/dev/null 2>&1
-	chkconfig --add pmproxy >/dev/null 2>&1
-    fi
-
-    # pcp (pmcd and pmlogger) is on by default, pmie/pmproxy are off.
-    # we don't switch anything off though, in case admin has enabled
-    # those things and we're just upgrading pcp.
-    chkconfig_on pcp >/dev/null 2>&1
-
-    #
-    # delete *.rpmorig turds that are the same as their new version
-    find $PCP_VAR_DIR/config -name \*.rpmorig -print \
-    | while read f
-    do
-	if diff $f `basename $f .rpmorig` >/dev/null 2>&1
-	then
-	    rm -f $f
-	fi
-    done
-fi
-exit 0
->>>>>>> 4d16113c
 
 %files -f base_files.rpm
 %defattr(-,root,root)
@@ -434,5 +274,9 @@
 %defattr(-,root,root)
 
 %changelog
+* Mon Oct 5 2009 Mark Goodwin <mgoodwin@redhat.com> - 3.0.0-7
+- merged Kenj's tree with PMDA_INTERFACE_4 and dynamic PMNS
+- ReplacePmnsSubtree fix bad signal handling botch
+
 * Mon Sep 28 2009 Mark Goodwin <mgoodwin@redhat.com> - 3.0.0-6
 - bump to v3.0.0 and reconcile spec with Fedora spec