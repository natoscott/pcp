sts=0
tmp=/var/tmp/pcp-postinstall
trap "rm -rf $tmp $tmp.*; exit \$sts" 0 1 2 3 15

if [ ! -f /etc/pcp.env ]
then
    # PCP not installed ... seems odd
    #
    echo "Error: /etc/pcp.env not installed!"
    sts=1
    exit
fi

. /etc/pcp.env

# set up $PATH to include all the optional and bizarre places that
# useful executables might be hiding
#
for xtra in /usr/sbin /sbin /usr/local/bin "$PCP_BINADM_DIR" \
	    /usr/local/git/bin /usr/perl5/bin /usr/gnu/bin
do
    [ -d "$xtra" ] || continue
    if echo ":${PATH}:" | grep ":$xtra:" >/dev/null 2>&1
    then
	:
    else
	PATH="$PATH:$xtra"
    fi
done
export PATH

here=`pwd`

# -n (show-me) is the only command line option ...
#
if [ $# -eq 1 -a X"$1" = X"-n" ]
then
    show_me=true
    RM="echo + rm"
    MV="echo + mv"
    MKDIR="echo + mkdir"
    CHMOD="echo + chmod"
    CHOWN="echo + chown"
    SYSTEMCTL="echo + systemctl"
    RC_UPDATE="echo + rc-update"
    MAKEWHATIS="echo + makewhatis"
else
    show_me=false
    RM=rm
    MV=mv
    MKDIR=mkdir
    CHMOD=chmod
    CHOWN=chown
    SYSTEMCTL=systemctl
    RC_UPDATE=rc-update
    MAKEWHATIS=makewhatis
fi

_cd()
{
    $show_me && echo "+ cd $1"
    cd $1
}

# no need to touch $PCP_VAR_DIR/pmns/.NeedRebuild as this file
# is included in the tarball
#

for conf in \
    "$PCP_PMCDCONF_PATH" "$PCP_PMCDOPTIONS_PATH" "$PCP_PMCDRCLOCAL_PATH" \
    "$PCP_PMIECONTROL_PATH" "$PCP_PMLOGGERCONTROL_PATH" \
    "$PCP_PMPROXYOPTIONS_PATH" "$PCP_PMWEBDOPTIONS_PATH"
do
    if [ -f "$conf.pre" -a -f "$conf" ]
    then
	if diff "$conf" "$conf.pre" >/dev/null 2>&1
	then
	    $RM -f "$conf.pre"
	else
	    $MV "$conf" "$conf.dist"
	    $MV "$conf.pre" "$conf"
	    echo "Warning: $conf: original restored, new version in $conf.dist"
	fi
    fi
done

# set up pcp and pcpqa users
#
if [ -f /etc/passwd ]
then
    # things like useradd may be hiding in odd places ...
    #
    PATH="$PATH":/usr/sbin
    # common command-line options
    # -c comment
    # -g primary_group_name
    # -d home_directory
    # -m create home directory
    # -s shell
    # command-line variations
    # do not create home directory
    # 	-M for Linux, nothing for netbsd or openbsd
    # system account (no aging, sys gid/uid range, no home dir creation)
    #   -r for Linux, not supported for netbsd or openbsd
    #
    if [ "$PCP_PLATFORM" = netbsd ]
    then
	no_home_dir=''
	sys_acc=''
	nologin=/sbin/nologin
	bash=/usr/pkg/bin/bash
    elif [ "$PCP_PLATFORM" = openbsd ]
    then
	no_home_dir=''
	sys_acc=''
	nologin=/sbin/nologin
	bash=`which bash`
    elif [ "$PCP_PLATFORM" = solaris ]
    then
	no_home_dir=''
	sys_acc=''
	nologin=`which false`
	bash=`which bash`
    elif [ "$PCP_PLATFORM" = darwin ]
    then
	no_home_dir=''
	sys_acc=''
	nologin=`which false`
	bash=`which bash`
    else
	no_home_dir='-M'
	sys_acc='-r'
	nologin=/usr/sbin/nologin
	bash=/bin/bash
    fi

    # user & group pcp
    #
    if [ "$PCP_PLATFORM" = darwin ]
    then
	./useradd.darwin -c "Performance Co-Pilot" -g pcp -d "$PCP_VAR_DIR" -s $nologin pcp
    else
	if grep '^pcp:' /etc/group >/dev/null
	then
	    :
	else
	    if which groupadd >/dev/null 2>&1
	    then
		groupadd $sys_acc pcp
	    else
		if [ "$PCP_PLATFORM" = freebsd ]
		then
		    : adduser does this for us ...
		else
		    echo "postinstall: Error: don't know how to add group \"pcp\""
		    sts=1
		    exit
		fi
	    fi
	fi
	if grep '^pcp:' /etc/passwd >/dev/null
	then
	    :
	else
	    if which useradd >/dev/null 2>&1
	    then
		useradd -c "Performance Co-Pilot" -g pcp -d "$PCP_VAR_DIR" $no_home_dir $sys_acc -s $nologin pcp
	    elif which adduser >/dev/null 2>&1
	    then
		echo "pcp::::::Performance Co-Pilot:$PCP_VAR_DIR::" \
		| adduser -f - -w no
	    else
		echo "postinstall: Error: don't know how to add user \"pcp\""
		sts=1
		exit
	    fi
	fi
    fi

    # user & group pcpqa
    #
    if [ "$PCP_PLATFORM" = darwin ]
    then
	./useradd.darwin -c "PCP Quality Assurance" -g pcpqa -d "$PCP_VAR_DIR"/testsuite -s $bash pcpqa
    else
	if grep '^pcpqa:' /etc/group >/dev/null
	then
	    :
	else
	    if which groupadd >/dev/null 2>&1
	    then
		groupadd $sys_acc pcpqa
	    else
		if [ "$PCP_PLATFORM" = freebsd ]
		then
		    : adduser does this for us ...
		else
		    echo "postinstall: Error: don't know how to add group \"pcpqa\""
		    sts=1
		    exit
		fi
	    fi
	fi
	if grep '^pcpqa:' /etc/passwd >/dev/null
	then
	    :
	else
	    if which useradd >/dev/null 2>&1
	    then
		useradd -c "PCP Quality Assurance" -g pcpqa -d "$PCP_VAR_DIR"/testsuite $no_home_dir $sys_acc -s $bash pcpqa
	    elif which adduser >/dev/null 2>&1
	    then
		# no bash for default FreeBSD
		bash=`which sh`
		echo "pcpqa::::::PCP Quality Assurance:$PCP_VAR_DIR/testsuite:$bash:" \
		| adduser -f - -w no
	    else
		echo "postinstall: Error: don't know how to add user \"pcpqa\""
		sts=1
		exit
	    fi
	fi
    fi
fi

# Usage: _do_dir user:group mode path
_do_dir()
{
    dir="$3"
    if $show_me
    then
	$MKDIR -p "$dir"
    else
	[ -d "$dir" ] || $MKDIR -p "$dir"
    fi
    $CHOWN "$1" "$dir"
    $CHMOD "$2" "$dir"
}

# permissions ...
#

# fix up some ones that used to be pcp:pcp and/or in a different place
#
grp=root
case "$PCP_PLATFORM"
in
    freebsd|netbsd|openbsd|darwin)
	    grp=wheel
	    ;;
esac
for daemon in pmlogger pmie
do
    $CHOWN root:"$grp" "$PCP_SYSCONF_DIR"/"$daemon"
    $CHMOD 755 "$PCP_SYSCONF_DIR"/"$daemon"
    if [ -f "$PCP_SYSCONF_DIR"/"$daemon"/config.default ]
    then
	if [ -f "$PCP_VAR_DIR"/config/"$daemon"/config.default ]
	then
	    $MV "$PCP_SYSCONF_DIR"/"$daemon"/config.default "$PCP_VAR_DIR"/config/"$daemon"/config.default.old
	else
	    $MV "$PCP_SYSCONF_DIR"/"$daemon"/config.default "$PCP_VAR_DIR"/config/"$daemon"/config.default
	fi
    fi
done
$CHOWN "root:$grp" "$PCP_SYSCONF_DIR"/pmcd/pmcd.conf
$CHMOD 644 "$PCP_SYSCONF_DIR"/pmcd/pmcd.conf

# /etc/pcp.conf and /etc/pcp.env should be owned by root (for consistency,
# no functional reason)
#
$CHOWN "root:$grp" /etc/pcp.conf /etc/pcp.env

# if $PCP_SYSCONFIG_DIR is defined, all the PCP files below there should
# to be owned by root
#
if [ -n "$PCP_SYSCONFIG_DIR" ]
then
    for daemon in pmcd pmlogger pmproxy
    do
	[ -f "$PCP_SYSCONFIG_DIR/$daemon" ] || continue
	$CHOWN "root:$grp" "$PCP_SYSCONFIG_DIR/$daemon"
    done
fi

# if $PCP_SYSTEMDUNIT_DIR is defined, all the PCP files below there should
# to be owned by root
#
if [ -n "$PCP_SYSTEMDUNIT_DIR" ]
then
    for service in pmcd pmlogger pmie pmproxy
    do
	[ -f "$PCP_SYSTEMDUNIT_DIR/$service.service" ] || continue
	$CHOWN "root:$grp" "$PCP_SYSTEMDUNIT_DIR/$service.service"
    done
fi

# if $PCP_SASLCONF_DIR is defined, the PCP config file there should be
# owned by root
#
if [ -n "$PCP_SASLCONF_DIR" ]
then
    [ -f "$PCP_SASLCONF_DIR/pmcd.conf" ] && $CHOWN "root:$grp" "$PCP_SASLCONF_DIR/pmcd.conf"
fi

# all the /etc/cron.d PCP files MUST be owned my root
#
for file in /etc/cron.d/pcp-*
do
    [ -f "$file" ] && $CHOWN "root:$grp" "$file"
done

# directories that may be empty and hence not in the tarball
#
<<<<<<< HEAD
# from src/pmcd/GNUmakefile
_do_dir "root:$grp" 700 "$PCP_TMP_DIR"/pmcd
_do_dir "root:$grp" 755 "$PCP_LOG_DIR"/pmcd
=======
>>>>>>> 03af2f53
# from GNUmakefile
_do_dir "root:$grp" 755 "$PCP_SYSCONF_DIR"/labels
_do_dir "root:$grp" 755 "$PCP_SYSCONF_DIR"/labels/optional
if [ -d "$PCP_PMDAS_DIR"/openmetrics ]
then
    # from src/pmdas/openmetrics
    _do_dir "root:$grp" 755 "$PCP_PMDAS_DIR"/openmetrics/config.d
fi
# from src/pmcd/GNUmakefile
_do_dir "root:$grp" 700 "$PCP_VAR_DIR"/pmcd
# from src/pmfind/GNUmakefile
_do_dir "pcp:pcp" 775 "$PCP_LOG_DIR"/pmfind
_do_dir "root:$grp" 755 "$PCP_SYSCONF_DIR"/pmfind
# from src/pmdas/pipe/GNUmakefile
_do_dir "root:$grp" 755 "$PCP_SYSCONF_DIR"/pipe.conf.d
# from src/pmdas/bash/GNUmakefile
_do_dir "pcp:pcp" 775 "$PCP_TMP_DIR"/bash
# from src/pmdas/json/GNUmakefile
_do_dir "pcp:pcp" 775 "$PCP_TMP_DIR"/json

# Expect only root owned things below $PCP_SYSCONF_DIR
#
find "$PCP_SYSCONF_DIR" ! -user root \
| while read f
do
    if [ -L "$f" ]
    then
	# change the symlink, not what it points to
	#
	$CHOWN -h "root:$grp" "$f"
    else
	$CHOWN "root:$grp" "$f"
    fi
done

# pcp:pcp and mode 775 directories
#
for dir in "$PCP_LOG_DIR" \
	   "$PCP_LOG_DIR"/pmproxy \
	   "$PCP_LOG_DIR"/pmie "$PCP_LOG_DIR"/pmlogger \
	   "$PCP_SA_DIR" \
	   "$PCP_RUN_DIR" \
	   "$PCP_TMP_DIR" "$PCP_TMP_DIR"/pmie "$PCP_TMP_DIR"/pmlogger \
	   "$PCP_TMP_DIR"/mmv "$PCP_TMP_DIR"/pmproxy \
	   "$PCP_VAR_DIR"/config/pmda \
	   "$PCP_VAR_DIR"/config/pmie "$PCP_VAR_DIR"/config/pmlogger
do
    _do_dir "pcp:pcp" 775 "$dir"
done

# pcp:pcp and mode 644 files
#
for file in "$PCP_VAR_DIR"/config/pmie/config.default "$PCP_VAR_DIR"/config/pmlogger/config.default
do
    [ -f "$file" ] || continue
    $CHMOD 644 "$file"
    $CHOWN pcp:pcp "$file"
done

# pcpqa:pcpqa and mode 775 dir and all below there
#
_do_dir "pcpqa:pcpqa" 775 "$PCP_VAR_DIR"/testsuite
$CHOWN -R pcpqa:pcpqa "$PCP_VAR_DIR"/testsuite

# unpack and install PCP Perl modules ...
#
if [ -f /tmp/pcp-perl-pack.tar.gz ]
then
    eval `sed -n '/^TAR[ 	]*=/s/[ 	]//gp' </usr/include/pcp/builddefs`
    if [ -z "$TAR" ]
    then
	echo "postinstall: no TAR in /usr/include/pcp/builddefs ... skipping Perl bits"
    else
	rm -rf /tmp/pcp-postinstall
	mkdir /tmp/pcp-postinstall
	_cd /tmp/pcp-postinstall
	$TAR xzf ../pcp-perl-pack.tar.gz
	for dir in *
	do
	    if [ ! -f $dir/Makefile ]
	    then
		echo "postinstall: no $dir/Makefile ... cannot install $dir Perl module"
	    else
		_cd $dir
		if $show_me
		then
		    echo "+ make pure_site_install"
		else
		    if make pure_site_install
		    then
			:
		    else
			echo "postinstall: install failed for $dir ..."
		    fi
		fi
		_cd ..
	    fi
	done
	_cd $here
    fi
fi

# Note:
#   Do not start daemons other than: pmcd, pmlogger, pmie,
#   pmproxy
#
if which svcs >/dev/null 2>&1
then
    # in Solaris land, we need an XML file to control all of this
    #
    if [ ! -f ../sun/pcp.xml ]
    then
	echo "Warning: Solaris SMF XML missing: ../sun/pcp.xml"
    else
	svccfg import ../sun/pcp.xml
    fi
else
    for svc in pmcd pmie pmlogger pmproxy pmfind
    do
	if which systemctl >/dev/null 2>&1
	then
	    $SYSTEMCTL daemon-reload
	    case "$svc"
	    in
		pmcd|pmlogger|pmie|pmproxy)
		    $SYSTEMCTL enable $svc.service
		    $SYSTEMCTL start $svc.service
		    ;;
	    esac
	elif which rc-update >/dev/null 2>&1
	then
	    if [ -f /etc/init.d/"$svc" ]
	    then
		if $RC_UPDATE show | grep " $svc " >/dev/null 2>&1
		then
		    # service is already installed ...
		    #
		    $RC_UPDATE delete "$svc"
		fi
		$RC_UPDATE add "$svc"
	    fi
	elif which rcctl >/dev/null 2>&1
	then
	    # OpenBSD
	    case "$svc"
	    in
		pmcd|pmlogger|pmie|pmproxy)
		    rcctl enable $svc
		    rcctl start $svc
		    ;;
	    esac
	fi
    done
fi

# optionally update the apropos/whatis/man-k database of man pages
# ... this can take a long time, so it is run in the background
#
if which makewhatis >/dev/null 2>&1
then
    echo "Rebuilding whatis DB in the background"
    $MAKEWHATIS &
fi

# cull any old files or directories that used to be in the distribution
# but that have gone away or moved somewhere else
#
for file in "$PCP_VAR_DIR"/config/pmieconf/pcp/pmda_status \
	    "$PCP_BINADM_DIR/pmmgr" "$PCP_RC_DIR/pmmgr" /etc/init.d/pmmgr
do
    [ -f "$file" ] && $RM -f "$file"
done
if [ -n "$PCP_SYSTEMDUNIT_DIR" ]
then
    for file in pmmgr.service pmfind.path pmie_check.path pmlogger_check.path \
	pmmgr.service pmwebd.service
    do
	[ -f "$PCP_SYSTEMDUNIT_DIR/$file" ] && $RM -f "$PCP_SYSTEMDUNIT_DIR/$file"
    done
fi
for dir in "$PCP_VAR_DIR"/config/pmieconf/pcp \
	   "$PCP_LOG_DIR"/pmmgr "$PCP_ETC_DIR/pcp/pmmgr"
do
    [ -d "$dir" ] && $RM -rf "$dir"
done

exit 0<|MERGE_RESOLUTION|>--- conflicted
+++ resolved
@@ -312,12 +312,6 @@
 
 # directories that may be empty and hence not in the tarball
 #
-<<<<<<< HEAD
-# from src/pmcd/GNUmakefile
-_do_dir "root:$grp" 700 "$PCP_TMP_DIR"/pmcd
-_do_dir "root:$grp" 755 "$PCP_LOG_DIR"/pmcd
-=======
->>>>>>> 03af2f53
 # from GNUmakefile
 _do_dir "root:$grp" 755 "$PCP_SYSCONF_DIR"/labels
 _do_dir "root:$grp" 755 "$PCP_SYSCONF_DIR"/labels/optional
@@ -328,6 +322,7 @@
 fi
 # from src/pmcd/GNUmakefile
 _do_dir "root:$grp" 700 "$PCP_VAR_DIR"/pmcd
+_do_dir "root:$grp" 755 "$PCP_LOG_DIR"/pmcd
 # from src/pmfind/GNUmakefile
 _do_dir "pcp:pcp" 775 "$PCP_LOG_DIR"/pmfind
 _do_dir "root:$grp" 755 "$PCP_SYSCONF_DIR"/pmfind
