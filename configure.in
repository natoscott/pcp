dnl
<<<<<<< HEAD
dnl Copyright (c) 2008 Aconex.  All Rights Reserved.
dnl Copyright (c) 2000-2004 Silicon Graphics, Inc.  All Rights Reserved.
=======
dnl Copyright (c) 2000-2004,2008 Silicon Graphics, Inc.  All Rights Reserved.
>>>>>>> 41585df9
dnl 
dnl This program is free software; you can redistribute it and/or modify it
dnl under the terms of the GNU General Public License as published by the
dnl Free Software Foundation; either version 2 of the License, or (at your
dnl option) any later version.
dnl 
dnl This program is distributed in the hope that it will be useful, but
dnl WITHOUT ANY WARRANTY; without even the implied warranty of MERCHANTABILITY
dnl or FITNESS FOR A PARTICULAR PURPOSE.  See the GNU General Public License
dnl for more details.
dnl 
dnl You should have received a copy of the GNU General Public License along
dnl with this program; if not, write to the Free Software Foundation, Inc.,
dnl 59 Temple Place, Suite 330, Boston, MA  02111-1307 USA
dnl 
dnl Contact information: Silicon Graphics, Inc., 1500 Crittenden Lane,
dnl Mountain View, CA 94043, USA, or: http://www.sgi.com
dnl 

dnl unpacking check - this file must exist
AC_INIT(src/include/pmapi.h)

dnl Irix build issue ... use the tools from the local filesystems
unset ROOT TOOLROOT

#
# Note: the following environment variables may be
# set to override the defaults.
#
# MAKE CC CXX CPP LD LEX YACC INSTALL AWK SED ECHO
#

dnl Guess target platfrom
AC_CANONICAL_SYSTEM
if test -z "$target"
then
    echo
    echo '
FATAL ERROR: Cannot guess your target, try explicit specification
             using --target or, if that fails, add it to config.guess and 
	     send a copy to pcp@oss.sgi.com.'
    exit 1
else
    dnl Remove 4th name component, if present, from target, target_os,
    dnl  build and build_os. Squash all x86 cpus into one LCD form - i386
    target=`echo $target | sed '[s/^\([^-][^-]*-[^-][^-]*-[^-][^-]*\)-.*$/\1/]'`
    target_os=`echo $target_os | sed '[s/solaris2\..*/solaris/]'`
    target_os=`echo $target_os | sed '[s/^\([^-][^-]*\)-.*$/\1/]' | sed '[s/[\.0-9]*//g]'`
    target_cpu=`echo $target_cpu | sed '[s/i[3-6]86/i386/]'`

    build=`echo $build | sed '[s/^\([^-][^-]*-[^-][^-]*-[^-][^-]*\)-.*$/\1/]'`
    build_os=`echo $build_os | sed '[s/solaris2\..*/solaris/]'`
    build_os=`echo $build_os | sed '[s/^\([^-][^-]*\)-.*$/\1/]'`
    build_cpu=`echo $build_cpu | sed '[s/i[3-6]86/i386/]'`
fi

echo Building on $build for $target 
echo "Build: os=$build_os cpu=$build_cpu"
echo "Target: os=$target_os cpu=$target_cpu"

target_distro=unknown
if test $target_os = linux
then
    AC_DEFINE(IS_LINUX)
    test -f /etc/SuSE-release && target_distro=suse
    test -f /etc/fedora-release && target_distro=fedora
    test -f /etc/redhat-release && target_distro=redhat
    test -f /etc/debian_version && target_distro=debian
elif test $target_os = solaris
then
    AC_DEFINE(IS_SOLARIS)
elif test $target_os = darwin
then
    AC_DEFINE(IS_DARWIN)
elif test $target_os = cygwin
then
    AC_DEFINE(IS_CYGWIN)
elif test $target_os = mingw
then
    AC_DEFINE(IS_MINGW)
    export CFLAGS="$CFLAGS -I$PCP_DIR/include"
elif test $target_os = aix
then
    AC_DEFINE(IS_AIX)
elif test $target_os = freebsd
then
    AC_DEFINE(IS_FREEBSD)
else
    echo
    echo "FATAL ERROR: need platform-specific customization for \"$target_os\""
    exit 1
fi

# setup additional platform-specific binary search PATH components
pcp_platform_paths=""
case $target_os
in
    aix)	pcp_platform_paths="/usr/bin/X11:/usr/local/bin";;
    linux)	pcp_platform_paths="/usr/bin/X11:/usr/local/bin";;
    mingw)	pcp_platform_paths="/usr/local/bin";;
    cygwin)	pcp_platform_paths="/cygdrive/c/WINDOWS/system32";;
    solaris)	pcp_platform_paths="/usr/bin/X11:/usr/local/bin:/opt/sfw/bin";;
    freebsd)	pcp_platform_paths="/usr/bin/X11:/usr/bsd";;
esac
AC_SUBST(pcp_platform_paths)

dnl default prefix
AC_PREFIX_DEFAULT(/usr)

if test -f VERSION.pcp
then
    . ./VERSION.pcp
fi

if test -z "$PACKAGE_MAJOR" ; then
    PACKAGE_MAJOR=1
fi

for V in MINOR REVISION BUILD; do
	P=`eval echo \\$PACKAGE_$i`
	if test -z "$P"; then
		eval PACKAGE_${i}=0
	fi
done
PACKAGE_VERSION=${PACKAGE_MAJOR}.${PACKAGE_MINOR}.${PACKAGE_REVISION}
AC_SUBST(PACKAGE_VERSION)
AC_SUBST(PACKAGE_MAJOR)
AC_SUBST(PACKAGE_MINOR)
AC_SUBST(PACKAGE_REVISION)
AC_SUBST(PACKAGE_BUILD)

if test -z "$PACKAGE_BUILD_DATE" ; then
    PACKAGE_BUILD_DATE=`date +%Y-%m-%d`
fi
AC_SUBST(PACKAGE_BUILD_DATE)

<<<<<<< HEAD
if test -z "$PACKAGE_DISTRIBUTION" ; then
    PACKAGE_DISTRIBUTION=$target_distro
fi
AC_SUBST(PACKAGE_DISTRIBUTION)

=======
>>>>>>> 41585df9
if test -z "$PACKAGE_BUILDER"
then
    case "$target_os"
    in
	solaris)
	    if test -x /usr/xpg4/bin/id
	    then
		package_builder=`/usr/xpg4/bin/id -u -n`@`hostname`
	    else
		package_builder=`whoami`@`hostname`
	    fi
	    ;;
	*)
	    package_builder=`id -u -n`@`hostname | sed -e 's/\..*//'`
	    ;;
    esac
else
    package_builder="$PACKAGE_BUILDER"
fi
AC_SUBST(package_builder)

dnl output header with cpp defs HAVE_*, etc
AC_CONFIG_HEADER(src/include/platform_defs.h)

dnl check if user wants their own C compiler
if test -z "$CC"; then
    AC_PROG_CC
fi
cc=$CC
AC_SUBST(cc)

dnl check if user wants their own make program
dnl note: all makefiles in this package use the gmake syntax
if test -z "$MAKE" 
then
    AC_PATH_PROG(MAKE, gmake)
    if test -z "$MAKE" 
    then
	# look elsewhere ...
	AC_MSG_CHECKING([for GNU make elsewhere])
	for f in /usr/local/bin/gmake /usr/freeware/bin/gmake /usr/local/bin/make /opt/sfw/bin/gmake nowhere
	do
	    if test -x $f
	    then
		MAKE=$f
		break
	    fi
	done
	if test $f = nowhere
	then
	    # Check if /usr/bin/make is any good
            mver=`/usr/bin/make --version 2>/dev/null | sed -n -e1p | cut -c1-8`
	    if test "$mver" != "GNU Make"
	    then
		echo
		echo "FATAL ERROR: could not find GNU make anywhere"
		echo "You need to set \$MAKE as the full path to GNU make "
		echo "in the environment."
		exit 1
	    else
		MAKE=/usr/bin/make
	    fi
	fi
	AC_MSG_RESULT($MAKE)
    fi            
fi
make=$MAKE
AC_SUBST(make)

dnl check if user wants their own C++ compiler
if test -z "$CXX"; then
    AC_PROG_CXX
fi
cxx=$CXX
AC_SUBST(cxx)

dnl check if users wants their own CPP
if test -z "$CPP"; then
    AC_PROG_CPP
fi
cpp=$CPP
AC_SUBST(cpp)

dnl (note: special case for Mac OS X and MinGW where cpp is gcc -E)
if test "$CPP" = "gcc -E"; then
    CPP_SIMPLE="gcc"
    CPP_SIMPLE_ARGS="-E"
fi

dnl check for simple cpp usage
dnl use -P during the configure test but don't use it for real stuff...
AC_MSG_CHECKING([for simple cpp args])
test -z "$CPP_SIMPLE" && CPP_SIMPLE=/lib/cpp
test ! -x "$CPP_SIMPLE" && CPP_SIMPLE=/bin/cpp
test ! -x "$CPP_SIMPLE" && CPP_SIMPLE=/usr/bin/cpp
test ! -x "$CPP_SIMPLE" && CPP_SIMPLE=$CPP
cpp_simple="$CPP_SIMPLE"
cpp_simple_args="$CPP_SIMPLE_ARGS"
for arg in -traditional -undef
do
    if $cpp_simple -P $cpp_simple_args $arg /dev/null >conftest.out 2>&1 && test ! -s conftest.out
    then
	cpp_simple_args="$cpp_simple_args $arg"
    fi 
done
rm -f conftest.out

dnl add to this list for evil words that you don't want cpp to re-write
for word in unix linux mips intel
do
    echo $word >conftest.c
    $cpp_simple $cpp_simple_args conftest.c >conftest.out
    if test "`grep $word <conftest.out`" != "$word"
    then
	cpp_simple_args="$cpp_simple_args -U$word"
    fi
done
rm -f conftest.c conftest.out

AC_SUBST(cpp_simple)
AC_SUBST(cpp_simple_args)
AC_MSG_RESULT($cpp_simple $cpp_simple_args)

dnl check if users wants their own linker
if test -z "$LD"; then
    AC_PATH_PROG(LD, ld, /usr/bin/ld)
fi
ld=$LD
AC_SUBST(ld)

dnl Provide ways to override owner and group for installed files
if test -z "$PCP_OWNER" ; then
    pcp_owner=root
else
    pcp_owner="$PCP_OWNER"
fi
if test -z "$PCP_GROUP" ; then
    case "$target_os" in
    darwin) pcp_group=wheel;;
    *)	pcp_group=root;;
    esac
else
    pcp_group="$PCP_GROUP"
fi
AC_SUBST(pcp_owner pcp_group)

dnl check if the tar program is available
if test -z "$TAR"; then
    AC_PATH_PROG(TAR, tar)
fi
if test $target_os = darwin -a -x /usr/bin/gnutar
then
    TAR=/usr/bin/gnutar
fi
tar=$TAR
AC_SUBST(tar)

dnl check if xmessage is available on solaris
AC_PATH_PROG(XMESSAGE, xmessage, NULL)
if test $XMESSAGE = NULL -a $target_os = solaris
then
    AC_MSG_WARN(xmessage had not been installed)
fi
xmessage=$XMESSAGE
AC_SUBST(xmessage)

dnl check if the gzip program is available
dnl (needed to gzip man pages on some platforms)
if test -z "$ZIP"; then
    AC_PATH_PROG(ZIP, gzip, /bin/gzip)
fi
test ! -x "$ZIP" && ZIP=/usr/local/bin/gzip
test ! -x "$ZIP" && ZIP=/usr/freeware/bin/gzip
test ! -x "$ZIP" && ZIP=/usr/bin/gzip
gzip=$ZIP
AC_SUBST(gzip)

dnl check if the bzip2 program is available
dnl (needed to bzip2 man pages on some platforms)
if test -z "$BZIP2"; then
    AC_PATH_PROG(BZIP2, bzip2, /bin/bzip2)
fi
test ! -x "$BZIP2" && BZIP2=/usr/local/bin/bzip2
test ! -x "$BZIP2" && BZIP2=/usr/freeware/bin/bzip2
test ! -x "$BZIP2" && BZIP2=/usr/bin/bzip2
bzip2=$BZIP2
AC_SUBST(bzip2)

dnl Check for mac PackageMaker
AC_MSG_CHECKING([for PackageMaker])
if test -z "$PACKAGE_MAKER"
then
    if test $target_os = darwin
    then
	if test -x /Developer/Applications/PackageMaker.app/Contents/MacOS/PackageMaker
	then # Darwin 6.x
	    package_maker=/Developer/Applications/PackageMaker.app/Contents/MacOS/PackageMaker
	    AC_MSG_RESULT([ yes (darwin 6.x)])
	elif test -x /Developer/Applications/Utilities/PackageMaker.app/Contents/MacOS/PackageMaker
	then # Darwin 7.x
	    AC_MSG_RESULT([ yes (darwin 7.x)])
	    package_maker=/Developer/Applications/Utilities/PackageMaker.app/Contents/MacOS/PackageMaker
	else
	    AC_MSG_RESULT([ not found!])
	    AC_MSG_WARN([PackageMaker not found, mac packages will not be made])
	fi
    else
	AC_MSG_RESULT([ no])	
    fi
else
    package_maker="$PACKAGE_MAKER"
fi
AC_SUBST(package_maker)

dnl check if the hdiutil program is available
<<<<<<< HEAD
if test -z "$HDIUTIL"; then
    AC_PATH_PROG(HDIUTIL, hdiutil)
fi
hdiutil=$HDIUTIL
AC_SUBST(hdiutil)

dnl check if the makensis program is available
if test -z "$MAKENSIS"; then
    AC_PATH_PROG(MAKENSIS, makensis)
fi
makensis=$MAKENSIS
AC_SUBST(makensis)

dnl check if the dlltool program is available
if test -z "$DLLTOOL"; then
    AC_PATH_PROG(DLLTOOL, dlltool)
fi
dlltool=$DLLTOOL
AC_SUBST(dlltool)

=======
test -z "$HDIUTIL" && AC_PATH_PROG(HDIUTIL, hdiutil)
hdiutil=$HDIUTIL
AC_SUBST(hdiutil)

>>>>>>> 41585df9
dnl check if the rpmbuild program is available
if test -z "$RPMBUILD"; then
    AC_PATH_PROG(RPMBUILD, rpmbuild)
fi
rpmbuild=$RPMBUILD
AC_SUBST(rpmbuild)

dnl check if the rpm program is available
if test -z "$RPM"; then
    AC_PATH_PROG(RPM, rpm)
fi
rpm=$RPM
AC_SUBST(rpm)

dnl if rpmbuild exists, use it, otherwise use rpm
if test -x "$RPMBUILD"
then
    rpmprog=$RPMBUILD
else
    rpmprog=$RPM
fi
AC_SUBST(rpmprog)

dnl .. and what version is rpm
if test ! -z "$RPM" && test -x $RPM
then
    rpm_version=`$RPM --version | awk '{print $NF}' | awk -F. '{print $1}'`
else
    rpm_version=0
fi
AC_SUBST(rpm_version)

dnl check if the cpanflute2 program is available (perl rpm builder)
if test -z "$CPANFLUTE"; then
    AC_PATH_PROG(CPANFLUTE, cpanflute2)
fi
cpanflute=$CPANFLUTE
AC_SUBST(cpanflute)

dnl check if the gendist program is available
if test -z "$GENDIST" ; then
   AC_PATH_PROG(GENDIST, gendist) 
fi
gendist=$GENDIST
AC_SUBST(gendist)

dnl check if the makedepend program is available
if test -z "$MAKEDEPEND"; then
    AC_PATH_PROG(MAKEDEPEND, makedepend, /bin/true)
fi
makedepend=$MAKEDEPEND
AC_SUBST(makedepend)

dnl check if the dpkg program is available
if test -z "$DPKG"; then
   AC_PATH_PROG(DPKG, dpkg)
fi
dpkg=$DKPG
AC_SUBST(dpkg)

dnl check if symbolic links are supported
AC_PROG_LN_S

dnl check if user wants their own lex, yacc
if test -z "$YACC"; then
    AC_PROG_YACC
fi
yacc=$YACC
AC_SUBST(yacc)
if test -z "$LEX"; then
    AC_PROG_LEX
fi
lex=$LEX
AC_SUBST(lex)

dnl check if user wants their own awk, sed and echo
if test -z "$AWK"; then
    AC_PATH_PROG(AWK, awk, /usr/bin/awk)
fi
awk=$AWK
AC_SUBST(awk)
if test -z "$SED"; then
    AC_PATH_PROG(SED, sed, /bin/sed)
fi
sed=$SED
AC_SUBST(sed)
if test -z "$ECHO"; then
    AC_PATH_PROG(ECHO, echo, /bin/echo)
fi
echo=$ECHO
AC_SUBST(echo)

dnl echo_n set to -n if echo understands -n to suppress newline
dnl echo_c set to \c if echo understands \c to suppress newline
AC_MSG_CHECKING([if echo uses -n or backslash-c to suppress newlines])
if ( $echo "testing\c"; $echo 1,2,3 ) | grep c >/dev/null
then
  if ( $echo -n testing; $echo 1,2,3 ) | sed s/-n/xn/ | grep xn >/dev/null
  then
    echo_n= echo_c=
    AC_MSG_RESULT([neither?])
  else
    echo_n=-n echo_c=
    AC_MSG_RESULT([ -n])
  fi
else
  echo_n= echo_c='\c'
  AC_MSG_RESULT([backslash-c])
fi
AC_SUBST(echo_n)
AC_SUBST(echo_c)

dnl if /proc is not mounted, try and mount it
dnl before trying to run the ps style test below
if test -d /proc
then
    test -f /proc/stat || mount /proc >/dev/null 2>&1
fi

dnl set platform specific ps
if test -n "$PROCPS"
then
    pcp_ps_prog="$PROCPS"
elif test $target_os = cygwin
then
    pcp_ps_prog=procps
else
    pcp_ps_prog=ps
fi
AC_SUBST(pcp_ps_prog)

dnl ps variants, need $pcp_ps_prog and $awk from above
dnl want user in col 1, pid in col 2, and command+ps args at the end
AC_MSG_CHECKING([for ps style])
pcp_ps_all_flags=''
if $pcp_ps_prog -ef >conftest.out 2>/dev/null
then
    ans=`$awk <conftest.out '
NR == 1			{ if ($1 != "UID" && $1 != "USER") exit
			  if ($2 != "PID") exit
			}
# Unix variants
$2 == 1 && / init/	{ print "OK"; exit }
$2 == 1 && / \/etc\/init/ { print "OK"; exit }
# Fedora 9
$2 == 1 && / \/sbin\/init/ { print "OK"; exit }
# Cygwin
/ \/usr\/bin\/cygrunsrv/ { print "OK"; exit }
/ \/usr\/sbin\/inetd/	{  print "OK"; exit }'`
    if test "$ans" = OK
    then
	pcp_ps_have_bsd=false
	pcp_ps_all_flags=-ef
	AC_MSG_RESULT(SysV)
    fi
fi
if test -z "$pcp_ps_all_flags" && $pcp_ps_prog auxww >conftest.out 2>/dev/null
then
    ans=`$awk <conftest.out '
NR == 1			{ if ($1 != "UID" && $1 != "USER") exit
			  if ($2 != "PID") exit
			}
$2 == 1 && / init/	{ print "OK"; exit }
$2 == 1 && / \/sbin\/init/ { print "OK"; exit }
$2 == 1 && / \/sbin\/launchd/ { print "OK"; exit }
$2 == 1 && / \/init/	{ print "OK"; exit }'`
    if test "$ans" = OK
    then
	pcp_ps_have_bsd=true
	pcp_ps_all_flags=auxww
	AC_MSG_RESULT(BSD)
    fi
fi
if test -z "$pcp_ps_all_flags" && $pcp_ps_prog -eflW >conftest.out 2>/dev/null
then
    if test $target_os = mingw
    then
	pcp_ps_have_bsd=false
	pcp_ps_all_flags=-eflW
	AC_MSG_RESULT(MinGW)
    fi
fi
if test -z "$pcp_ps_all_flags"
then
    dnl this is bad ... need to expand the cases or relax the tests
    AC_MSG_RESULT(unknown)
    echo "FATAL ERROR: could not determine how to get the \"all processes with arguments\""
    echo "format output from your ps(1)."
    rm -f conftest.out
    exit 1
fi
dnl checking for w(ide) option so more psargs chars
if $pcp_ps_prog ${pcp_ps_all_flags}w >/dev/null 2>&1
then
    if test $target_os != solaris
    then
	pcp_ps_all_flags=${pcp_ps_all_flags}w
    fi
fi
AC_SUBST(pcp_ps_have_bsd)
AC_SUBST(pcp_ps_all_flags)

dnl set platform specific killall
if test $target_os = solaris -o $target_os = cygwin
then
    pcp_killall_prog=pkill
else
    pcp_killall_prog=killall
fi
AC_SUBST(pcp_killall_prog)

grep=grep
if test $target_os = solaris
then
    test -f /usr/xpg4/bin/grep && grep=/usr/xpg4/bin/grep
fi
AC_SUBST(grep)

if test -n "$WHICH"
<<<<<<< HEAD
=======
then
    which=$WHICH
elif sh -c 'type -p sh' >/dev/null 2>&1 
then
    which=type
else
    which=which
fi 
AC_SUBST(which)

dnl checks for /proc pseudo file system and /proc/pinfo
AC_MSG_CHECKING([for /proc ])
if test -d /proc
>>>>>>> 41585df9
then
    which=$WHICH
elif sh -c 'type -p sh' >/dev/null 2>&1 
then
    which=type
else
    which=which
fi
AC_SUBST(which)

dnl checks for /proc pseudo file system
AC_MSG_CHECKING([for /proc ])
if test -d /proc
then
    AC_DEFINE(HAVE_PROCFS)
    AC_MSG_RESULT(yes)
else
    AC_MSG_RESULT(no)
fi

dnl Checks for C header files.
AC_HEADER_DIRENT
AC_HEADER_STDC
AC_HEADER_SYS_WAIT
AC_CHECK_HEADERS(fcntl.h limits.h malloc.h strings.h syslog.h)
AC_CHECK_HEADERS(unistd.h stddef.h sched.h dlfcn.h dl.h ieeefp.h)
AC_CHECK_HEADERS(sys/time.h sys/times.h sys/resource.h sys/prctl.h)
AC_CHECK_HEADERS(endian.h standards.h sys/byteorder.h pthread.h getopt.h)
<<<<<<< HEAD
AC_CHECK_HEADERS(values.h libgen.h sys/param.h sys/mman.h sys/un.h stdint.h)
AC_CHECK_HEADERS(regex.h termios.h sys/termios.h sys/wait.h)
AC_CHECK_HEADERS(windows.h winsock2.h ws2tcpip.h iptypes.h)
AC_CHECK_HEADERS(netdb.h sys/socket.h netinet/in.h netinet/tcp.h arpa/inet.h)

dnl Checks for C++ header files.
if test "$PMC_SUPPORT" = false -o $target_os = mingw
then
    pmc_support=false
else
    AC_LANG_PUSH([C++])
    AC_CHECK_HEADERS(iostream.h, [pmc_support=true], [pmc_support=false])
    if test "$pmc_support" = false
    then
	AC_CHECK_HEADERS(iostream, [pmc_support=true], [pmc_support=false])
    fi
    AC_LANG_POP([C++])
fi
AC_SUBST(pmc_support)
=======
AC_CHECK_HEADERS(values.h libgen.h sgidefs.h abi_mutex.h sys/param.h)
AC_CHECK_HEADERS(netdb.h sys/termios.h stdint.h linux/spinlock.h)
>>>>>>> 41585df9

dnl Check if we have <sys/endian.h> ... standard way
AC_MSG_CHECKING([for sys/endian.h ])
AC_TRY_COMPILE(
[  
    #include <sys/endian.h> 
],
[
], AC_DEFINE(HAVE_SYS_ENDIAN_H) AC_MSG_RESULT(yes) , AC_MSG_RESULT(no))

dnl Check if we have <machine/endian.h> ... MacOSX way
AC_MSG_CHECKING([for machine/endian.h ])
AC_TRY_COMPILE(
[  
    #include <machine/endian.h> 
],
[
], AC_DEFINE(HAVE_MACHINE_ENDIAN_H) AC_MSG_RESULT(yes) , AC_MSG_RESULT(no))

dnl Check if we have <sys/endian.h> ... IRIX strangeness
AC_MSG_CHECKING([for sys/endian.h (IRIX variant) ])
AC_TRY_COMPILE(
[  
    #include <standards.h>
    #include <sys/endian.h> 
],
[
], AC_DEFINE(HAVE_SYS_ENDIAN_H) AC_MSG_RESULT(yes) , AC_MSG_RESULT(no))

dnl Checks for typedefs, structures, and compiler characteristics.
AC_C_CONST
AC_TYPE_OFF_T
AC_TYPE_PID_T
AC_TYPE_SIZE_T
AC_HEADER_TIME
AC_STRUCT_TM
AC_C_INLINE

dnl check is hstrerror is available in libresolve
AC_CHECK_LIB(resolv, hstrerror)

dnl Checks for library functions.
AC_TYPE_SIGNAL
AC_FUNC_WAIT3
AC_FUNC_VPRINTF
AC_CHECK_FUNCS(gettimeofday mktime putenv unsetenv)
AC_CHECK_FUNCS(gethostname hstrerror select socket)
AC_CHECK_FUNCS(uname syslog brk sbrk __clone fcntl)
AC_CHECK_FUNCS(prctl setlinebuf waitpid atexit kill)
AC_CHECK_FUNCS(chown getcwd scandir mkstemp)
AC_CHECK_FUNCS(memalign valloc)
AC_CHECK_FUNCS(nanosleep usleep)
AC_CHECK_FUNCS(signal sighold sigrelse tcgetattr)
AC_CHECK_FUNCS(regex regcmp regexec regcomp)
AC_CHECK_FUNCS(strerror strtod strtol strtoll strtoull)

dnl sysinfo() is not everywhere, and not necessarily useful even when
dnl it is there
if test $target_os != solaris; then
    AC_CHECK_FUNCS(sysinfo)
fi

dnl only define readdir64 on non-linux platforms that support it
if test $target_os != linux; then
    AC_CHECK_FUNCS(readdir64)
fi

dnl typedefs missing from sys/types.h, stdlib.h or stddef.h
if test $target_os = solaris
then
   AC_CHECK_TYPE(__int32_t, int32_t)
   AC_CHECK_TYPE(__uint32_t, uint32_t)
   AC_CHECK_TYPE(__int64_t, int64_t)
   AC_CHECK_TYPE(__uint64_t, uint64_t)
   AC_CHECK_TYPE(uint_t, u_int32_t)
else
    AC_CHECK_TYPE(__int32_t, int)
    AC_CHECK_TYPE(__uint32_t, unsigned int)
    AC_CHECK_TYPE(__int64_t, long long)
    AC_CHECK_TYPE(__uint64_t, unsigned long long)
    AC_CHECK_TYPE(uint_t, unsigned int)
fi

dnl Check if we have a type for the pointer's size integer (__psint_t)
AC_MSG_CHECKING([for __psint_t ])
AC_TRY_COMPILE(
[  
    #include <sys/types.h>
    #include <stdlib.h> 
    #include <stddef.h>
],
[
    __psint_t  psint;
], AC_DEFINE(HAVE___PSINT_T) AC_MSG_RESULT(yes) , AC_MSG_RESULT(no))

dnl Check if we have a type for pointer difference (ptrdiff_t)
AC_MSG_CHECKING([for ptrdiff_t ])
AC_TRY_COMPILE(
[  
    #include <stddef.h>
    #ifdef HAVE_MALLOC_H
    #include <malloc.h>
    #endif
],
[
    ptrdiff_t  ptrdiff;
], AC_DEFINE(HAVE_PTRDIFF_T) AC_MSG_RESULT(yes) , AC_MSG_RESULT(no))

dnl Check if we have a type for socklen_t
AC_MSG_CHECKING([for socklen_t ])
AC_TRY_COMPILE(
[  
    #include <sys/types.h>
    #include <sys/socket.h>
],
[
    socklen_t  len;
], AC_DEFINE(HAVE_SOCKLEN_T) AC_MSG_RESULT(yes) , AC_MSG_RESULT(no))

dnl check if LL suffix on constants is supported
AC_TRY_COMPILE(
[
    #include <stdio.h>
],
[
    long long x = 0LL;
], AC_DEFINE(HAVE_CONST_LONGLONG))

dnl check if _environ is declared globally
AC_TRY_LINK(
[
    #include <stdlib.h>
    #include <unistd.h>
],
[
    char **x = _environ;
], AC_DEFINE(HAVE_UNDERBAR_ENVIRON))

dnl check for PR_TERMCHILD and PR_SET_PDEATHSIG in prctl
dnl since autconf like to be unreasonable, it's going to be cut&paste
dnl programming
if test "$ac_cv_func_prctl" = "yes"
then
AC_MSG_CHECKING([for PR_TERMCHILD constants in sys/prctl.h])
AC_TRY_COMPILE(
[
    #include <sys/prctl.h>
],
[
    int i = PR_TERMCHILD;
], AC_DEFINE(HAVE_PR_TERMCHILD) AC_MSG_RESULT(yes) , AC_MSG_RESULT(no))
AC_MSG_CHECKING([for PR_SET_PDEATHSIG constants in sys/prctl.h])
AC_TRY_COMPILE(
[
    #include <sys/prctl.h>
],
[
    int i = PR_SET_PDEATHSIG;
], AC_DEFINE(HAVE_PR_SET_PDEATHSIG) AC_MSG_RESULT(yes) , AC_MSG_RESULT(no))
fi

dnl check if linker needs -rdynamic for dynamically loaded shared
dnl libraries to see the symbols in the process loading them.
AC_MSG_CHECKING([if linker supports -rdynamic])
cat <<End-of-File >conftest.c
main() {;}
End-of-File
rdynamic_flag=
$CC -o conftest -rdynamic conftest.c 2>conftest.out
test -s conftest.out || rdynamic_flag=-rdynamic
AC_SUBST(rdynamic_flag)
if test -z "$rdynamic_flag"
then
   AC_MSG_RESULT(no)
else
   AC_MSG_RESULT(yes)
fi
rm -f conftest.c conftest.o conftest

dnl check if argument to user's select() method in scandir call is const
AC_MSG_CHECKING([whether const arg for scandir() select method])
cat <<End-of-File >conftest.c
#include <stdlib.h>
#include <unistd.h>
#include <dirent.h>
static int
my_select(const struct dirent *foo) { return 0; }
int main() { return scandir(NULL, NULL, my_select, NULL); }
End-of-File
(eval $ac_compile) 2>conftest.out
cat conftest.out >&5
if test -s conftest.out
then
    AC_MSG_RESULT(no)
else
    AC_DEFINE(HAVE_CONST_DIRENT)
    AC_MSG_RESULT(yes)
fi
rm -f conftest.*

dnl check if struct dirent has a d_off (directory offset) field
AC_MSG_CHECKING([whether struct dirent has a d_off field])
cat <<End-of-File >conftest.c
#include <stdlib.h>
#include <unistd.h>
#include <dirent.h>
int main() { struct dirent.d; d.d_off = 0; }
End-of-File
(eval $ac_compile) 2>conftest.out
cat conftest.out >&5
if test -s conftest.out
then
    AC_MSG_RESULT(no)
else
    AC_DEFINE(HAVE_DIRENT_D_OFF)
    AC_MSG_RESULT(yes)
fi
rm -f conftest.*

dnl check if getopt() needs $POSIXLY_CORRECT
AC_MSG_CHECKING([if getopt() needs \$POSIXLY_CORRECT])
cat <<End-of-File >conftest.c
#include <stdio.h>
#include <unistd.h>
main(int argc, char **argv) {
    int c;
    c = getopt(argc, argv, "x");
    if (c == 'x') putchar('n');
    if (c == EOF) putchar('y');
    putchar('\n');
}
End-of-File
(eval $ac_compile) 2>&5
(eval $ac_link) 2>&5
unset POSIXLY_CORRECT
ans=`./conftest arg -x`
echo "./conftest arg -x -> \"$ans\"" >&5
if test "$ans" = n
then
    POSIXLY_CORRECT=
    export POSIXLY_CORRECT
    ans=`./conftest arg -x`
    echo "POSIXLY_CORRECT= ./conftest arg -x -> \"$ans\"" >&5
    unset POSIXLY_CORRECT
    if test "$ans" = y
    then
	AC_DEFINE(HAVE_GETOPT_NEEDS_POSIXLY_CORRECT)
	AC_MSG_RESULT(yes)
    else
	AC_MSG_RESULT(unknown)
	echo "FATAL ERROR: could not coerce your getopt() work correctly"
	rm -f conftest conftest.*
	exit 1
    fi
elif test "$ans" = y
then
    AC_MSG_RESULT(no)
else
    AC_MSG_RESULT(unknown)
    echo "FATAL ERROR: could not make your getopt() work at all"
    rm -f conftest conftest.*
    exit 1
fi
rm -f conftest conftest.*

dnl check if printf %p has 0x prefix
AC_MSG_CHECKING([if printf %p produces 0x prefix])
cat <<End-of-File >conftest.c
#include <stdio.h>
main(int argc,  char **argv) { printf("%p\n", argv); exit(0); }
End-of-File
(eval $ac_compile) 2>&5
(eval $ac_link) 2>&5
ans=`./conftest`
echo "./conftest -> \"$ans\"" >&5
case $ans
in
    0x*)
	AC_DEFINE(HAVE_PRINTF_P_PFX)
	AC_MSG_RESULT(yes)
	;;
    *)
	AC_MSG_RESULT(no)
	;;
esac
rm -f conftest conftest.*

dnl check sizeof long
AC_MSG_CHECKING([sizeof long])
cat <<End-of-File >conftest.c
#include <stdio.h>
main() { printf("%d\n", sizeof(long)); }
End-of-File
(eval $ac_compile) 2>&5
(eval $ac_link) 2>&5
ans=`./conftest`
echo "./conftest -> \"$ans\"" >&5
AC_MSG_RESULT($ans)
if test $ans -eq 4; then
    AC_DEFINE(HAVE_32BIT_LONG)
fi
if test $ans -eq 8; then
    AC_DEFINE(HAVE_64BIT_LONG)
fi
rm -f conftest conftest.*

dnl check sizeof pointer
AC_MSG_CHECKING([sizeof pointer])
cat <<End-of-File >conftest.c
#include <stdio.h>
main() { printf("%d\n", sizeof(char *)); }
End-of-File
(eval $ac_compile) 2>&5
(eval $ac_link) 2>&5
ans=`./conftest`
echo "./conftest -> \"$ans\"" >&5
AC_MSG_RESULT($ans)
if test $ans -eq 4; then
    AC_DEFINE(HAVE_32BIT_PTR)
fi
if test $ans -eq 8; then
    AC_DEFINE(HAVE_64BIT_PTR)
fi
rm -f conftest conftest.*

dnl check sizeof int. If not 32, we die
AC_MSG_CHECKING([sizeof int])
cat <<End-of-File >conftest.c
#include <stdio.h>
main() { printf("%d\n", sizeof(int)); }
End-of-File
(eval $ac_compile) 2>&5
(eval $ac_link) 2>&5
ans=`./conftest`
echo "./conftest -> \"$ans\"" >&5
AC_MSG_RESULT($ans)
if test $ans -ne 4
then
    echo
    echo "FATAL ERROR: sizeof(int) is not 32 bits, cannot proceed."
    exit 1
fi

dnl check bit field allocation order within a word
AC_MSG_CHECKING([if bit fields allocated left-to-right])
cat <<End-of-File >conftest.c
union { struct { unsigned int b:4; unsigned int c:4; } a; int p; } u;
main() { u.a.b = 1; u.a.c = 2; printf("%0*x\n", 2*sizeof(int), u.p); }
End-of-File
(eval $ac_compile) 2>&5
(eval $ac_link) 2>&5
ans=`./conftest`
echo "./conftest -> \"$ans\"" >&5
case $ans
in
    1200*|*0012)
	# left-to-right starting from MSB (SGI cc on MIPS), or
	# left-to-right ending at LSB
	AC_DEFINE(HAVE_BITFIELDS_LTOR)
	AC_MSG_RESULT(yes)
	;;
    2100*|*0021)
	# right-to-left ending at MSB, or
	# right-to-left starting from LSB (gcc in Intel)
	AC_MSG_RESULT(no)
	;;
    *)
	AC_MSG_RESULT(unknown)
	echo "FATAL ERROR: could not fathom your compiler's bit field allocation scheme"
	rm -f conftest conftest.*
	exit 1
	;;
esac
rm -f conftest conftest.*

dnl check if compile can cast __uint64_t to double
AC_TRY_LINK(
[
    #include <stdlib.h>
    #include <unistd.h>
],
[
    __uint64_t x = 0;
    double y = (double)x;
], AC_DEFINE(HAVE_CAST_U64_DOUBLE))

dnl check if basename and dirname need -lgen, -lpcp or nothing to work
dnl (assume both go together)
AC_CHECK_FUNCS(basename)
if test $ac_cv_func_basename = yes
then
    AC_DEFINE(HAVE_BASENAME)
    AC_DEFINE(HAVE_DIRNAME)
    lib_for_basename=""
else
    AC_CHECK_LIB(gen, basename)
    if test $ac_cv_lib_gen_basename = yes
    then
	AC_DEFINE(HAVE_BASENAME)
	AC_DEFINE(HAVE_DIRNAME)
	lib_for_basename="-lgen"
    else
	lib_for_basename="-lpcp"
    fi
fi
AC_SUBST(lib_for_basename)

dnl check if dlopen et al need -ldl to work
lib_for_dlopen=
AC_CHECK_FUNCS(dlopen)
if test $ac_cv_func_dlopen = no
then
    AC_CHECK_LIB(dl, dlopen)
    if test $ac_cv_lib_dl_dlopen = yes
    then
	AC_DEFINE(HAVE_DLOPEN)
	lib_for_dlopen=-ldl
    fi
fi
AC_SUBST(lib_for_dlopen)

dnl check if flog10 and isnanf are available in the maths library
lib_for_math=
AC_CHECK_FUNCS(flog10)
if test $ac_cv_func_flog10 = no
then
    AC_CHECK_LIB(m, flog10)
    if test $ac_cv_lib_m_flog10 = yes
    then
	AC_DEFINE(HAVE_FLOG10)
	lib_for_math=-lm
    fi
fi

if test $target_os != darwin -a $target_os != mingw -a $target_os != linux
then
    AC_CHECK_FUNCS(isnanf)
    if test $ac_cv_func_isnanf = no
    then
	AC_CHECK_LIB(m, isnanf)
	if test $ac_cv_lib_m_isnanf = yes
	then
	    AC_DEFINE(HAVE_ISNANF)
	    lib_for_math=-lm
	fi
    fi
    AC_CHECK_FUNCS(isnand)
    if test $ac_cv_func_isnand = no
    then
	AC_CHECK_LIB(m, isnand)
	if test $ac_cv_lib_m_isnand = yes
	then
	    AC_DEFINE(HAVE_ISNAND)
	    lib_for_math=-lm
	fi
    fi
else
    AC_DEFINE(HAVE_ISNANF)
    AC_DEFINE(HAVE_ISNAND)
fi
AC_SUBST(lib_for_math)

dnl check if we have the SIG_PF typedef
AC_TRY_LINK([#include <signal.h>], [SIG_PF x;], AC_DEFINE(HAVE_SIGPF))

dnl check if we have the SA_SIGINFO #define
AC_TRY_LINK([#include <signal.h>], [int x = SA_SIGINFO;],
    AC_DEFINE(HAVE_SA_SIGINFO))

dnl check if we support the SIGPIPE signal
AC_TRY_LINK([#include <signal.h>], [int x = SIGPIPE;], AC_DEFINE(HAVE_SIGPIPE))

dnl check if we support the SIGHUP signal
AC_TRY_LINK([#include <signal.h>], [int x = SIGHUP;], AC_DEFINE(HAVE_SIGHUP))

dnl check if we support the SIGBUS signal
AC_TRY_LINK([#include <signal.h>], [int x = SIGBUS;], AC_DEFINE(HAVE_SIGBUS))

dnl check if we need to explicitly include signal.h
AC_TRY_LINK([#include <sys/wait.h>],
[   typedef void (*SIGRET)(int);
    SIGRET x = SIG_IGN;
], AC_DEFINE(HAVE_WAIT_INCLUDES_SIGNAL))

dnl check for type of fields in struct stat
dnl IRIX example	timespec_t st_mtim;	
dnl Linux example 	struct timespec st_mtim;
dnl Darwin example 	struct timespec st_mtimespec;
dnl Solaris example	timestruc_t st_mtim;
dnl FreeBSD (6.1)	struct timespec st_mtimespec;
dnl			struct timespec {
dnl				time_t tv_sec;
dnl				long tv_nsec;
dnl			};
dnl
dnl cygwin just cannot work this out correctly ... too many different
dnl headers, and the AC_EGREP_HEADER() macro gets confused ... be
dnl autocratic!
if test $target_os = cygwin
then
    AC_DEFINE(HAVE_STAT_TIMESPEC_T)
elif test $target_os = freebsd
then
    # just too hard to work out for FreeBSD
    AC_DEFINE(HAVE_ST_MTIME_WITH_SPEC)
    AC_DEFINE(HAVE_STAT_TIMESPEC)
else
    AC_EGREP_HEADER(
    changequote(<<, >>)<<[ 	]st_mtimespec>>changequote([, ]),
    sys/stat.h, AC_DEFINE(HAVE_ST_MTIME_WITH_SPEC))

    if test $target_os != darwin
    then
	AC_EGREP_HEADER(
	changequote(<<, >>)<<[ 	]st_mtime>>changequote([, ]),
	sys/stat.h, AC_DEFINE(HAVE_ST_MTIME_WITH_E))
    fi

    AC_EGREP_HEADER(
    changequote(<<, >>)<<timestruc_t[ 	][ 	]*st_mtim>>changequote([, ]),
    sys/stat.h, AC_DEFINE(HAVE_STAT_TIMESTRUC))

    AC_EGREP_HEADER(
    changequote(<<, >>)<<timespec_t[ 	][ 	]*st_mtim>>changequote([, ]),
    sys/stat.h, AC_DEFINE(HAVE_STAT_TIMESPEC_T))

    AC_EGREP_HEADER(
    changequote(<<, >>)<<timespec[ 	][ 	]*st_mtim>>changequote([, ]),
    sys/stat.h, AC_DEFINE(HAVE_STAT_TIMESPEC))

    AC_EGREP_HEADER(
    changequote(<<, >>)<<time_t[ 	][ 	]*st_mtim>>changequote([, ]),
    sys/stat.h, AC_DEFINE(HAVE_STAT_TIME_T))
fi

dnl
dnl Work out where to install stuff for this package
dnl (and where to find stuff at run-time for add-on packages).
dnl

dnl
dnl Predictable directory containing pcp.conf, or overridden
dnl by the $PCP_CONF environment variable. If this is not set
dnl (default /etc/pcp.conf), then $PCP_CONF must be set in
dnl the environment.
dnl
if test ! -z "$PCP_ETC_DIR"
then
    pcp_etc_dir=$PCP_ETC_DIR
else
    if test -d /etc
    then
	pcp_etc_dir=/etc
    else
	echo "FATAL ERROR: could not find /etc directory."
	echo "You need to set \$PCP_ETC_DIR in the environment"
	echo "as the path to the directory containing \"pcp.conf\"."
	exit 1
    fi
fi
AC_SUBST(pcp_etc_dir)

test "x$exec_prefix" = xNONE && exec_prefix=${prefix}

dnl shared PCP files (shareable for diskless)
pcp_share_dir=`eval echo $datadir`
pcp_share_dir=`eval echo $pcp_share_dir`
if test "`echo $pcp_share_dir | sed 's;/.*\$;;'`" = NONE
then
<<<<<<< HEAD
    if test $target_os = mingw
    then
        pcp_share_dir=/usr/local
    elif test -d /usr/share
    then
	pcp_share_dir=/usr/share/pcp
    elif test -d /usr/local
    then
	pcp_share_dir=/usr/local/pcp
    else
	pcp_share_dir=/usr/pcp
    fi
=======
   if test $target_os = irix
   then
       pcp_share_dir=/usr/pcp
   else
       if test -d /usr/share
       then
	   pcp_share_dir=/usr/share/pcp
       elif test -d /usr/local
       then
	   pcp_share_dir=/usr/local/pcp
       else
	   pcp_share_dir=/usr/pcp
       fi
   fi
>>>>>>> 41585df9
fi
AC_SUBST(pcp_share_dir)

dnl private PCP executables
pcp_binadm_dir=`eval echo $sbindir`
pcp_binadm_dir=`eval echo $pcp_binadm_dir`
if test "`echo $pcp_binadm_dir | sed 's;/.*\$;;'`" = NONE
then
<<<<<<< HEAD
    if test $target_distro = debian
    then
        pcp_binadm_dir=/usr/lib/pcp/bin
    elif test $target_os = mingw
    then
        pcp_binadm_dir=/usr/local/bin
    else
        pcp_binadm_dir=$pcp_share_dir/bin
    fi
=======
   if test $target_os = irix
   then
       pcp_binadm_dir=/usr/pcp/bin
   else
       pcp_binadm_dir=$pcp_share_dir/bin
   fi
>>>>>>> 41585df9
fi
AC_SUBST(pcp_binadm_dir)

dnl non-shared (i.e. system local) PCP files
pcp_var_dir=`eval echo $localstatedir`
pcp_var_dir=`eval echo $pcp_var_dir`
if test "`echo $pcp_var_dir | sed 's;/.*\$;;'`" = NONE
then
<<<<<<< HEAD
    if test -d /var/lib
    then
	pcp_var_dir=/var/lib/pcp
    elif test -d /var
    then
	pcp_var_dir=/var/pcp
    elif test -d /usr/local
    then
	pcp_var_dir=/usr/local/pcp
    else
	pcp_var_dir=/usr
=======
    pcp_var_dir=/var/pcp
else
    pcp_var_dir=`eval echo $localstatedir`
    pcp_var_dir=`eval echo $pcp_var_dir`
    if test "`echo $pcp_var_dir | sed 's;/.*\$;;'`" = NONE
    then
       if test -d /var/lib
       then
	   pcp_var_dir=/var/lib/pcp
       elif test -d /var
       then
	   pcp_var_dir=/var/pcp
       elif test -d /usr/local
       then
	   pcp_var_dir=/usr/local/pcp
       else
	   pcp_var_dir=/usr
       fi
>>>>>>> 41585df9
    fi
fi
AC_SUBST(pcp_var_dir)

dnl pmcd control and options files
if test $target_os = darwin -o $target_distro = debian
then
    pcp_pmcdconf_path=/etc/pmcd/pmcd.conf
    pcp_pmcdrclocal_path=/etc/pmcd/rc.local
    pcp_pmcdoptions_path=/etc/pmcd/pmcd.options
    pcp_pmproxyoptions_path=/etc/pmproxy/pmproxy.options
    pcp_pmiecontrol_path=/etc/pmie/control
    pcp_kmsnapcontrol_path=/etc/kmsnap/control
    pcp_pmloggercontrol_path=/etc/pmlogger/control
else
    pcp_pmcdconf_path=$pcp_var_dir/config/pmcd/pmcd.conf
    pcp_pmcdrclocal_path=$pcp_var_dir/config/pmcd/rc.local
    pcp_pmcdoptions_path=$pcp_var_dir/config/pmcd/pmcd.options
    pcp_pmproxyoptions_path=$pcp_var_dir/config/pmproxy/pmproxy.options
    pcp_pmiecontrol_path=$pcp_var_dir/config/pmie/control
    pcp_kmsnapcontrol_path=$pcp_var_dir/config/kmsnap/control
    pcp_pmloggercontrol_path=$pcp_var_dir/config/pmlogger/control
fi
AC_SUBST(pcp_pmcdconf_path)
AC_SUBST(pcp_pmcdoptions_path)
AC_SUBST(pcp_pmcdrclocal_path)
AC_SUBST(pcp_pmproxyoptions_path)
AC_SUBST(pcp_pmiecontrol_path)
AC_SUBST(pcp_kmsnapcontrol_path)
AC_SUBST(pcp_pmloggercontrol_path)

pcp_pmdas_dir=$pcp_var_dir/pmdas
AC_SUBST(pcp_pmdas_dir)

dnl runtime shared libraries
if test $target_os = cygwin
then
    pcp_lib_dir=/cygdrive/c/WINDOWS/system32
elif test $target_os = mingw
then
    pcp_lib_dir=/usr/local/bin
    pcp_lib32_dir=/usr/local/bin
elif test $target_os = linux -a $target_cpu = x86_64 -a $target_distro != debian
then
    # Linux on x86_64 puts libraries in .../lib64 (and rpmbuild
    # enforces that convention) but $libdir lies about it.
    pcp_lib_dir=/usr/lib64
    pcp_lib32_dir=/usr/lib
else
    pcp_lib_dir=`eval echo $libdir`
    pcp_lib_dir=`eval echo $pcp_lib_dir`
    if test "`echo $pcp_lib_dir | sed 's;/.*\$;;'`" = NONE
    then
       if test -d /usr/lib
       then
	   pcp_lib_dir=/usr/lib
       elif test -d /usr/local/lib
       then
	   pcp_lib_dir=/usr/local/lib
       else
	   pcp_lib_dir=/lib
       fi
    fi
fi
if test -z "$pcp_lib32_dir" ; then
	pcp_lib32_dir=$pcp_lib_dir
fi
AC_SUBST(pcp_lib_dir)
AC_SUBST(pcp_lib32_dir)

AC_PATH_XTRA
pcp_x11_incflags=$X_CFLAGS
pcp_x11_libflags=$X_LIBS
pcp_x11_extra=$X_EXTRA_LIBS
pcp_x11_pre=$X_PRE_LIBS
AC_SUBST(pcp_x11_incflags pcp_x11_libflags pcp_x11_extra pcp_x11_pre)

dnl Where is X11 app-defaults should go
pcp_x11_appdefs_dir=
if test "$with_x" != "no" ; then
    ac_appdefs_dirs="/usr/lib/X11 /usr/X11/lib /usr/X11/lib/X11"
    if test -n "$x_includes" ; then
	d=`dirname $x_includes`
	ac_appdefs_dirs="$d/lib $d/lib/X11 $ac_appdefs_dirs"
    fi
    if test -n "$x_libraries" ; then
	d=`dirname $x_libraries`
	ac_appdefs_dirs="$d/lib $d/lib/X11 $ac_appdefs_dirs"
    fi
    AC_MSG_CHECKING([for X11 app-defaults directory])
    for d in $ac_appdefs_dirs; do
	dd=$d/app-defaults
	if test -d $dd ; then
		pcp_x11_appdefs_dir=$dd
		break;
	fi
    done
    AC_MSG_RESULT($pcp_x11_appdefs_dir)
fi
AC_SUBST(pcp_x11_appdefs_dir)

dnl man pages (source)
have_gzipped_manpages=false
have_bzip2ed_manpages=false
pcp_man_dir=`eval echo $mandir`
pcp_man_dir=`eval echo $pcp_man_dir`
if test "`echo $pcp_man_dir | sed 's;/.*\$;;'`" = NONE
then
    dnl some low risk defaults
    if test -d /usr/share/man
    then
	pcp_man_dir=/usr/share/man
    elif test -d /usr/local/man 
    then
	pcp_man_dir=/usr/local/man
    else
	pcp_man_dir=/usr/man
    fi
    dnl some more guided guesses
    for d in /usr/man /usr/share/man $pcp_share_dir/man
    do
	if test -f $d/man1/man.1.gz
	then
	    have_gzipped_manpages=true
	    pcp_man_dir=$d
	    break
	elif test -f $d/man1/man.1.bz2
	then
	    have_bzip2ed_manpages=true
	    pcp_man_dir=$d
	    break
	elif test -f $d/man1/man.1
	then
	    pcp_man_dir=$d
	    break
	elif test -f $d/sman1/man.1.gz
	then
	    have_gzipped_manpages=true
	    pcp_man_dir=$d
	    break
	elif test -f $d/sman1/man.1.bz2
	then
	    have_bzip2ed_manpages=true
	    pcp_man_dir=$d
	    break
	elif test -f $d/sman1/man.1
	then
	    pcp_man_dir=$d
	    break
	elif test -f $d/cat1/man.1
	then
	    pcp_man_dir=$d
	    break
	fi
    done
    if test -x /usr/lib/rpm/brp-compress
    then
	have_gzipped_manpages=true
	have_bzip2ed_manpages=false
    fi
fi
if test -z "$pcp_man_dir"
then
    echo "FATAL ERROR: could not find find pcp_man_dir directory."
    exit 1
fi
AC_SUBST(pcp_man_dir)
AC_SUBST(have_gzipped_manpages)
AC_SUBST(have_bzip2ed_manpages)

dnl public binaries
pcp_bin_dir=`eval echo $bindir`
pcp_bin_dir=`eval echo $pcp_bin_dir`
if test "`echo $pcp_bin_dir | sed 's;/.*\$;;'`" = NONE
then
<<<<<<< HEAD
    if test $target_os = mingw
    then
	pcp_bin_dir=/usr/local/bin
    elif test -d /usr/bin
    then
	pcp_bin_dir=/usr/bin
    else
	pcp_bin_dir=/bin
=======
    pcp_bin_dir=/usr/sbin
else
    pcp_bin_dir=`eval echo $bindir`
    pcp_bin_dir=`eval echo $pcp_bin_dir`
    if test "`echo $pcp_bin_dir | sed 's;/.*\$;;'`" = NONE
    then
       if test -d /usr/bin
       then
	   pcp_bin_dir=/usr/bin
       else
	   pcp_bin_dir=/bin
       fi
>>>>>>> 41585df9
    fi
fi
AC_SUBST(pcp_bin_dir)

dnl include files
pcp_inc_dir=`eval echo $includedir`
pcp_inc_dir=`eval echo $pcp_inc_dir`
if test "`echo $pcp_inc_dir | sed 's;/.*\$;;'`" = NONE
then
<<<<<<< HEAD
   pcp_inc_dir=/usr/include/pcp
=======
   if test -d /usr/include
   then
       pcp_inc_dir=/usr/include/pcp
   else
       pcp_inc_dir=$pcp_share_dir/include
   fi
>>>>>>> 41585df9
fi
AC_SUBST(pcp_inc_dir)

dnl rc/startup files
if test $target_os != darwin
then
    for d in /etc/init.d /etc/rc.d/init.d /sbin/init.d ; do
	if test -d $d
	then
	    pcp_rc_dir=$d
	    break;
	fi
    done
    if test -z "$pcp_rc_dir"
    then
	pcp_rc_dir=/etc
    fi
else
    pcp_rc_dir=/Library/StartupItems/pcp
fi
AC_SUBST(pcp_rc_dir)

dnl rc sysconfig dir
if test -d /etc/sysconfig
then
    pcp_sysconfig_dir=/etc/sysconfig
else
    dnl we are _not_ going to use the sysconfig control mechanism to
    dnl enable/disable pmcd, pmlogger, pmie, ... during the "rc" start
    dnl and stop scripts
    pcp_sysconfig_dir=
fi
AC_SUBST(pcp_sysconfig_dir)

dnl logs
if test -d /var/log
then
    pcp_log_dir=/var/log/pcp
elif test -d /var/adm
then
    pcp_log_dir=/var/adm/pcplog
else
    pcp_log_dir=$pcp_var_dir/pcplog
fi
AC_SUBST(pcp_log_dir)

dnl pid files
if test -d /var/run
then
    pcp_run_dir=/var/run/pcp
else
    pcp_run_dir=$pcp_var_dir/pcprun
fi
AC_SUBST(pcp_run_dir)

dnl temp files
if test -d /var/tmp
then
    pcp_tmp_dir=/var/tmp
else
    pcp_tmp_dir=/tmp
fi
AC_SUBST(pcp_tmp_dir)

dnl doc directory
if test "`eval echo $prefix | sed 's;/.*\$;;'`" = NONE
then
    if test -d /usr/share/doc/packages
    then
	pcp_doc_dir=/usr/share/doc/packages/pcp-${PACKAGE_VERSION}
    elif test -d /usr/share/doc
    then
	pcp_doc_dir=/usr/share/doc/pcp-${PACKAGE_VERSION}
    elif test -d /usr/doc
    then
	pcp_doc_dir=/usr/doc/pcp-${PACKAGE_VERSION}
    else
	pcp_doc_dir=/usr/share/pcp/doc
    fi
else
   pcp_doc_dir=`eval echo $prefix/doc`
   pcp_doc_dir=`eval echo $pcp_doc_dir`
fi
AC_SUBST(pcp_doc_dir)

dnl demos directory
if test "`eval echo $prefix | sed 's;/.*\$;;'`" = NONE
then
    if test -d /usr/share/demos
    then
	pcp_demos_dir=/usr/share/demos/pcp
    else
	pcp_demos_dir=/usr/share/pcp/demos
    fi
else
   pcp_demos_dir=`eval echo $pcp_doc_dir/demos`
   pcp_demos_dir=`eval echo $pcp_demos_dir`
fi
AC_SUBST(pcp_demos_dir)

dnl Check for xconfirm
dnl If found, use it, otherwise one would be installed in the "secret"
dnl place.
if test -z "$XCONFIRM" 
then
    AC_PATH_PROG(ac_xconfirm_prog, xconfirm, ${pcp_share_dir}/lib/xconfirm)
else
    ac_xconfirm_prog=$XCONFIRM
fi
AC_SUBST(ac_xconfirm_prog)

dnl Check for FNDELAY defined in <fcntl.h>
if test "$ac_cv_header_fcntl_h" = "yes"
then
    AC_MSG_CHECKING([for FNDELAY in fcntl.h])
        AC_TRY_COMPILE(
	[
	    #include <fcntl.h>
	],
	[
	    int i = FNDELAY;
	], AC_DEFINE(HAVE_FNDELAY) AC_MSG_RESULT(yes) , AC_MSG_RESULT(no))
fi

dnl Check if pthread_mutex_t is defined in pthread.h
if test "$ac_cv_header_pthread_h" = "yes"
then
    AC_MSG_CHECKING([for pthread_mutex_t in pthread.h])
    AC_TRY_COMPILE(
    [
	#include <pthread.h>
    ],
    [
	pthread_mutex_t mymutex;
    ], AC_DEFINE(HAVE_PTHREAD_MUTEX_T) AC_MSG_RESULT(yes) , AC_MSG_RESULT(no))

dnl Check which library provide pthread stuff

    AC_MSG_CHECKING([where pthread_create() is defined])
    for cand in "" pthreads pthread ; do
	savedLIBS=$LIBS
	if test -n "$cand" 
	then
	    LIBS=`echo $LIBS -l$cand`
	fi
	AC_TRY_LINK(
	[
	    #include <pthread.h>
	],
	[
	    pthread_create(NULL, NULL, NULL, NULL);
	],  AC_MSG_RESULT(lib${cand:-c})
	    if test -z "$cand"
	    then
		ac_cv_pthread_lib="$cand"
	    else
		ac_cv_pthread_lib="-l$cand"
	    fi
	    LIBS=$savedLIBS
	    break )
	LIBS=$savedLIBS
    done
    AC_SUBST(ac_cv_pthread_lib)
fi

dnl check for array sessions
if test -f /usr/include/sn/arsess.h
then
    pcp_mpi_dirs=libpcp_mpi\ libpcp_mpiread
else
    pcp_mpi_dirs=
fi
AC_SUBST(pcp_mpi_dirs)

dnl Check if we have IRIX style altzone 
AC_MSG_CHECKING([for altzone in time.h])
AC_TRY_COMPILE(
[
    #include <time.h>
],
[
    time_t az = altzone;
], AC_DEFINE(HAVE_ALTZONE) AC_MSG_RESULT(yes) , AC_MSG_RESULT(no))

dnl If there is no altzone, check if strftime can handle %z
AC_MSG_CHECKING([if strftime knows about %z])
AC_TRY_RUN(
[
#include <time.h>
int main () {
    char b[32]="";
    time_t t = time(NULL);
    struct tm * t1 = localtime (&t);
    if (strftime (b, 32, "%z", t1) < 3)
       return (1);
    if (strcmp(b, "%z") == 0)
       return(1);
    return (0);
}
], AC_DEFINE(HAVE_STRFTIME_z) AC_MSG_RESULT(yes) , AC_MSG_RESULT(no),  0)

dnl
dnl On MacOSX 10.3 there is information about leases which is missing
dnl on 10.4
dnl
if test "$target_os" = "darwin" ; then 
AC_MSG_CHECKING([if there are data about NFS leases])
AC_TRY_COMPILE(
[
#include <sys/types.h>
#include <sys/time.h>
#include <mach/mach.h>
#include <sys/mount.h>
#include <nfs/rpcv2.h>
#include <nfs/nfsproto.h>
#include <nfs/nfs.h>
],
[
struct nfsstats         mach_nfs = { 0 };
void *p = &mach_nfs.srvnqnfs_leases;
], AC_DEFINE(HAVE_NQNFS_LEASES) AC_MSG_RESULT(yes), AC_MSG_RESULT(no))
fi

AC_CHECK_HEADER(infiniband/umad.h, [AC_SUBST(UMAD_H, yes)])
AC_CHECK_HEADER(infiniband/mad.h, [AC_SUBST(MAD_H, yes)])

AC_CHECK_LIB(ibcommon, ibwarn, [AC_SUBST(LIBIBCOMMON,-libcommon)])
AC_CHECK_LIB(ibmad, madrpc_init, [AC_SUBST(LIBIBMAD,-libmad)])
AC_CHECK_LIB(ibumad, umad_init, [AC_SUBST(LIBIBUMAD,-libumad)])

HAVE_IBDEV=""
if test -n "$UMAD_H" -a \ 
	-n "$MAD_H" -a \
	-n "$LIBIBCOMMON" -a \
	-n "$LIBIBUMAD" -a \
	-n "$LIBIBMAD" ; then
	HAVE_IBDEV=yes
fi
AC_SUBST(HAVE_IBDEV)
	

dnl
dnl output files
dnl

AC_OUTPUT( \
dnl   Build definitions for use in Makefiles
    src/include/builddefs \
dnl   PCP paths and other defs
    src/include/pcp.conf \
dnl   Linux Software Map entry
    pcp.lsm
)<|MERGE_RESOLUTION|>--- conflicted
+++ resolved
@@ -1,10 +1,6 @@
 dnl
-<<<<<<< HEAD
+dnl Copyright (c) 2000-2004,2008 Silicon Graphics, Inc.  All Rights Reserved.
 dnl Copyright (c) 2008 Aconex.  All Rights Reserved.
-dnl Copyright (c) 2000-2004 Silicon Graphics, Inc.  All Rights Reserved.
-=======
-dnl Copyright (c) 2000-2004,2008 Silicon Graphics, Inc.  All Rights Reserved.
->>>>>>> 41585df9
 dnl 
 dnl This program is free software; you can redistribute it and/or modify it
 dnl under the terms of the GNU General Public License as published by the
@@ -141,14 +137,11 @@
 fi
 AC_SUBST(PACKAGE_BUILD_DATE)
 
-<<<<<<< HEAD
 if test -z "$PACKAGE_DISTRIBUTION" ; then
     PACKAGE_DISTRIBUTION=$target_distro
 fi
 AC_SUBST(PACKAGE_DISTRIBUTION)
 
-=======
->>>>>>> 41585df9
 if test -z "$PACKAGE_BUILDER"
 then
     case "$target_os"
@@ -364,7 +357,6 @@
 AC_SUBST(package_maker)
 
 dnl check if the hdiutil program is available
-<<<<<<< HEAD
 if test -z "$HDIUTIL"; then
     AC_PATH_PROG(HDIUTIL, hdiutil)
 fi
@@ -385,12 +377,6 @@
 dlltool=$DLLTOOL
 AC_SUBST(dlltool)
 
-=======
-test -z "$HDIUTIL" && AC_PATH_PROG(HDIUTIL, hdiutil)
-hdiutil=$HDIUTIL
-AC_SUBST(hdiutil)
-
->>>>>>> 41585df9
 dnl check if the rpmbuild program is available
 if test -z "$RPMBUILD"; then
     AC_PATH_PROG(RPMBUILD, rpmbuild)
@@ -610,22 +596,6 @@
 AC_SUBST(grep)
 
 if test -n "$WHICH"
-<<<<<<< HEAD
-=======
-then
-    which=$WHICH
-elif sh -c 'type -p sh' >/dev/null 2>&1 
-then
-    which=type
-else
-    which=which
-fi 
-AC_SUBST(which)
-
-dnl checks for /proc pseudo file system and /proc/pinfo
-AC_MSG_CHECKING([for /proc ])
-if test -d /proc
->>>>>>> 41585df9
 then
     which=$WHICH
 elif sh -c 'type -p sh' >/dev/null 2>&1 
@@ -654,11 +624,11 @@
 AC_CHECK_HEADERS(unistd.h stddef.h sched.h dlfcn.h dl.h ieeefp.h)
 AC_CHECK_HEADERS(sys/time.h sys/times.h sys/resource.h sys/prctl.h)
 AC_CHECK_HEADERS(endian.h standards.h sys/byteorder.h pthread.h getopt.h)
-<<<<<<< HEAD
 AC_CHECK_HEADERS(values.h libgen.h sys/param.h sys/mman.h sys/un.h stdint.h)
 AC_CHECK_HEADERS(regex.h termios.h sys/termios.h sys/wait.h)
 AC_CHECK_HEADERS(windows.h winsock2.h ws2tcpip.h iptypes.h)
 AC_CHECK_HEADERS(netdb.h sys/socket.h netinet/in.h netinet/tcp.h arpa/inet.h)
+AC_CHECK_HEADERS(linux/spinlock.h)
 
 dnl Checks for C++ header files.
 if test "$PMC_SUPPORT" = false -o $target_os = mingw
@@ -674,10 +644,6 @@
     AC_LANG_POP([C++])
 fi
 AC_SUBST(pmc_support)
-=======
-AC_CHECK_HEADERS(values.h libgen.h sgidefs.h abi_mutex.h sys/param.h)
-AC_CHECK_HEADERS(netdb.h sys/termios.h stdint.h linux/spinlock.h)
->>>>>>> 41585df9
 
 dnl Check if we have <sys/endian.h> ... standard way
 AC_MSG_CHECKING([for sys/endian.h ])
@@ -1247,7 +1213,6 @@
 pcp_share_dir=`eval echo $pcp_share_dir`
 if test "`echo $pcp_share_dir | sed 's;/.*\$;;'`" = NONE
 then
-<<<<<<< HEAD
     if test $target_os = mingw
     then
         pcp_share_dir=/usr/local
@@ -1260,22 +1225,6 @@
     else
 	pcp_share_dir=/usr/pcp
     fi
-=======
-   if test $target_os = irix
-   then
-       pcp_share_dir=/usr/pcp
-   else
-       if test -d /usr/share
-       then
-	   pcp_share_dir=/usr/share/pcp
-       elif test -d /usr/local
-       then
-	   pcp_share_dir=/usr/local/pcp
-       else
-	   pcp_share_dir=/usr/pcp
-       fi
-   fi
->>>>>>> 41585df9
 fi
 AC_SUBST(pcp_share_dir)
 
@@ -1284,7 +1233,6 @@
 pcp_binadm_dir=`eval echo $pcp_binadm_dir`
 if test "`echo $pcp_binadm_dir | sed 's;/.*\$;;'`" = NONE
 then
-<<<<<<< HEAD
     if test $target_distro = debian
     then
         pcp_binadm_dir=/usr/lib/pcp/bin
@@ -1294,14 +1242,6 @@
     else
         pcp_binadm_dir=$pcp_share_dir/bin
     fi
-=======
-   if test $target_os = irix
-   then
-       pcp_binadm_dir=/usr/pcp/bin
-   else
-       pcp_binadm_dir=$pcp_share_dir/bin
-   fi
->>>>>>> 41585df9
 fi
 AC_SUBST(pcp_binadm_dir)
 
@@ -1310,7 +1250,6 @@
 pcp_var_dir=`eval echo $pcp_var_dir`
 if test "`echo $pcp_var_dir | sed 's;/.*\$;;'`" = NONE
 then
-<<<<<<< HEAD
     if test -d /var/lib
     then
 	pcp_var_dir=/var/lib/pcp
@@ -1322,26 +1261,6 @@
 	pcp_var_dir=/usr/local/pcp
     else
 	pcp_var_dir=/usr
-=======
-    pcp_var_dir=/var/pcp
-else
-    pcp_var_dir=`eval echo $localstatedir`
-    pcp_var_dir=`eval echo $pcp_var_dir`
-    if test "`echo $pcp_var_dir | sed 's;/.*\$;;'`" = NONE
-    then
-       if test -d /var/lib
-       then
-	   pcp_var_dir=/var/lib/pcp
-       elif test -d /var
-       then
-	   pcp_var_dir=/var/pcp
-       elif test -d /usr/local
-       then
-	   pcp_var_dir=/usr/local/pcp
-       else
-	   pcp_var_dir=/usr
-       fi
->>>>>>> 41585df9
     fi
 fi
 AC_SUBST(pcp_var_dir)
@@ -1517,7 +1436,6 @@
 pcp_bin_dir=`eval echo $pcp_bin_dir`
 if test "`echo $pcp_bin_dir | sed 's;/.*\$;;'`" = NONE
 then
-<<<<<<< HEAD
     if test $target_os = mingw
     then
 	pcp_bin_dir=/usr/local/bin
@@ -1526,20 +1444,6 @@
 	pcp_bin_dir=/usr/bin
     else
 	pcp_bin_dir=/bin
-=======
-    pcp_bin_dir=/usr/sbin
-else
-    pcp_bin_dir=`eval echo $bindir`
-    pcp_bin_dir=`eval echo $pcp_bin_dir`
-    if test "`echo $pcp_bin_dir | sed 's;/.*\$;;'`" = NONE
-    then
-       if test -d /usr/bin
-       then
-	   pcp_bin_dir=/usr/bin
-       else
-	   pcp_bin_dir=/bin
-       fi
->>>>>>> 41585df9
     fi
 fi
 AC_SUBST(pcp_bin_dir)
@@ -1549,16 +1453,7 @@
 pcp_inc_dir=`eval echo $pcp_inc_dir`
 if test "`echo $pcp_inc_dir | sed 's;/.*\$;;'`" = NONE
 then
-<<<<<<< HEAD
    pcp_inc_dir=/usr/include/pcp
-=======
-   if test -d /usr/include
-   then
-       pcp_inc_dir=/usr/include/pcp
-   else
-       pcp_inc_dir=$pcp_share_dir/include
-   fi
->>>>>>> 41585df9
 fi
 AC_SUBST(pcp_inc_dir)
 
