--- conflicted
+++ resolved
@@ -128,21 +128,14 @@
 
 install_pcp : install
 
-<<<<<<< HEAD
-install-webapi: default
-=======
 install-webapi:
 ifeq ($(HAVE_LIBMICROHTTPD), 1)
->>>>>>> ee121b7f
 ifeq ($(PACKAGE_DISTRIBUTION), debian)
 	$(INSTALL) -m 755 -d $(PCPWEBAPI_DOC_DIR)
 	$(INSTALL) -m 644 copyright $(PCPWEBAPI_DOC_DIR)
 	$(INSTALL) -m 644 changelog $(PCPWEBAPI_DOC_DIR)/changelog.Debian
 endif
-<<<<<<< HEAD
-=======
-endif
->>>>>>> ee121b7f
+endif
 
 install-manager: default
 ifeq ($(PACKAGE_DISTRIBUTION), debian)
