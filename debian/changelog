--- conflicted
+++ resolved
@@ -1,14 +1,9 @@
 pcp (3.2.0) unstable; urgency=low
 
   * New release (full details in CHANGELOG).
-<<<<<<< HEAD
-
- -- Nathan Scott <nathans@debian.org>  Wed, 14 Apr 2010 20:28:35 +1100
-=======
   * Several Debian packaging updates to get lintian happier.
 
  -- Nathan Scott <nathans@debian.org>  Thu, 29 Apr 2010 12:32:09 +1000
->>>>>>> 61039400
 
 pcp (3.1.2) unstable; urgency=low
 
