--- conflicted
+++ resolved
@@ -2,11 +2,7 @@
 
   * New release (full details in CHANGELOG).
 
-<<<<<<< HEAD
- -- Nathan Scott <nathans@debian.org>  Mon, 01 Jan 2018 12:00:00 +1100
-=======
- -- Nathan Scott <nathans@debian.org>  Mon, 01 Jan 2018 10:59:12 +1000
->>>>>>> f646ee97
+ -- Nathan Scott <nathans@debian.org>  Fri, 19 Jan 2018 10:59:12 +1100
 
 pcp (3.12.2) unstable; urgency=low
 
