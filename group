# QA groups control
#
# define groups and default owners
# do not start group name with a digit
#

# separate groups by distribution
oss		pcpqa
sgi		pcpqa

# catch-all
#
other		pcpqa

# specific apps
#
# pmcd app and control infrastructure
pmcd		pcpqa
# pmcd proxy
pmproxy		pcpqa
# pmchart app
pmchart		pcpqa
# pmdumplog app
pmdumplog	pcpqa
# pmlogger app (not control scripts)
pmlogger	pcpqa
# pmview app
pmview		pcpqa
# pmie app, sample rules, pmrules, pmieconf and friends
pmie		pcpqa
# dbpmda app
dbpmda		pcpqa
# pmlc app and pmlc-pmlogger IPC
pmlc		pcpqa
# folio handling (mkaf and pmafm), also record mode
folio		pcpqa
# pmval app
pmval		pcpqa
# pmkstat app
pmkstat		pcpqa
# pmstat app
pmstat		pcpqa
# pmem app
pmem		pcpqa
# pminfo app
pminfo		pcpqa
# pmprobe app
pmprobe		pcpqa
# routervis
routervis	pcpqa
# diskstat
diskstat	pcpqa

# general PDU encode/decode
#
pdu		pcpqa

# time control services
# 
pmtime		pcpqa

# PMNS related functions/programs
pmns		pcpqa

# PCP version compatability
#
compat		pcpqa

# generic libpcp services (not pdu, not context, not archive)
#
libpcp		pcpqa

# fetch-specific, optfetch, groupfetch
#
fetch		pcpqa

# archives in libpcp, includes interp.c
#
archive		pcpqa

# cron.*, pmlog* apps
#
logutil		pcpqa

# log processing apps apps
pmlogextract	pcpqa

# pmlogsummary
# 
pmlogsummary	pcpqa

# general context manipulations, includes profile cacheing
#
context		pcpqa

# indom specific services
#
indom		pcpqa

# PM_CONTEXT_LOCAL
context_local	pcpqa

# PCP on different platforms
#
interop		pcpqa

# memory leaks, assorted
#
mem_leak	pcpqa

# general pmdas, but includes libpcp_pmda
#
pmda		pcpqa

# launching tools from pmview/oview
#
pmlaunch	pcpqa

# tools which use PCP_COUNTER_WRAP 
#
wrap		pcpqa

# pmsnap utility
#
pmsnap		pcpqa

# trace library and PMDA
trace		pcpqa
# cisco PMDA
pmda.cisco	pcpqa
# environ PMDA
pmda.environ	pcpqa
# hotproc PMDA
pmda.hotproc	pcpqa
# mailq PMDA
pmda.mailq	pcpqa
# news PMDA
pmda.news	pcpqa
# kvm PMDA
pmda.kvm	pcpqa
# pmcd PMDA
pmda.pmcd	pcpqa
# proc PMDA
pmda.proc	pcpqa
# sample PMDA
pmda.sample	pcpqa
pmda.sampledso	pcpqa
# shping PMDA
pmda.shping	pcpqa
# simple PMDA
pmda.simple	pcpqa
# summary PMDA
pmda.summary	pcpqa
# trivial PMDA
pmda.trivial	pcpqa
# sendmail PMDA
pmda.sendmail	pcpqa
# txmon PMDA
pmda.txmon	pcpqa
# MMV PMDA
pmda.mmv	pcpqa

# libirixpmda
#
libirixpmda	pcpqa

# Linux platform PMDA
#
pmda.linux	pcpqa

# libpcp_dev
#
libpcp_dev	pcpqa

# pmsocks
#
pmsocks		pcpqa

# newhelp, chkhelp and associated library support
help		pcpqa

# oview
#
oview		pcpqa

# pmgadgets
#
pmgadgets	pcpqa

#
# tests that use purify
purify		pcpqa

#
# pmcd_wait - wait for pmcd to be ready for connections
pmcd_wait	pcpqa

# pmimport and plugins
#
pmimport	pcpqa

# pmieconf - app, pconf and lconf
#
pmieconf	pcpqa

# os testing - eagan
#
ostest		pcpqa

# pcpweb
pcpweb		pcpqa

# mpi stuff
#
mpi		pcpqa

# mpi PMDA
#
pmdampi		pcpqa

# mpi library
#
libpcp_mpi	pcpqa

# mpi read library
#
libpcp_mpiread	pcpqa

# dmf stuff
#
dmf		pcpqa


# test-group association ... one line per test
# ... use sort -n from here on down to tidy up this mess
#
000 other pmcd local ostest oss
001 pdu local ostest oss
002 pdu pmcd local ostest oss
003 pdu pmcd mem_leak local ostest oss
004 context local ostest oss
005 context archive local ostest oss
006 libpcp local ostest oss
007 fetch local ostest oss
008 pmda libirixpmda ostest remote oss
009 pmda libirixpmda local ostest oss
010 libpcp local ostest oss
011 mem_leak local ostest oss
012 archive local oss
013 archive pmdumplog local ostest oss
014 archive local ostest oss
015 pdu local ostest oss
016 archive indom local ostest oss
017 context local ostest oss
018 pmcd local ostest oss
019 context_local local ostest oss
020 context_local local ostest oss
021 other local ostest oss
022 context_local pmda pmda.proc local ostest oss
023 pmcd local pmprobe ostest oss
024 context context_local ostest remote oss
025 context pmlc local ostest oss
026 other help local ostest oss
027 libpcp local ostest oss
028 pmns local ostest oss
029 pmns local ostest oss
030 pdu pmcd pmda context_local local ostest oss
031 pmns local oss
032 pmlc local ostest oss
033 libirixpmda local ostest oss
034 pmlogger archive local ostest oss
037 archive local ostest oss
038 pmlogger local oss
039 pmlogger archive local ostest oss
040 pmlogger mem_leak local ostest oss
041 pmcd local ostest oss
043 libpcp fetch pmlc local ostest oss
044 fetch pmval local ostest oss
045 libpcp pmda local ostest oss
046 archive pmlogger pmdumplog local ostest oss
048 archive local ostest oss
049 archive local ostest oss
050 archive local ostest oss
051 pmcd ostest remote oss
052 pmns local ostest oss
053 other local pmprobe ostest oss
054 pmlogger archive ostest remote oss
055 pmie ostest remote oss
057 pmns local ostest oss
058 pmval local ostest oss
059 archive local ostest oss
060 archive context local ostest oss
061 pmlogger pmlc local ostest oss
062 pmcd local ostest oss
063 fetch local ostest oss
065 libpcp local ostest oss
066 pmcd ostest remote oss
067 pmcd local ostest oss
068 context pmlc local ostest oss
069 pmcd pmval remote oss
070 other ostest remote oss
071 context_local local ostest oss
072 pmlogger ostest remote oss
074 pmda pmda.cisco pmda.pmcd local ostest oss
075 pmval pmstore ostest remote oss
076 pmda.pmcd local ostest oss
077 libpcp ostest remote oss
078 pmdumplog local ostest oss
079 libpcp archive local ostest oss
080 libpcp pmval local oss
081 indom archive pmns remote oss
082 pmns local ostest oss
083 pmlc pmlogger compat remote oss
084 other local ostest oss
085 pmlogger local ostest oss
086 libpcp ostest remote oss
087 archive local ostest oss
088 archive #500237 pmval local ostest oss
089 archive pmval local ostest oss
090 archive local ostest oss
091 archive local ostest oss
092 archive local ostest oss
093 archive local ostest oss
094 pmval archive local ostest oss
095 archive local ostest oss
096 pmda.proc local oss
097 archive local ostest oss
098 pmlc pmlogger other local oss
099 pmlc local oss
100 pmlc pmlogger local oss
101 pmlc pmlogger remote oss
102 pmlc local oss
103 pmlc pmlogger local oss
104 pmlc pmlogger local oss
105 pmlc pmlogger local oss
106 pmlc pmlogger local oss
107 pmlc pmlogger local oss
108 pmda.cisco pmda.sample pmda.sampledso local oss
109 other local pmprobe oss
110 pmda.simple pmda.proc local pmda.install oss
111 pmda.proc pmval local oss
112 pmns local oss
113 libirixpmda local oss
114 pmda.linux local oss
115 pmie remote oss
116 other pmie pmval remote pmlc oss
117 libirixpmda local oss
118 pmie local oss
119 logutil local #877570 oss
120 libirixpmda local oss
121 pmlogconf #893249 local oss
121 pmlogconf #893249 local oss
122 pmtrace local #893884 remote oss
123 libpcp local oss
124 pmie local #870661 oss
125 pmval archive
126 pmda.linux local oss
127 pmlogreduce local oss
128 libirixpmda pminfo local oss
129 pmlogreduce local oss pmval
130 libirixpmda local oss
131 libpcp remote oss
132 pmlogger local oss
133 pmlc pmlogger local oss
134 pmlc pmlogger local oss
135 pmlc archive local oss
136 pmlogger local oss
137 dbpmda local pmda.simple oss
138 pmns local oss
139 pmlc local oss
140 pmns local oss
141 archive context local oss
142 pmlogreduce local oss
143 pmns local oss
144 pmlogreduce local oss pmval
145 pmns local oss
146 pmns libpcp local oss
147 dbpmda local oss
148 libirixpmda local oss
149 libirixpmda local oss
150 pmlogreduce local oss pmval
151 logutil local oss
152 pmda.pmcd pmval local oss
153 folio local oss
154 pmda.cisco help local oss
155 pmcd pmda.sample local oss
156 pmda.sample pmda.proc local pmcd_wait pmda.install oss
157 pmlogger local oss
158 pmval pmie local oss
159 pmda.cisco pmda.proc remote pmda.install oss
160 libpcp local oss
161 pmlogger local oss
162 pmda pmda.proc local pmda.shping pmda.install oss
163 archive local oss
164 diskstat local oss pmval
165 pmval local oss
166 pmlogreduce local oss pmval
167 pmda.pmcd pmval local oss
168 pmlogextract #933456 local oss
169 pmcd local oss
170 other local oss
171 archive local oss
172 pmcd pmlc local oss
173 archive local oss
174 dbpmda local oss
175 pmval local oss
176 libpcp pmval local oss
177 archive pmval local oss
178 logutil pmval local pmlogextract oss
179 pmval pmlc local oss
180 archive pmval local oss
181 pmval archive pmval local oss
182 pmlc pmlogger local oss
183 pmnewlog logutil local oss
184 logutil remote folio oss
185 logutil local folio oss
186 logutil local pmlogextract oss
187 pmcd pmlogger #327288 remote oss
188 libpcp local oss
189 pmie local oss
190 libpcp local oss
191 pmie local oss
192 pdu local oss
193 libpcp pmcd #935490 local oss
194 libpcp pmcd #935490 local oss
195 archive local oss
196 pmcd remote oss
197 context local oss
198 libpcp_pmda profile #934332 local oss
199 pmda.trivial pmda.proc local pmda.install oss
200 context local oss
201 libpcp_pmda local oss
202 logutil pmval local pmlogextract oss
203 logutil archive pmval local pmlogextract oss
204 pmlogger local oss
205 pdu local oss
206 archive pmval local oss
207 pmns local oss
208 pmns local oss
209 pmval local oss
210 pmns local oss
211 pmns local oss
212 pmda pmda.cisco local oss
213 dbpmda pmns local oss
215 other pmsocks pmval remote oss
217 folio local oss
218 archive logutil local pmlogextract oss
220 pmlogger local oss
221 pmlogger local oss
222 other local oss
223 pmns local oss
224 pmcd local oss
227 folio local oss
228 pmie local oss
229 pmie local oss
231 pmie #421411 local oss
232 libpcp local oss
233 context_local local oss
234 logutil local pmdumplog pmlogsummary pmlogextract oss
235 pmns local oss
236 pmns local oss
237 pmns local oss
238 pmns local oss
239 pmns local oss
240 pmns local oss
242 pmlogger local oss
243 pmcd local pmprobe oss
244 pmcd local pmprobe oss
245 pmns local oss
248 pmlogger local oss
250 pmns local oss
251 archive pmval local oss
252 pmlogger local oss
254 libpcp pmns local oss
255 compat pmda #508731 #509091 pmda.proc help pmda.install local pmda.simple oss
257 libpcp pmns compat remote oss
258 trace local pmda.install oss
261 logutil pmdumplog pmval local pmlogextract oss
262 context_local pmie pmsocks remote pmstat oss
264 pmns local oss
265 util_lib local oss
266 logutil #466346 patch2140 patch2141 local pmlogextract oss
267 pmlogger local oss
268 interop local oss
269 wrap pmval pmie pmkstat local oss
270 pmlogextract logutil local oss
271 archive local oss
272 pmcd pmval pmprobe remote oss
274 pmda help local pmda.install oss
277 libpcp pdu interop local oss
278 other help local oss
279 pmcd local oss
280 pmlogger logutil local folio oss
281 archive mem_leak #504616 local oss
282 pmcd local pmprobe logutil oss
283 context pmcd local oss
284 pdu local purify oss
285 dbpmda local oss
286 pmproxy pmcd context local oss
287 pmlogreduce local oss pmval
288 archive local oss
289 libpcp fetch archive #505498 local oss
290 pmns local purify oss
291 logutil local pmlogextract oss
292 pmlogextract logutil pmval local oss
293 pmstat #939275 local oss
294 pmproxy local oss pmval
295 pmproxy local oss pmval
296 pmcd local oss
297 pmproxy local oss
298 pmie local oss
299 libpcp local oss
300 pmcd local oss
301 pmda pmcd pmlogger local oss
302 pmlogextract logutil local oss
303 logutil local pmlogextract oss
304 pmlogger local oss
305 pmgadgets local oss
306 other local oss
307 pmlc #936084 local oss
308 pmlc pmlogger #452417 remote oss
309 libpcp pmcd pmda.linux pmda.simple local oss
310 pmie local oss
311 archive compat pmlogger #509592 pminfo local oss
312 pmie local oss
313 pmval archive local oss
314 pmie local oss
315 pmie local oss
316 libpcp local oss
317 logutil pmlogsummary local oss
318 pmie local oss
319 pmie local oss
320 local folio oss
321 pmie local oss
322 pmlc pmlogger remote oss
323 pmda.shping pmda.proc local pmda.install oss
324 pmda.txmon pmda.proc local pmda.install oss
325 libpcp local oss
326 pmlogger pmval libpcp pmcd local pmda.install folio oss
327 pmloglabel oss local
328 logutil local pmlogextract oss
329 archive mem_leak local purify oss
330 archive mem_leak local purify oss
331 archive mem_leak local purify oss
332 archive mem_leak local purify oss
333 archive mem_leak local purify oss
336 trace local pmda.install oss
337 pmlogextract local oss pmval
338 logutil pmlogextract local oss
339 pmie local oss
340 pmcd remote oss
346 pmda.mailq local pmda.install oss
347 pmda.news local pmda.install oss
348 pmda.kvm local pmda.install oss
349 pmda.summary local pmda.install oss
353 pmsocks remote oss
354 folio local oss
355 trace local pmda.install oss
357 other local oss
363 logutil local oss
365 pmcd remote oss
367 pdu local trace oss
374 pmlc pmlogger remote oss
375 pmlc pmlogger remote oss
376 trace local pmda.install oss
377 other local oss
381 logutil pmlc remote oss
384 pmda.pmcd local oss
389 pmlogger local oss
390 pmda.proc local pmval oss
392 pmns local oss
396 pmval local oss
398 pmcd local oss
399 pmie local oss
402 archive local pmprobe oss
403 pmprobe pminfo pmval #541380 local oss
408 pmda local #627395 help oss
411 pmda.simple local pmda.install oss
412 wrap archive libpcp pmval local oss
414 libpcp_dev local oss
417 archive local oss
418 pmdumplog local oss
419 pmdumplog local oss
420 pmafm local oss
421 trace local pmda.install oss
425 wrap logutil local pmlogsummary oss
426 trace local oss
427 pmcd #564017 local oss
428 archive local pmval oss
429 pmns local oss
430 logutil local #553276 #568199 folio oss
433 pmie local #573184 oss
445 trace local oss
446 trace local oss
450 pmlogextract local #584487 pmval oss
456 logutil local #591459 folio oss
460 pmlogextract local #598265 oss
462 pmcd_wait local #589006 #581025 oss
465 pmdumplog local #625913 folio oss
466 pmlogger local #625913 oss
469 help local #626853 oss
471 pmda local #621699 oss
482 pmlogsummary local oss
500 pmnewlog local #636417 folio oss
501 pmie remote oss
504 pmie remote pmsocks oss
507 other local oss
519 pmie remote oss
522 pmcd local oss
529 pmie local oss
530 logutil local pmlogextract local oss
532 logutil pmlogextract local oss
534 pmie local oss
535 pmie local pmprobe oss
538 pmie local oss
539 pmpost local oss
541 pmie #535080 local pmprobe oss
542 pmdate #666344 local oss
543 logutil remote oss
545 pmsocks local oss
548 pmie local oss
549 pmie local oss
554 pmie local oss
555 pmie local oss
556 pmie local oss
557 pmie local oss
558 pmie local oss
559 pmlogsummary local oss
560 pmda.simple local pmda.install oss
564 logutil local oss
565 pmda.sendmail local pmda.install oss
569 pmprobe #679693 local oss
570 pmnscomp #690735 local oss
571 pmlogger local oss
572 pmcd pmda local pmda.install oss
574 libpcp pmns compat local oss
575 pmie local oss
578 pmcd local pmda.install oss pmval
580 indom local ostest oss
581 pmie local oss
583 pmie #698718 remote oss
584 libpcp pmie local #698774 oss
587 pmcd #754795 local pmda.install oss
589 remote oss
592 pmda.sample local oss
593 pmlogger #779495 local oss
594 pmda.sample #779246 #782029 local oss
597 pmda.shping pmda.proc pmda.install local oss
599 pmie local oss
600 libpcp local oss
601 trace pmda.install local oss
602 trace pmda.install local oss
603 trace pmda.install remote oss
605 trace local oss
614 pmns local oss
617 dbpmda help local oss
622 pmie remote oss
628 pmda local pmda.simple oss
633 pmlogger local oss
634 libirixpmda local pmval oss
635 pmda.linux libirixpmda remote oss
636 libpcp local oss
638 pmns local oss
639 pmns local oss
640 pmpost local oss
642 pmda.trivial pmns local oss
643 pmda.trivial pmns local oss
644 pmns local oss
645 pmlogger local oss
646 pmda.mmv local oss
647 pmda.mmv local oss
648 pmda.mmv local oss
651 pmproxy remote oss
703 pcpweb local oss
706 pcpweb local oss
1000 pmda.shping dkvis mpvis nfsvis nodevis osvis oview pmchart pmdumpmineset pmdumptext pmgadgets pmgevctr pmgirix pmgshping pmgcisco pmie pminfo pmkstat pmlogcheck pmlogextract pmlogger pmlogmerge pmlogsummary pmprobe pmval pmview psmon routervis xbowvis local OSS-CONFLICT sgi
1001 pmchart libpcp pmtime local sgi
1002 pmchart local sgi
1004 pmchart #617237 local sgi
1005 pmchart local sgi
1006 other local license pmchart pmview pmgadgets sgi
1007 libpcp pmtime local sgi
1008 libpcp pmtime local sgi
1009 pmview #490351 patch2140 patch2141 local sgi
1010 libpcp pmtime remote sgi
1011 pmtime local sgi
1012 pmview local pmprobe sgi
1013 pmview pmprobe routervis dkvis mpvis remote sgi
1014 pmview #533880 #535402 remote sgi
1015 compat pmview license remote sgi
1016 pmview pmprobe routervis dkvis mpvis remote sgi
1017 pmview pmprobe routervis dkvis mpvis remote sgi
1018 pmview local dkvis sgi
1020 pmview local dkvis sgi
1021 pmview pmprobe routervis dkvis mpvis remote sgi
1022 pmview #575042 remote sgi
1023 pmview routervis dkvis mpvis remote sgi
1024 routervis local pmview sgi
1025 pmview local pmprobe  sgi
1026 pmview local dkvis mpvis sgi
1027 pmview local sgi
1028 pmda pmda.webping dbpmda pmda.cisco pmda.proc help pmda.shping pmda.simple pmda.sample pmda.trivial pmda.txmon pmda.summary OSS-CONFLICT remote sgi
1029 pmda.webping local sgi
1030 pmda.webping pmda.weblog webvis webpingvis weblogvis local OSS-CONFLICT sgi
1031 pmda.webping pmda.weblog local OSS-CONFLICT sgi
1032 pmda.webping pmda.weblog local OSS-CONFLICT sgi
1033 pmlaunch #509447 #504133 patch2140 patch2141 pmval #627394 dkvis remote sgi
1034 pmlaunch local dkvis sgi
1035 logutil local #595416 dkvis mpvis pmsnap sgi
1036 dkvis local sgi
1037 archive logutil local mpvis sgi
1038 mpvis local sgi
1039 xbowvis remote sgi
1041 desktop local sgi
1042 logutil pmsnap #467249 local sgi
1043 pmlaunch local sgi
1044 pmie local pmieconf sgi
1045 pmie local pmieconf sgi
1046 pmie local pmieconf sgi
1047 pmie local pmieconf sgi
1048 pmie local pmieconf sgi
1049 pmie pmieconf local sgi
1050 pmieconf local sgi
1051 pmieconf #696008 local sgi
1052 pmieconf local sgi
1053 oview local #533880 pmprobe sgi
1054 oview local sgi
1055 oview local sgi
1056 oview local sgi
1057 oview remote sgi
1058 oview local sgi
1059 oview local sgi
1060 oview local sgi
1061 other remote pmview pmgadgets sgi
1062 pmgadgets #610227 local sgi
1063 pmgadgets remote sgi
1064 pmgadgets local #526784 sgi
1073 pmval pmdumplog local OSS-CONFLICT sgi
1079 mpi libpcp_mpi local sgi
1080 mpi libpcp_mpiread local sgi
1081 mpi pmdampi libpcp_mpiread local sgi
1082 mpi pmdampi local sgi
1083 mpi ashlist local purify sgi
1084 mpi libpcp_mpiread local sgi
1085 mpi libpcp_mpi libpcp_mpiread local sgi
1086 mpi pmdampi libpcp_mpiread local sgi
1087 mpi libpcp_mpiread pmdampi local sgi
1088 mpi libpcp_mpiread pmdampi local sgi
1089 mpi pmdampi local sgi
1090 mpi pmdampi local sgi
1091 mpi pmdampi local sgi
1092 mpi libpcp_mpi local sgi
1093 mpi libpcp_mpiread local sgi
1094 mpi libpcp_mpiread local sgi
1095 mpi pmdampi local sgi
1096 mpi pmdampi local sgi
1097 mpi pmdampi local sgi
1098 mpi pmdampi local sgi
1099 mpi local sgi
1100 mpi local sgi
1101 dmf local sgi
1102 mpi pmdampi local purify sgi
1103 mpi libpcp_mpi local purify sgi
1104 mpi libpcp_mpi local sgi
1105 mpi libpcp_mpi local sgi
1106 pmdampi mpi local sgi
1107 pmsocks #816862 local sgi
1108 logutil local folio sgi
1109 interop local ostest sgi
1110 archive indom local sgi
1111 libirixpmda local sgi
1112 other local sgi
1113 fetch ostest remote sgi
1114 libpcp local pmtime sgi
1115 libpcp local pmtime sgi
1116 libpcp local sgi
1117 libpcp pmlogger local sgi
1118 fetch remote sgi
1119 libirixpmda local sgi
1120 libirixpmda local sgi
1121 libirixpmda local sgi
1122 libirixpmda local sgi
1123 libirixpmda local sgi
1124 libirixpmda local sgi
1125 pmie local sgi
1126 pmie local sgi
1127 libirixpmda local sgi
1128 other local sgi
1129 pmns pmval local sgi
1130 pmda.proc local sgi
1131 pmda.environ pmda.proc local pmda.install sgi
1132 pmda local sgi
1133 other pmns local license sgi
1134 other local sgi
1135 pmcd local sgi
1136 compat pmns license local sgi
1137 pmns local sgi
1138 pmda local license pmns sgi
1139 libirixpmda pmcd local sgi
1140 libirixpmda local sgi
1141 libpcp local sgi
1142 pmda dbpmda pmda.proc help local pmda.install sgi
1143 pmda pmda.hotproc pmval pmda.proc local pmda.install sgi
1144 pmda.hotproc local sgi
1145 pmda.hotproc local sgi
1146 pmda.hotproc local sgi
1147 pmda.hotproc local pmval sgi
1148 pmda.hotproc local sgi
1149 pmda.hotproc local sgi
1150 pmda.hotproc local sgi
1151 pmda.hotproc local sgi
1152 pmda.hotproc local sgi
1153 pmda.hotproc local sgi
1154 pmda.hotproc local sgi
1155 pmda.hotproc local sgi
1156 pmda.hotproc local sgi
1157 pmda.hotproc local sgi
1158 pmda.hotproc local purify sgi
1159 pmda.hotproc local sgi
1160 pmda.hotproc local sgi
1161 pmda.hotproc local #606491 sgi
1162 pmda.hotproc local sgi
1163 pmda.hotproc #657775 local sgi
1164 pmie #676246 pmda.hotproc local pmda.install sgi
1165 other local sgi
1166 pmview mpvis local sgi
1178 trace local pmda.install sgi
1179 trace pmda.install remote sgi
1180 pmda.proc pmem local pmval sgi
1181 libirixpmda #518747 remote sgi
1182 pmem local sgi
1183 other local sgi
1184 kernvar local sgi
1185 compat local sgi
1186 pmns local license sgi
1187 libirixpmda local sgi
1188 libirixpmda local pmprobe sgi
1189 libirixpmda local sgi
1190 pmda.proc local sgi
1191 help local sgi
1192 other local sgi
1193 libpcp_dev local license sgi
1194 other local sgi
1195 pmimport local sgi
1196 pmimport local sgi
1197 pmimport local sgi
1198 pmimport pmie local sgi
1199 pmimport local sgi
1200 pmimport local sgi
1201 pmimport remote sgi
1202 pmimport local sgi
1203 pmimport local sgi
1204 libirixpmda remote sgi
1205 libirixpmda remote sgi
1206 pmkstat local #567075 sgi
1207 libpcp local #626587 sgi
1208 pmie license remote sgi
1209 libpcp local #634665 sgi
1210 pmie #552517 local sgi
1211 pmcd libpcp local pmprobe sgi
1212 check-setup #688574 local sgi
1213 pmns remote sgi
1214 psmon local sgi
1215 pmem psmon #624937 local sgi
1216 psmon local sgi
1217 pmcd local #657159 #658303 license sgi
1218 other local osvis sgi
1219 pmns local sgi
1220 esp local sgi
1221 pmda.proc local sgi
1222 libirixpmda local sgi
1223 pmns local sgi
1225 pmda local pmprobe sgi
1226 pmdas local sgi
1227 pmda.shping remote sgi
1228 pmda dbpmda pmda.proc help pmda.install local sgi
1230 pcpweb local sgi
1231 logutil local pmsnap sgi
1232 libpcp ostest remote sgi
1233 pmsnap local sgi
1234 pmchart local sgi
<<<<<<< HEAD
1236 #935639 pmchart local sgi
339 pmie local oss
160 libpcp local oss
207 pmns local oss
208 pmns local oss
210 pmns local oss pmval
211 pmns local oss pmval
=======
1236 #935639 pmchart local sgi
>>>>>>> c4292a67
<|MERGE_RESOLUTION|>--- conflicted
+++ resolved
@@ -879,14 +879,4 @@
 1232 libpcp ostest remote sgi
 1233 pmsnap local sgi
 1234 pmchart local sgi
-<<<<<<< HEAD
-1236 #935639 pmchart local sgi
-339 pmie local oss
-160 libpcp local oss
-207 pmns local oss
-208 pmns local oss
-210 pmns local oss pmval
-211 pmns local oss pmval
-=======
-1236 #935639 pmchart local sgi
->>>>>>> c4292a67
+1236 #935639 pmchart local sgi