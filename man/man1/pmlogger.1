--- conflicted
+++ resolved
@@ -425,11 +425,7 @@
 When
 .B pmlogger
 receives a
-<<<<<<< HEAD
-.B SIGUSR1
-=======
 .B SIGUSR2
->>>>>>> 1cf99814
 signal, the current archive log is closed, and
 a new archive is opened.
 For this to succeed, the original
@@ -495,15 +491,9 @@
 .BR pmlogger_check (1),
 (\fB\-m pmlogger_check\fP)
 or was re-exec'd (see
-<<<<<<< HEAD
-.BR execve (2))
-due to a
-.B SIGUSR1
-=======
 .BR execvp (3))
 due to a
 .B SIGUSR2
->>>>>>> 1cf99814
 signal being recieved as described above (\fB\-m reexec\fP).
 .P
 The
@@ -1064,11 +1054,7 @@
 .BR pmlc (1),
 .BR pmlogger_check (1),
 .BR systemctl (1),
-<<<<<<< HEAD
-.BR execve (2),
-=======
 .BR execvp (3),
->>>>>>> 1cf99814
 .BR pmSpecLocalPMDA (3),
 .BR strftime (3),
 .BR pcp.conf (5),
