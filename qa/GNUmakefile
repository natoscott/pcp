#!gmake
#
# Copyright (c) 2015 Red Hat.
# Copyright (c) 1997-2002 Silicon Graphics, Inc.  All Rights Reserved.
#
# NB: this GNUmakefile is only for use from within the PCP build tree.  It governs
# only the packaging of the testsuite into the $PCP_VAR_DIR/testsuite directory.
# The nearby GNUmakefile.install file actually governs execution of the testsuite.

TOPDIR = ..
include $(TOPDIR)/src/include/builddefs
-include ./GNUlocaldefs

TESTDIR = $(PCP_VAR_DIR)/testsuite
TESTS	= $(shell sed -n -e '/^[0-9]/s/:retired//' -e '/^[0-9]/s/:reserved//' -e '/^[0-9]/s/[        ].*//' -e '/^[0-9]/p' <group)

<<<<<<< HEAD
SUBDIRS = src pmdas cisco gluster pconf sadist collectl secure nfsclient \
	  archives views qt linux perfevent unbound cifs lustre gpfs
=======
SUBDIRS = src pmdas cisco gluster pconf sadist collectl nfsclient \
	  archives views qt linux perfevent unbound cifs
ifeq "$(ENABLE_PYTHON)" "true"
SUBDIRS += secure
endif
>>>>>>> 129f3a7b
LCONFIG = localconfig

# No implicit rules here, thank you
#
.SUFFIXES:

# and do nothing if NNN.out is older than NNN
#
%.out: %

default_pcp default: new remake check qa_outfiles $(OTHERS) $(SUBDIRS) $(LCONFIG)
	$(SUBDIRS_MAKERULE)

setup: $(SUBDIRS) $(LCONFIG) qa_hosts
	$(SUBDIRS_MAKERULE)

LDIRT += 051.work 134.full.* \
	 *.bak *.bad *.core *.full *.raw *.o core a.out core.* \
	 *.log eek* urk* so_locations tmp.* gmon.out oss.qa.tar.gz \
	 *.full.ok *.new rc_cron_check.clean \
	  make.out qa_hosts qa_outfiles localconfig check.time
	# these ones are links to the real files created when the associated
	# test is run
LDIRT += $(shell [ -f .gitignore ] && grep '\.out$$' .gitignore)

SCRIPTS = mk.localconfig mk.pcpversion mk.qa_hosts mk.variant getpmcdhosts \
	  new check recheck remake findmetric group-stats changeversion \
	  check-gitignore check-group chk.setup show-me disk-work \
	  xlate_2_new_pmns common setup.051

COMMON_SCRIPTS = common.install.cisco common.pcpweb
COMMON = common.check common.config common.filter \
	 common.product common.rc common.setup \
	 common.secure common.gfs2 common.rpm \
	 common.sh common.qt common.avahi \
	 common.discovery common.compress common.webapi
ifeq "$(ENABLE_PYTHON)" "true"
COMMON += common.python 
endif

OTHERS = GNUmakefile.install group qa_hosts.master README \
	 valgrind-suppress sanity.coverage

DOTOUTFILES = $(shell [ -f qa_outfiles ] && cat qa_outfiles || ls -1 | grep '^[0-9]' | grep -v '^[0-9][0-9][0-9]$$' | grep -v '^[0-9][0-9][0-9][0-9]$$' | egrep -v '^[0-9][0-9][0-9]*\.(full|out\.bad|notrun|work)' | tee qa_outfiles)
LSRCFILES = $(SCRIPTS) $(COMMON_SCRIPTS) $(COMMON) $(TESTS) $(DOTOUTFILES) $(OTHERS)

qa_outfiles:
	@echo $(DOTOUTFILES) > qa_outfiles

qa_hosts:	qa_hosts.master mk.qa_hosts
	./mk.qa_hosts

localconfig:
	@echo PCP_PLATFORM=$(PCP_PLATFORM) > localconfig
	./mk.pcpversion $(PCP_VERSION) >> localconfig
	@echo 'PCP_EOE_VER=0' >> localconfig
	@echo 'PCP_PRO_VER=0' >> localconfig

install_pcp install: $(SUBDIRS)
ifeq (, $(filter mingw darwin solaris, $(TARGET_OS)))
	$(INSTALL) -m 755 -d $(TESTDIR)
	$(INSTALL) -m 755 $(TESTS) $(SCRIPTS) $(COMMON_SCRIPTS) $(TESTDIR)
	$(INSTALL) -m 644 $(COMMON) $(OTHERS) $(TESTDIR)
	$(INSTALL) -m 644 GNUmakefile.install $(TESTDIR)/GNUmakefile
	$(INSTALL) -m 644 qa_outfiles $(DOTOUTFILES) $(TESTDIR)
	$(SUBDIRS_MAKERULE)
endif

include $(BUILDRULES)

debug-me:
	@echo TESTS=$(TESTS)
	@echo SRCFILES=$(SRCFILES)
	@echo CONFFILES=$(CONFFILES)
	@echo SUBDIRS=$(SUBDIRS)<|MERGE_RESOLUTION|>--- conflicted
+++ resolved
@@ -14,16 +14,11 @@
 TESTDIR = $(PCP_VAR_DIR)/testsuite
 TESTS	= $(shell sed -n -e '/^[0-9]/s/:retired//' -e '/^[0-9]/s/:reserved//' -e '/^[0-9]/s/[        ].*//' -e '/^[0-9]/p' <group)
 
-<<<<<<< HEAD
 SUBDIRS = src pmdas cisco gluster pconf sadist collectl secure nfsclient \
-	  archives views qt linux perfevent unbound cifs lustre gpfs
-=======
-SUBDIRS = src pmdas cisco gluster pconf sadist collectl nfsclient \
-	  archives views qt linux perfevent unbound cifs
+	  archives views qt linux perfevent unbound cifs gpfs
 ifeq "$(ENABLE_PYTHON)" "true"
 SUBDIRS += secure
 endif
->>>>>>> 129f3a7b
 LCONFIG = localconfig
 
 # No implicit rules here, thank you
