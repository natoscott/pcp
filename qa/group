## QA groups control
##
## define groups
##
## Do not start group name with a digit, expect alphabetic
##
## Last comment starting with a single # before a group name is the
## one-line summary that "new" will report when asked to list groups
##
## Comments starting with a ## (or #<anything_other_than_whitesspace>
## are ignored for the purposes of one-line summaries.

# catch-all
other

# sanity check ... quick coverage of most functionality
## Expectation is to run in 3-5 minutes, and must pass 100%
## in the sense of no failures; _notrun is OK.
## NOTE: used by testing orgs beyond developers, must pass!
sanity

# local check ... runs on localhost alone, no remotes used
## NOTE: used by testing orgs beyond developers, do not add
## tests here that are known to fail - goal is for 100% pass
## rate, but due to test volume and chaos theory, some tests
## do fail sometimes, on some platforms, during a full moon.
local

# packaging verification
## Suitable for standalone use, particularly immediately after
## installation to check.
verify

# flaky checks ... known to have intermittent races/hangs.
## NOTE: some threading race conditions (possibly in tests),
## prevent 100% pass rate being achieved here.  Goal is to
## get this group devoid of any tests.
flakey


# tests requiring creation/manipulation of very large files
# (can be extremely slow on certain devices), or otherwise
# known to take a long time (where long is approx > 3mins).
slow

## specific apps
##
# pmcd app and control infrastructure
pmcd
# pmcd proxy
pmproxy
# strip chart app
pmchart
# pmdumptext app
pmdumptext
# pmdumplog app
pmdumplog
# pmloglabel app
pmloglabel
# pmlogger app (not control scripts)
pmlogger
# pmie app, sample rules and friends
pmie
# dbpmda app
dbpmda
# pmlc app and pmlc-pmlogger IPC
pmlc
# pmfind app
pmfind
# folio handling (mkaf and pmafm), also record mode
folio
# pmval app
pmval
# pmkstat app
pmkstat
# pmstat app
pmstat
# pmem app
pmem
# pminfo app
pminfo
# pmprobe app
pmprobe
# diskstat
diskstat
# pmpost
pmpost
# pmdate
pmdate
# pcp and sub-commands
pcp
# pmclient demo apps
pmclient

# general PDU encode/decode
pdu

# PMNS related functions/programs
pmns

# PCP version compatability
compat

# generic libpcp services (not pdu, not context, not archive)
libpcp

# fetch-specific, optfetch, groupfetch
fetch

# archive support in libpcp, includes interp.c
archive

# multi-archive support in libpcp, includes interp.c
multi-archive

# getopt support - libpcp, pmgetopt, python
getopt

# pmlogger_* scripts (but not pmlogger)
logutil

# pmie_* scripts (but not pmie)
pmieutil

# NSS, SASL, other authentication
secure

# Containers functionality
containers

# log extraction app
pmlogextract
# log reduction app
pmlogreduce
# log move app
pmlogmv
# log summary app
pmlogsummary
# log comparison app
pmdiff
# pmlogger configuration app
pmlogconf

# general context manipulations, includes profile cacheing
context

# indom specific services
indom

# PM_CONTEXT_LOCAL
context_local

# PCP on different platforms
interop

# memory leaks, assorted
mem_leak

# general pmdas, but includes libpcp_pmda
pmda

# pmda installation scripts and procedures
pmda.install

## Assorted PMDAs
pmda.activemq
pmda.apache
pmda.bind2
pmda.cifs
pmda.cisco
pmda.dm
pmda.ds389
pmda.docker
pmda.environ
pmda.gfs2
pmda.gpfs
pmda.hotproc
pmda.jbd2
pmda.json
pmda.kvm
pmda.logger
pmda.lustre
pmda.mailq
pmda.memcache
pmda.mmv
pmda.mounts
pmda.mpi
pmda.named
pmda.netfilter
pmda.news
pmda.nvidia
pmda.oracle
pmda.papi
pmda.perfevent
pmda.pmcd
pmda.postfix
pmda.postgresql
pmda.proc
pmda.root
pmda.rsyslog
pmda.sample
pmda.sendmail
pmda.shping
pmda.simple
pmda.slurm
pmda.summary
pmda.systemd
pmda.trivial
pmda.txmon
pmda.unbound
pmda.weblog
pmda.xfs
pmda.zswap

# tools which use PCP_COUNTER_WRAP 
wrap

# pmstore command and pmStore() libpcp routine
pmstore

# trace library and PMDA
trace

# libirixpmda
libirixpmda

# Linux platform PMDA
pmda.linux

# metrics class tests
libqmc

# libpcp_import - pmi* routines for log importing
libpcp_import

# pmsocks
pmsocks

# newhelp, chkhelp and associated library support
help

# pmgadgets
pmgadgets

# tests that use purify
purify

# tests that use valgrind
valgrind

# pmcd_wait - wait for pmcd to be ready for connections
pmcd_wait

# pmimport and plugins
pmimport

# pmieconf - app, pconf and lconf
pmieconf

# os testing - eagan
ostest

# mpi stuff
mpi

# mpi library
libpcp_mpi

# mpi read library
libpcp_mpiread

# dmf stuff
dmf

# derived metrics
derive

# event records and pmevent
event

# multi-threading and thread-safe exercises
threads

# perl bits
perl

# python modules and client tools
python

# fault injection (in libpcp)
fault

# log rewriting app
pmlogrewrite

# log checking
pmlogcheck

# Python
pcp.py

# Uses avahi
avahi

# Zabbix exporting
zabbix
zbxpcp

# pcp-atop and related commands
atop

# pcp-iostat
pmiostat

# Uses Linux kernel cgroups
cgroups

# Timezone services in libpcp
timezone

# JSON parsing and metric extraction in libpcp_web
libpcp_web

# Old PCP versions interoperability
oldversion

# test-group association ... one line per test
# add :retired or :reserved as a tag immediately after the test number
# to keep the test number allocated, but prevent the test from being run

# ... use sort -n from here on down to tidy up this mess
#
000 other pmcd local ostest
001 pdu local ostest sanity
002 pdu pmcd local ostest sanity
003 pdu pmcd mem_leak local ostest
004 context local ostest sanity
005 context archive local ostest sanity
006 libpcp local ostest
007 fetch local ostest sanity
008 pmda libirixpmda ostest local
009 pmda libirixpmda local ostest
010 libpcp local ostest sanity
011 mem_leak local ostest
012 archive local
013 archive pmdumplog local ostest
014 archive local ostest pmdumplog
015 pdu local ostest pmstore
016 archive indom local ostest pmdumplog
017 context local ostest
018 pmcd local ostest
019 context_local local ostest
020 context_local local ostest
021 other local ostest
022 context_local pmda pmda.proc local ostest
023 pmcd local pmprobe ostest
024 context context_local ostest remote
025 context local ostest
026 other help local ostest sanity libpcp
027 libpcp local ostest sanity
028 pmns local ostest
029 pmns local ostest pmdumplog
030 pdu pmcd pmda context_local local ostest pmstore
031 pmns local sanity
032 pmlc local ostest pmlogger
033 libirixpmda local ostest
034 archive local ostest sanity pmdumplog
037 archive local ostest
038 pmlogger local pmdumplog
039 pmlogger archive local ostest pmdumplog
040 pmlogger mem_leak local ostest
041 pmcd local ostest
042 pmcd local ostest containers pmda.linux pmda.proc pmda.root
043 libpcp fetch local ostest pmstore
044 fetch pmval local ostest
045 libpcp pmda local ostest pmstore
046 archive pmlogger pmdumplog local ostest
047 pmcd local ostest containers pmda.linux pmda.root
048 archive local ostest sanity
049 archive local ostest
050 archive local ostest
051 pmcd ostest remote
052 pmns local ostest
053 local pmprobe ostest pmlogger pmclient
054 pmlogger archive ostest remote pmdumplog
055 pmie ostest local sanity
056 local pmprobe ostest pmlogger pmclient python
057 pmns local ostest
058 pmval local ostest
059 archive local ostest sanity pmdumplog
060 archive context local ostest
061 pmlogger local ostest pmdumplog
062 pmcd local ostest
063 fetch local ostest
065 libpcp local ostest pmstore
066 pmcd ostest remote
067 pmcd local ostest
068 context local ostest sanity
069 pmcd pmval remote
070 other ostest remote
071 context_local local ostest
072 pmlogger ostest remote pmdumplog
073 pmclient local pmprobe python
074 pmda pmda.cisco pmda.pmcd local ostest sanity
075 pmval pmstore ostest remote
076 pmda.pmcd local ostest
077 libpcp ostest remote timezone
078 pmdumplog local ostest
079 libpcp archive local ostest
080 libpcp pmval local sanity
081 indom archive pmns remote pmdumplog
082 pmns local ostest
083 pmlc pmlogger compat remote
084 other local ostest
085 pmlogger local ostest sanity
086 libpcp ostest remote timezone
087 archive local ostest sanity
088 archive #500237 pmval local ostest
089 archive pmval local ostest
090 archive local ostest
091 archive local ostest sanity
092 archive local ostest
093 archive local ostest
094 pmval archive local ostest
095 archive local ostest
096 pmda.proc local
097 archive local ostest
098 pmlc pmlogger other local pmdumplog
099 pmlc local
100 pmlc pmlogger local pmdumplog
101 pmlc pmlogger remote pmdumplog
102 pmlc local pmlogger
103 pmlc pmlogger local pmdumplog
104 pmlc pmlogger local pmdumplog
105 pmlc pmlogger local pmdumplog
106 pmlc pmlogger local pmdumplog
107 pmlc local sanity
108 pmda.cisco pmda.sample local
109 pmclient local pmprobe
110 pmda.simple pmda.proc local pmda.install
111 pmda.proc pmval local
112 pmns local sanity
113 libirixpmda local
114 pmda.linux local
115 pmie remote pmieutil
116 other pmie pmval remote pmlc
117 libirixpmda local
118 pmie local
119 logutil local #877570
120 libirixpmda local
121 pmlogconf #893249 local
122 trace local #893884 remote
123 libpcp local
124 pmie local #870661
125 pmval archive
126:retired pmda.linux local
127 pmlogreduce local sanity pmdumplog
128 libirixpmda pminfo local
129 pmlogreduce local pmval
130 libirixpmda local
131 libpcp remote
132 pmlogger local pmlc
133 pmlc pmlogger local pmdumplog
134 pmlc pmlogger local pmdumplog
135 pmlc archive local pmdumplog
136 pmlogger local pmdumplog pmloglabel pmlc
137 dbpmda local pmda.simple sanity
138 pmns local
139 pmlc local
140 pmns local
141 archive context local
142 pmlogreduce local
143 pmns local
144 pmlogreduce local pmval
145 pmns local
146 pmns libpcp local sanity
147 dbpmda local
148 libirixpmda local
149 libirixpmda local
150 pmlogreduce local pmval
151 logutil local pmlogextract
152 pmda.pmcd pmval local
153 folio local sanity
154 pmda.cisco help local sanity
155 pmcd pmstore pmda.sample local sanity
156 pmda.sample pmda.proc local pmcd_wait pmda.install
157 pmlogger local
158 pmval pmie local
159 pmda.cisco local pmda.install
160 libpcp local
161 pmlogger local
162 pmda pmda.proc local pmda.shping pmda.install
163 archive local
164:retired diskstat local pmval pmdumplog
165 pmval local
166 pmlogreduce local pmval pmdumplog archive
167 pmda.pmcd pmval local
168 pmlogextract #933456 local pmstore
169 pmcd local
170 other local
171 archive local pmdumplog
172 pmcd pmlc local
173 archive local pmdumplog
174 dbpmda local
175 pmval local
176 libpcp pmval local
177 archive pmval local pmdumplog pmlc
178 logutil pmval local pmlogextract sanity pmdumplog pmlogger
179 pmval pmlc local pmdumplog
180 archive pmval local
181 pmval archive pmval local
182 pmlc pmlogger local
183 logutil local pmlc
184 logutil remote folio sanity pmdumplog
185 logutil local folio
186 logutil local pmlogextract
187 pmcd pmlogger #327288 remote pmstore
188 libpcp local
189 pmie local
190 libpcp local
191 pmie local
192 pdu local
193 libpcp pmcd #935490 local pdu
194 libpcp pmcd #935490 local
195 archive local pmdumplog
196 pmcd remote
197 context local
198 pmda context #934332 local
199 pmda.trivial pmda.proc local pmda.install
200 context local
201 pmda local sanity
202 logutil pmval local pmlogextract pmdumplog
203 logutil archive pmval local pmlogextract pmdumplog
204 pmlogger local pmdumplog
205 pdu local
206 archive pmval local
207 pmns local sanity
208 pmns local sanity
209 pmval local
210 pmns local pmval pmie sanity pmdumplog
211 pmns local pmval pmie pmdumplog
212:retired pmda pmda.cisco local
213 dbpmda pmns local pmda.sample pmda.mmv
214 pmlogextract local pmdumplog timezone
215 other pmsocks pmval remote
216 pmda.linux local
217 folio local
218 archive logutil local pmlogextract pmdumplog
219 other local
220 pmlogger local
221 pmlogger local
222 other local
223:retired pmns local
224 pmcd local
225 derive local
226 dbpmda local
227 folio local
228 pmie local
229 pmie local
230 pmlogger pmlc local
231 pmie #421411 local
232 libpcp local sanity
233 context_local local
234 logutil local pmdumplog pmlogsummary pmlogextract sanity
235 pmns local
236 pmns local
237 pmns local
238 pmns local
239 pmns local
240 pmns local
241 pmda.mmv local pmval perl
242 pmlogger local
243 pmcd local pmprobe
244 pmcd local pmprobe
245 pmns local
246 derive local valgrind
247 derive local
248 pmlogger local pmdumplog
249 derive local sanity
250 pmns local
251 archive pmval local
252 pmlogger local pmdumplog
253 derive local
254 libpcp pmns local
255 compat pmda #508731 #509091 pmda.proc help pmda.install local pmda.simple
256 derive pmns local sanity
257 libpcp pmns compat remote
258 trace local pmda.install
259 derive pmval local
260 derive pmie local
261 logutil pmdumplog pmval local pmlogextract
262 context_local pmie pmsocks remote pmstat
263 derive local sanity
264 pmns local
265 libpcp local
266 logutil #466346 patch2140 patch2141 local pmlogextract pmdumplog timezone
267 libpcp local
268 interop local
269 wrap pmval pmkstat local
270 pmlogextract logutil local pmdumplog
271 archive local pmdumplog
272 pmcd pmval pmprobe remote
273 libpcp local pmval
274 pmda help local pmda.install dbpmda
275 derive local
276 pmie pmval indom local
277 libpcp pdu interop local
278 other help local sanity
279 pmcd local
280 pmlogger logutil local folio pmlc
281 archive mem_leak #504616 local
282 pmcd local pmprobe logutil pmlc
283 context pmcd local
284:retired  pdu local purify
285 dbpmda local
286 pmda.linux local pmval
287 pmlogreduce local pmval
288 archive local
289 libpcp fetch archive #505498 local
290:retired  pmns local purify
291 logutil local pmlogextract pmdumplog
292 pmlogextract logutil pmval local
293 pmstat #939275 local
294 pmproxy local pmval pmie pmstat
295 pmproxy local pmval pmstat pmie
296 pmcd local
297 pmproxy local
298 pmie local
299 libpcp local sanity
300 pmcd local
301 pmda pmcd pmlogger local
302 pmlogextract logutil local pmdumplog
303 logutil local pmlogextract pmdumplog
304 pmlogger local
305 pmgadgets local
306 other local
307 pmlc #936084 local pmie
308 pmlc pmlogger #452417 remote pmdumplog pmda.proc
309 libpcp pmcd pmda.linux pmda.simple local
310 pmie local
311:retired archive compat #509592 pminfo local pmstore pmdumplog
312 pmie local
313 pmval archive local pmdumplog
314 pmie local pmieutil
315 pmie local pmieutil
316 libpcp local
317 logutil pmlogsummary local
318 pmie local
319 pmie local
320 local folio
321 pmie local
322 pmlc pmlogger remote
323 pmda.shping pmda.proc local pmda.install
324 pmda.txmon pmda.proc local pmda.install
325 libpcp local
326 pmlogger pmval libpcp pmcd local pmda.install folio pmdumplog pmlc timezone
327 archive local pmdumplog pmloglabel timezone
328 logutil local pmlogextract pmdumplog
329:retired archive mem_leak local purify
330:retired archive mem_leak local purify
331:retired archive mem_leak local purify
332:retired archive mem_leak local purify
333:retired archive mem_leak local purify
334 derive local
335 derive local pmval pmstore
336 trace local pmda.install
337 pmlogextract local pmval pmdumplog
338 logutil pmlogextract local sanity
339 pmie local
340 pmcd remote
341 pmda local
342 other remote
343 pmlogreduce local pmdumplog
344 context_local local pmval pmprobe
345 pmns derive local sanity
346 pmda.mailq local pmda.install
347 pmda.news local pmda.install perl
348 pmda.kvm local pmda.install
349 pmda.summary local pmda.install
350 pmda.simple pmda local
351 derive local
352 derive pmlogger local pmdumplog
353 pmsocks remote
354 folio local sanity pmlc
355 trace local pmda.install
356 derive local pmie
357 other local
358 pmie local pmstore
359 pmcd pminfo sanity local
360 pmie remote
361 pmda.linux local cgroups
362 pmlogconf local
363 logutil local
364 pmlogconf local
365 pmcd remote pmlc
366 pmlogconf local
367 pdu local trace
368 pmlogconf local
369 pmimport local sanity pmdumplog perl
370 pmimport local derive pmdumplog perl pmval
371 pmimport local pmdumplog perl libpcp_pmi
372 pmimport local pmdumplog perl
373 pmimport local perl
374 pmlc pmlogger remote
375 pmlc pmlogger remote
376 trace local pmda.install
377 other local
378 pmie local
379 pmda.cisco local
380 libpcp pmda pmda.sample local pmval pmprobe
381 logutil pmlc remote
382 dbpmda pmda pmda.sample local
383 pmda.cisco local flakey
384 pmda.pmcd local
385 libpcp pmda.sample pminfo pmprobe local event sanity
386 pdu mem_leak valgrind local
387 pmns mem_leak valgrind local
388 archive mem_leak valgrind local
389 pmlogger local
390 pmda.proc local pmval
391 archive mem_leak valgrind local
392 pmns local
393 archive mem_leak valgrind local
394 archive mem_leak valgrind local flakey
395 archive mem_leak valgrind local
396 pmval local
397 dbpmda libpcp local pdu event sanity
398 pmcd local
399 pmie local
400 pminfo mem_leak valgrind context_local libpcp local event
401 libpcp pminfo local event sanity
402 archive local pmprobe
403 pmprobe pminfo pmval #541380 local sanity
404 libpcp local event sanity
405 libpcp mem_leak valgrind local event
406 libpcp local event
407 derive local event sanity
408 pmda local #627395 help
409 libpcp pminfo local event
410 pmdumplog local event
411 pmda.simple local pmda.install
412 wrap archive libpcp pmval local pmdumplog timezone
413 pmie local event
414 libpcp local
415 pmstore local event
416 pmda.news dbpmda local sanity perl
417 archive local pmdumplog
418 pmdumplog local pmlogger
419 pmdumplog local pmlogger
420 folio local pmdumplog
421 trace local pmda.install
422 libpcp local pmstore
423 libpcp local
424 logutil local pmlogsummary
425 wrap logutil local pmlogsummary pmdumplog
426 trace local
427 pmcd #564017 local
428 archive local pmval pmstore
429 pmns local
430 logutil local #553276 #568199 folio
431 derive local
432 pmlogreduce local
433 pmie local #573184
434 pmval local
435 archive local sanity pmdumplog
436 archive local sanity pmdumplog
437 archive local sanity
438 archive local pmdumplog
439 pmlc local
440 pmlogger local pmdumplog
441 pmlogger local
442 pmlogextract local
443 event local
444 event local
445 trace local
446 trace local
447 event local
448 libpcp local
449 threads local flakey
450 pmlogextract local #584487 pmval
451 threads local
452 pmda.linux local
453 perl local sanity
454 pmcd local
455 pmda.rsyslog local flakey pmda.install
456 logutil local #591459 folio pmlogextract
457 pmda.logger pmda.install event local flakey
458 pmda.logger pmda.install event local
459 pmlogreduce local valgrind
460 pmlogextract local #598265 pmdumplog
461 pmda.logger pmda.install event local
462 pmcd_wait local #589006 #581025
463 pmns local pmcpp
464 pmns local pmcpp
465 pmdumplog local #625913 folio
466 pmlogger local #625913
467 pmns pmdumptext local
468 pmns pmdumptext local
469 help local #626853
470 threads local
471 pmda local #621699
472 threads local
473 threads local
474 threads local
475 threads local
476 fault local
477 event fault local
478 fault local
479 archive pmdumplog local pmie pmval
480 archive fault local
481 pmlogrewrite local
482 pmlogsummary local pmdumplog
483 pmlogrewrite local pmdumplog
484 pmlogrewrite local pmdumplog
485 pmlogrewrite local pmdumplog
486 pmlogrewrite local pmdumplog
487 pmlogrewrite pmdumplog local pmval
488 pmlogrewrite pmdumplog local
489 pmda local
490 pmlogrewrite mem_leak valgrind local
491 pmda local
492 pmlogrewrite local
493 pmlogrewrite local pmval
494 pmlogrewrite pmdumplog local pmval
495 pmlogrewrite local pmlogextract
496 pmlogrewrite pmdumplog local
497 pmlogconf local
498 event pmda local
499 pmlogrewrite local timezone
500 logutil local #636417 folio
501 pmie local
502 pmlogrewrite local
503 logutil pmlogrewrite local pmlogextract
505 pmlogrewrite local
506 pmlogrewrite local slow
507 pcp local
508 archive pmlogreduce pmlogextract local pmval
509 derive pmns local
510 pmlogger pmlc local
511 pmimport pmdumplog pmlogsummary perl local
512 threads pminfo pmlogger pmlogextract pmdumplog dbpmda local fault
513 libpcp pdu local valgrind
514 pmie local
515 pmie local
516 pmie local
517 other local
518 pcp local flakey pmie
519 pmie remote
520 pmie local
521 pmie local
522 pmcd local
523 pmie local
524 libpcp pmlogger local
525 pmda.summary pmie local
526 pmimport local valgrind
527 libpcp_import perl local timezone
528 pmimport pmdumplog perl local
529 pmie local
530 logutil local pmlogextract local
531 dbpmda local pmda.sample
532 logutil pmlogextract local
533 dbpmda local pmda.sample
534 pmie local
535 pmie local pmprobe
536 pmimport local pmiostat pmval pmprobe pmdumplog timezone
537 pmimport perl local
538 pmie local pmstore
539 pmpost local flakey
541 pmie #535080 local pmprobe
542 pmdate #666344 local
543 logutil remote pmlogextract
544 pmimport local
545 pmsocks local
546 pmcd local secure
547 libpcp pmcd local
548 pmie local sanity
549 pmie local
550 libpcp pmcd local
551 libpcp pmcd local
552 libpcp local
553 dbpmda python pmda.gluster local
554 pmie local
555 pmie local
556 pmie local
557 pmie local
558 pmie local
559 pmlogsummary local
560 pmda.simple local pmda.install
564 logutil local pmlogextract
565 pmda.sendmail local pmda.install
566 pmlogcheck local
569 pmprobe #679693 local sanity
570:retired pmns #690735 local
571 pmlogger local pmdumplog
572 pmcd pmda local pmda.install pmda.sample pmda.simple pmda.trivial
574 libpcp pmns compat local sanity
575 pmie local
578 pmcd local pmda.install pmval
580 indom local ostest
581 pmie local
583 pmie #698718 remote
584:retired libpcp pmie local #698774 purify
587 pmcd #754795 local pmda.install pmda.trivial
589 remote
592 pmda.sample local
593 pmlogger #779495 local pmstore
594 pmda.sample #779246 #782029 local
597 pmda.shping pmda.proc pmda.install local
599 pmie local
600 libpcp local timezone
601 trace pmda.install local
602 trace pmda.install local
603 trace pmda.install remote
605 trace local
614 pmns local
617 dbpmda help local
622 pmie remote
628 pmda local pmda.simple
633 pmlogger local
634 libirixpmda local pmval timezone
635 pmda.linux libirixpmda remote
636 libpcp local
638 pmns local
639 pmns local
640 pmpost local
642 pmda.trivial pmns local pmda.simple pmda.sample pmda.sendmail trace
643 pmda.trivial pmns local
644 pmns local
645 pmlogger local
646 pmda.mmv local sanity
647 pmda.mmv local
648 pmda.mmv local
649 pmda.mmv local
650 pmlogger local pmdumplog
651 pmproxy local
652 pmda.systemd event flakey
653 libpcp local
654 pmda.gfs2 local
655 pmda.gfs2 local
656 pmda.cifs local valgrind
657 pmda.dm local
660 pmwebapi local
661 pmwebapi local
662 pmwebapi pmda.sample local
663 pmwebapi local
666 pmmgr local slow valgrind
667 python local
668 pmmgr local containers
669 pmmgr local
670 libpcp local
701 pmlogcheck local
702 python libpcp local
703 pmda.weblog local
704 pmda.mmv python mmv local
705 libpcp local
706 libpcp local
707 python libpcp local
708 python pmimport local
709 python local
710 python pmimport local
711 pmimport pmdumplog pmlogsummary perl local
712 context libpcp pmcd secure local
713 context libpcp pmproxy secure local
714 context libpcp pmcd secure local
715 pmda.simple perl
716 dbpmda pmda.simple perl
717 pmda.simple python
718 dbpmda pmda.simple python
719 libpcp local valgrind
720 libpcp local valgrind
721 dbpmda local
722 python local
723 pmda.proc local
724 pmfind local
725 pmda.jbd2 local
726 pmlogger pmdumplog local
727 avahi local
728 libpcp getopt local timezone
729 python local
730 pmda.proc local cgroups
731 pmda.proc local cgroups valgrind pmval
732 pmda.linux local
733 pmie pmval pmdumplog local
734 libpcp pmstat remote
735 pmda.proc local
736 pmlogrewrite local
737 python local timezone
738 logutil local pmlogmv
739 python getopt local timezone
740 pmda.sample pmstore secure local
741 python getopt local
742 pcp python local
743 pcp python local
744 pmda.nvidia local
745 pmda.nvidia local valgrind
746 valgrind libpcp local
747 pmda.linux local
748 pmlogrewrite pmda.mysql local
749 pmcd local
750 pmda.rpm local flakey pmval
751 pmda.rpm local
752 libpcp local pmval timezone
753 derive pmie local pmval
754 pmda.unbound local
755 pmda.apache pmda.install local
756 pmda.perfevent local
757 pmda.perfevent pmda.install local
758 perl local
759 pmda.unbound pmda.install local
760 pmda.activemq pmda.install local
761 pmda.root local containers
762 help local
763 pmda local
764 pmie local
765 pmlogsummary local
766 pmfind local
767 pmda.linux pmda.proc pmda.root local containers
768 pmlogextract local
769 other local
770 libpcp pdu fault local
771 perl local
772 pmns local
773 derive local
774 pmdumplog local
775 sanity pmfind local
776 pmfind local
777 derive pmprobe pmie local pmval
778 pmda.postgresql pmie local
779 pmda local
780 pmwebapi local
781 logutil local
782 pmwebapi local
783 pmda.rpm local valgrind
784 pmda.mic python local
785 pcp atop local
786 context context_local libpcp local
787 archive local pmie pmlogrewrite pmdumplog pmval flakey
788 pmda.nginx pmda.install local
789 pmda.papi local
790 pmlogextract local
791 pmlogextract valgrind local
792 libpcp local
793 logutil local
794 containers pmcd pmda.pmcd local
795 pmimport local pmdumplog perl local
796 pmda.elasticsearch local
797 pmlogrewrite local
798 pmda.nfsclient local
799:retired pmda.papi local
800 pmda.proc pmda.hotproc local
801 pmda.netfilter local
802 pmda valgrind dbpmda local
803 libpcp derive local
804 pcp pmstat local
805 pmda.postfix local
806 pmstore pminfo pmie pmval pmprobe dbpmda local
807 pcp local
808 pmlogger local
809 archive multi-archive local
810 pmiostat archive multi-archive local
811 pmlogger pmcpp local
812 pmlogextract local
813 pmda.papi local
814 pmprobe archive multi-archive local
815 pmie local
816 libpcp local
817 pmstat archive multi-archive local
818 pmval archive multi-archive local
819 pmda.elasticsearch local
820 pmda.linux local
821 pmda.linux local
822:reserved pmlogrewrite
823 pmda.sample pmstore secure local
824 pmlogsummary local #1132476
825 pmda.ds389 local
826 pmda.linux local
827 pmlogrewrite pmda.linux local
828 valgrind archive context local
829 pcp python local
830 other local
831 pmda.sample pmstore secure local
832 pmda.sample pmstore secure local
833 archive context local
834 pmie local
835 pmda.memcache local
836 pmlogsummary local pmdiff
837 pmda.sample containers local pmval pmstore pmprobe
838 pmns local
839 pcp python local
840 avahi local
841 pmda local
842 python local pmiostat pmval
843 pmda local python
844 pmda.linux local
845 pmda.mounts local
846 pmimport local pmdumplog perl local
847 containers local
848 pmcd secure local
849 pmie local
850 python local
851 pmiostat local
852 pmda.proc local
853 pmcpp local
854 pmlogger local pmlc
855 pmda.netfilter local
856 pmlogger local pmlc
857 pmda.linux local
858 libpcp local fetch valgrind
859 python libpcp local fetch
860 pmda pmda.proc ostest local pmval
861 pmcd pmda.pmcd local
862 pmie local
863 python local
864 pcp python local
865 pmda local
866 fault libpcp local
867 pmwebapi libpcp_web local
868 pmda.install local
869 pmda.linux local
870 pmlogcheck local
871 pmie local
872 pmda.linux local
873 pmda.linux local
874 valgrind pmval libpcp local
875 libpcp local valgrind
876 pmda.xfs local
877 libpcp local
878 pmda.pipe local pmval
879 pmda.pipe local
880 pmrep python local
881 pmcd local
882 pmlogger local pmlc
883 pcp python local
884 libpcp_web local
885 pmda.linux local
886 pmda.linux local
887 pmlogsummary archive multi-archive local
888 pmda.linux local
889 pmda.proc local
890 libpcp_import local
891 libpcp local
892 pmcd libpcp local
893 pmcd local
894 pmlogconf pmieconf local
895 pmlogger local
896 pmlogger local
897 pmlc pmlogger local
898 pmlogmv local 
899 libpcp getopt local
900 libpcp sanity local timezone
901 libpcp event local
902 libpcp mem_leak valgrind event local
903 pmda.papi local
904 python local
905 oldversion remote
906 pmda.sample indom help pmda pminfo local
907 pmlogextract local pmdumplog
908 indom help pmda pminfo local
909 libpcp pmns local
910 pmda.linux pmval local
<<<<<<< HEAD
911 pmda.linux local
=======
913 pmda.redis local
>>>>>>> 56db486b
914 pmda.papi local
915 pmcd pmlogger pmproxy libpcp local pmlc
916 pmlogextract pmlogcheck local
919 pmlogger pmstat local
921 pmdumplog local
922 derive pmie pmval local
923 derive libpcp valgrind local
924 pmda.docker local
926 other local
928 archive local
929 logutil local
930 pmlogrewrite local
931 archive pmval local
932 pmlogger local
933 pmda.proc local
943 pmprobe pmda.proc local
944 pmcd secure local
945 pmlogrewrite pmda.xfs local
946 pmfind avahi local
947 pmlogger local
948 pmlogger context_local local 
949 python local timezone
950 pmproxy avahi local
951 pmie local pmval
955 pmda.linux local
956 pmcd local
957 pmda.linux local valgrind
958 archive local
959 pmda.sample pmstore local
960 pmda.ds389 local
961 pmlogextract local
962 archive local pmval pmdumplog
963 libpcp local
964 pmcd local
965 derive local
966 secure local
967 pmda.papi local
968 python local
969 derive local
970 pmclient archive multi-archive local sanity
971 pmlogrewrite pmda.proc local
972 pmda.zswap dbpmda local
973 pmda.zswap pmda.install local
974 pmda.proc local
975 pmimport local
976 dbpmda perl pmda.lustre local
977 libpcp valgrind local containers
978 libpcp getopt sanity local timezone
979 python local
980 python local
981 dbpmda perl pmda.gpfs local
982 pmda.proc pmda.hotproc local
983 pmie local
984 cgroups local
985 pmimport local pmdumplog perl local
986 pmimport local pmdumplog perl local
987 pmda.xfs local
988 pmda.xfs local valgrind
989 archive local
990 pmda.mmv local
991 pcp python local
992 pmcpp pmlogger local
993 pmlogger pmdumplog local
994 other verify
995 python local
996 pmdiff local
997 pmlogextract local
998 threads libpcp local
999 pmns local
1000 pmdumptext local
1001 pmchart local
1002 pmchart local
1003 pmchart local
1004 pmchart local
1005 pmchart local
1006 pmchart local
1007 pmchart local
1008 pmdumptext libqmc local
1009 pmdumptext libqmc local
1010 pmdumptext pmlogger libqmc local
1011 pmdumptext pmval libqmc local
1012 pmdumptext libqmc local
1013 libqmc local
1014 libqmc local
1015 libqmc local
1016 libqmc local
1017:retired libqmc local flakey
1018:retired libqmc local flakey
1019:retired libqmc local flakey
1020:retired libqmc local flakey
1021 libqmc local
1022 pmdumptext local
1023 pmdumptext local
1024 pmda.linux local
1025 pmdumptext pmlogger pmdumplog pmloglabel local
1026 pmdumptext remote
1027 pmdumptext local pmstore
1028 pmdumptext local
1029 libqmc local pmstore
1030 pmda.linux local
1031 pmda.slurm perl local
1032 pmwebapi containers local
1033 pmda.named local
1034 pmda.named local
1035 pmda.oracle local
1036 pmclient archive multi-archive local
1037 pminfo archive multi-archive local
1038 pmrep archive multi-archive local
1039 libpcp local
1040 dbpmda local
1041 pmda.libvirt local
1042 pmwebapi pmda.proc local
1043 pmda.linux local
1044 pmie local pmieconf sanity
1045 pmie local pmieconf
1046 pmie local pmieconf
1047 pmie local pmieconf
1048 python local
1049 pmie pmieconf local
1050 pmieconf local
1051 pmieconf #696008 local
1052 pmda.json local python
1053 pmda.json pmda.install local python
1054 pmlogger pmcpp local
1055 pmlogger local
1056 derive local
1057 pmlogrewrite local
1058 pmda.bash local
1062 pmrep python local
1065 libpcp valgrind local
1067 zabbix zbxpcp local
1068 pmrep python zabbix local
1069 pmrep python local timezone
1070 pmrep pmimport python perl local
1071 pmrep python local
1072 pmrep python archive local
1078 pcp python local
1079 pcp atop local
1080 valgrind pcp atop local
1081 python pcp local
1082 python local
1087 pmda.bind2 local
1090 pmwebapi local context
1091 pmns libpcp context local
1092 libpcp local
1093 pmcpp local
1094 logutil local
1099 archive pmiostat local pmie
1108 logutil local folio pmlogextract
1111 pcp2influxdb python local
1112 pmda.linux local
1113 pcp python local
4751:reserved threads local archive fetch context flakey<|MERGE_RESOLUTION|>--- conflicted
+++ resolved
@@ -1158,11 +1158,8 @@
 908 indom help pmda pminfo local
 909 libpcp pmns local
 910 pmda.linux pmval local
-<<<<<<< HEAD
 911 pmda.linux local
-=======
 913 pmda.redis local
->>>>>>> 56db486b
 914 pmda.papi local
 915 pmcd pmlogger pmproxy libpcp local pmlc
 916 pmlogextract pmlogcheck local
