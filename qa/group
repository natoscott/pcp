# QA groups control
#
# define groups
# do not start group name with a digit
#

# separate groups by distribution
oss
sgi

# catch-all
other

# sanity check ... quick coverage of much functionality
# expectation is to run in 3-5 minutes, and must pass 100%
# in the sense of no failure; _notrun is OK.
# NOTE: used by testing orgs beyond developers, must pass!
sanity

# local check ... runs on localhost alone, no remotes used
# NOTE: used by testing orgs beyond developers, do not add
# tests here that are known to fail - goal is for 100% pass
# rate, but due to test volume and chaos theory, some tests
# do fail sometimes, on some platforms, during a full moon.
local

# packaging verification ... suitable for standalone use,
# particularly immediately after installation to check.
verify

# flaky checks ... known to have intermittent races/hangs.
# NOTE: some threading race conditions (possibly in tests),
# prevent 100% pass rate being achieved here.  Goal is to
# get this group devoid of any tests.
flakey

# specific apps
#
# pmcd app and control infrastructure
pmcd
# pmcd proxy
pmproxy
# pmdumptext app
pmdumptext
# pmdumplog app
pmdumplog
# pmlogger app (not control scripts)
pmlogger
# pmie app, sample rules and friends
pmie
# dbpmda app
dbpmda
# pmlc app and pmlc-pmlogger IPC
pmlc
# pmfind app
pmfind
# folio handling (mkaf and pmafm), also record mode
folio
# pmval app
pmval
# pmkstat app
pmkstat
# pmstat app
pmstat
# pmem app
pmem
# pminfo app
pminfo
# pmprobe app
pmprobe
# diskstat
diskstat
# pmpost
pmpost
# pmdate
pmdate

# general PDU encode/decode
pdu

# PMNS related functions/programs
pmns

# PCP version compatability
compat

# generic libpcp services (not pdu, not context, not archive)
libpcp

# fetch-specific, optfetch, groupfetch
fetch

# archive support in libpcp, includes interp.c
archive

# cron.*, pm*log* apps (except pmlogger)
logutil

# NSS, SASL, other authentication
secure

# log extraction app
pmlogextract
# log reduction app
pmlogreduce
# log summary app
pmlogsummary
# pmlogger configuration tool
pmlogconf

# general context manipulations, includes profile cacheing
context

# indom specific services
indom

# PM_CONTEXT_LOCAL
context_local

# PCP on different platforms
interop

# memory leaks, assorted
mem_leak

# general pmdas, but includes libpcp_pmda
pmda

# pmda installation scripts and procedures
pmda.install

# Assorted PMDAs
pmda.apache
pmda.cisco
pmda.environ
pmda.gfs2
pmda.hotproc
pmda.kvm
pmda.logger
pmda.mailq
pmda.mmv
pmda.mpi
pmda.news
pmda.pmcd
pmda.proc
pmda.rsyslog
pmda.sample
pmda.sendmail
pmda.shping
pmda.simple
pmda.summary
pmda.systemd
pmda.trivial
pmda.txmon
pmda.weblog
pmda.xfs

# tools which use PCP_COUNTER_WRAP 
wrap

# pmstore command and pmStore() libpcp routine
pmstore

# trace library and PMDA
trace

# libirixpmda
libirixpmda

# Linux platform PMDA
pmda.linux

# libpcp_dev
libpcp_dev

# libpcp_import - pmi* routines for log importing
libpcp_import

# pmsocks
pmsocks

# newhelp, chkhelp and associated library support
help

# pmgadgets
pmgadgets

# tests that use purify
purify

# tests that use valgrind
valgrind

# pmcd_wait - wait for pmcd to be ready for connections
pmcd_wait

# pmimport and plugins
pmimport

# pmieconf - app, pconf and lconf
pmieconf

# os testing - eagan
ostest

# mpi stuff
mpi

# mpi library
libpcp_mpi

# mpi read library
libpcp_mpiread

# dmf stuff
dmf

# derived metrics
derive

# event records and pmevent
event

# multi-threading and thread-safe exercises
threads

# perl bits
perl

# python modules and client tools
python

# fault injection (in libpcp)
fault

# log rewriting app
pmlogrewrite

# log checking
pmlogcheck

# Python
pcp.py

# Uses avahi
avahi

# test-group association ... one line per test
# add :retired as a tag immediately after the test number to keep the
# test number allocated, but prevent the test from being run

# ... use sort -n from here on down to tidy up this mess
#
000 other pmcd local ostest oss
001 pdu local ostest oss sanity
002 pdu pmcd local ostest oss sanity
003 pdu pmcd mem_leak local ostest oss
004 context local ostest oss sanity
005 context archive local ostest oss sanity
006 libpcp local ostest oss
007 fetch local ostest oss sanity
008 pmda libirixpmda ostest local oss
009 pmda libirixpmda local ostest oss
010 libpcp local ostest oss sanity
011 mem_leak local ostest oss
012 archive local oss
013 archive pmdumplog local ostest oss
014 archive local ostest oss pmdumplog
015 pdu local ostest oss pmstore
016 archive indom local ostest oss pmdumplog
017 context local ostest oss
018 pmcd local ostest oss
019 context_local local ostest oss
020 context_local local ostest oss
021 other local ostest oss
022 context_local pmda pmda.proc local ostest oss
023 pmcd local pmprobe ostest oss
024 context context_local ostest remote oss
025 context pmlc local ostest oss
026 other help local ostest oss sanity libpcp
027 libpcp local ostest oss sanity
028 pmns local ostest oss
029 pmns local ostest oss pmdumplog
030 pdu pmcd pmda context_local local ostest oss pmstore
031 pmns local oss sanity
032 pmlc local ostest oss
033 libirixpmda local ostest oss
034 pmlogger archive local ostest oss sanity pmdumplog
037 archive local ostest oss
038 pmlogger local oss pmdumplog
039 pmlogger archive local ostest oss pmdumplog
040 pmlogger mem_leak local ostest oss
041 pmcd local ostest oss
043 libpcp fetch pmlc local ostest oss pmstore
044 fetch pmval local ostest oss
045 libpcp pmda local ostest oss pmstore
046 archive pmlogger pmdumplog local ostest oss
048 archive local ostest oss sanity
049 archive local ostest oss
050 archive local ostest oss
051 pmcd ostest remote oss
052 pmns local ostest oss
053 other local pmprobe ostest oss
054 pmlogger archive ostest remote oss pmdumplog
055 pmie ostest remote oss sanity
057 pmns local ostest oss
058 pmval local ostest oss
059 archive local ostest oss sanity pmdumplog
060 archive context local ostest oss
061 pmlogger pmlc local ostest oss pmdumplog
062 pmcd local ostest oss
063 fetch local ostest oss
065 libpcp local ostest oss pmstore
066 pmcd ostest remote oss
067 pmcd local ostest oss
068 context pmlc local ostest oss sanity
069 pmcd pmval remote oss
070 other ostest remote oss
071 context_local local ostest oss
072 pmlogger ostest remote oss pmdumplog
074 pmda pmda.cisco pmda.pmcd local ostest oss sanity
075 pmval pmstore ostest remote oss
076 pmda.pmcd local ostest oss
077 libpcp ostest remote oss
078 pmdumplog local ostest oss
079 libpcp archive local ostest oss
080 libpcp pmval local oss sanity
081 indom archive pmns remote oss pmdumplog
082 pmns local ostest oss
083 pmlc pmlogger compat remote oss
084 other local ostest oss
085 pmlogger local ostest oss sanity
086 libpcp ostest remote oss
087 archive local ostest oss sanity
088 archive #500237 pmval local ostest oss
089 archive pmval local ostest oss
090 archive local ostest oss
091 archive local ostest oss sanity
092 archive local ostest oss
093 archive local ostest oss
094 pmval archive local ostest oss
095 archive local ostest oss
096 pmda.proc local oss
097 archive local ostest oss
098 pmlc pmlogger other local oss pmdumplog
099 pmlc local oss
100 pmlc pmlogger local oss pmdumplog
101 pmlc pmlogger remote oss pmdumplog
102 pmlc local oss
103 pmlc pmlogger local oss pmdumplog
104 pmlc pmlogger local oss pmdumplog
105 pmlc pmlogger local oss pmdumplog
106 pmlc pmlogger local oss pmdumplog
107 pmlc pmlogger local oss sanity
108 pmda.cisco pmda.sample local oss
109 other local pmprobe oss
110 pmda.simple pmda.proc local pmda.install oss
111 pmda.proc pmval local oss
112 pmns local oss sanity
113 libirixpmda local oss
114 pmda.linux local oss
115 pmie remote oss
116 other pmie pmval remote pmlc oss
117 libirixpmda local oss
118 pmie local oss
119 logutil local #877570 oss
120 libirixpmda local oss
121 pmlogconf #893249 local oss
122 trace local #893884 remote oss
123 libpcp local oss
124 pmie local #870661 oss
125 pmval archive
126:retired pmda.linux local oss
127 pmlogreduce local oss sanity pmdumplog
128 libirixpmda pminfo local oss
129 pmlogreduce local oss pmval
130 libirixpmda local oss
131 libpcp remote oss
132 pmlogger local oss
133 pmlc pmlogger local oss pmdumplog
134 pmlc pmlogger local oss pmdumplog
135 pmlc archive local oss pmdumplog
136 pmlogger local oss pmdumplog
137 dbpmda local pmda.simple oss sanity
138 pmns local oss
139 pmlc local oss
140 pmns local oss
141 archive context local oss
142 pmlogreduce local oss
143 pmns local oss
144 pmlogreduce local oss pmval
145 pmns local oss
146 pmns libpcp local oss sanity
147 dbpmda local oss
148 libirixpmda local oss
149 libirixpmda local oss
150 pmlogreduce local oss pmval
151 logutil local oss pmlogextract
152 pmda.pmcd pmval local oss
153 folio local oss sanity
154 pmda.cisco help local oss sanity
155 pmcd pmstore pmda.sample local oss sanity
156 pmda.sample pmda.proc local pmcd_wait pmda.install oss
157 pmlogger local oss
158 pmval pmie local oss
159 pmda.cisco pmda.proc remote pmda.install oss
160 libpcp local oss
161 pmlogger local oss
162 pmda pmda.proc local pmda.shping pmda.install oss
163 archive local oss
164 diskstat local oss pmval pmdumplog
165 pmval local oss
166 pmlogreduce local oss pmval pmdumplog archive
167 pmda.pmcd pmval local oss
168 pmlogextract #933456 local oss pmstore
169 pmcd local oss
170 other local oss
171 archive local oss pmdumplog
172 pmcd pmlc local oss
173 archive local oss pmdumplog
174 dbpmda local oss
175 pmval local oss
176 libpcp pmval local oss
177 archive pmval local oss pmdumplog
178 logutil pmval local pmlogextract oss sanity pmdumplog
179 pmval pmlc local oss pmdumplog
180 archive pmval local oss
181 pmval archive pmval local oss
182 pmlc pmlogger local oss
183 logutil local oss
184 logutil remote folio oss sanity pmdumplog
185 logutil local folio oss
186 logutil local pmlogextract oss
187 pmcd pmlogger #327288 remote oss pmstore
188 libpcp local oss
189 pmie local oss
190 libpcp local oss
191 pmie local oss
192 pdu local oss
193 libpcp pmcd #935490 local oss pdu
194 libpcp pmcd #935490 local oss
195 archive local oss pmdumplog
196 pmcd remote oss
197 context local oss
198 pmda context #934332 local oss
199 pmda.trivial pmda.proc local pmda.install oss
200 context local oss
201 pmda local oss sanity
202 logutil pmval local pmlogextract oss pmdumplog
203 logutil archive pmval local pmlogextract oss pmdumplog
204 pmlogger local oss pmdumplog
205 pdu local oss
206 archive pmval local oss
207 pmns local oss sanity
208 pmns local oss sanity
209 pmval local oss
210 pmns local oss pmval pmie sanity pmdumplog
211 pmns local oss pmval pmie pmdumplog
212 pmda pmda.cisco local oss
213 dbpmda pmns local oss pmda.sample pmda.mmv
214 pmlogextract local oss pmdumplog
215 other pmsocks pmval remote oss
216 pmda.linux local oss
217 folio local oss
218 archive logutil local pmlogextract oss pmdumplog
219 other local oss
220 pmlogger local oss
221 pmlogger local oss
222 other local oss
223 pmns local oss
224 pmcd local oss
225 derive local oss
226 dbpmda local oss
227 folio local oss
228 pmie local oss
229 pmie local oss
230 pmlogger pmlc local oss
231 pmie #421411 local oss
232 libpcp local oss sanity
233 context_local local oss
234 logutil local pmdumplog pmlogsummary pmlogextract oss sanity
235 pmns local oss
236 pmns local oss
237 pmns local oss
238 pmns local oss
239 pmns local oss
240 pmns local oss
241 pmda.mmv local oss pmval perl
242 pmlogger local oss
243 pmcd local pmprobe oss
244 pmcd local pmprobe oss
245 pmns local oss
246 derive local oss
247 derive local oss
248 pmlogger local oss pmdumplog
249 derive local oss sanity
250 pmns local oss
251 archive pmval local oss
252 pmlogger local oss pmdumplog
253 derive local oss
254 libpcp pmns local oss
255 compat pmda #508731 #509091 pmda.proc help pmda.install local pmda.simple oss
256 derive pmns local oss sanity
257 libpcp pmns compat remote oss
258 trace local pmda.install oss
259 derive pmval local oss
260 derive pmie local oss
261 logutil pmdumplog pmval local pmlogextract oss
262 context_local pmie pmsocks remote pmstat oss
263 derive local oss sanity
264 pmns local oss
265 libpcp local oss
266 logutil #466346 patch2140 patch2141 local pmlogextract oss pmdumplog
267 pmlogger local oss
268 interop local oss
269 wrap pmval pmkstat local oss
270 pmlogextract logutil local oss pmdumplog
271 archive local oss pmdumplog
272 pmcd pmval pmprobe remote oss
273 libpcp local oss
274 pmda help local pmda.install oss dbpmda
275 derive local oss
276 pmie pmval indom local oss
277 libpcp pdu interop local oss
278 other help local oss sanity
279 pmcd local oss
280 pmlogger logutil local folio oss
281 archive mem_leak #504616 local oss
282 pmcd local pmprobe logutil oss
283 context pmcd local oss
284:retired  pdu local purify oss
285 dbpmda local oss
286 pmda.linux local oss
287 pmlogreduce local oss pmval
288 archive local oss
289 libpcp fetch archive #505498 local oss
290:retired  pmns local purify oss
291 logutil local pmlogextract oss pmdumplog
292 pmlogextract logutil pmval local oss
293 pmstat #939275 local oss
294 pmproxy local oss pmval pmie
295 pmproxy local oss pmval
296 pmcd local oss
297 pmproxy local oss
298 pmie local oss
299 libpcp local oss sanity
300 pmcd local oss
301 pmda pmcd pmlogger local oss
302 pmlogextract logutil local oss pmdumplog
303 logutil local pmlogextract oss pmdumplog
304 pmlogger local oss
305 pmgadgets local oss
306 other local oss
307 pmlc #936084 local oss
308 pmlc pmlogger #452417 remote oss pmdumplog pmda.proc
309 libpcp pmcd pmda.linux pmda.simple local oss
310 pmie local oss
311 archive compat pmlogger #509592 pminfo local oss pmstore pmdumplog
312 pmie local oss
313 pmval archive local oss pmdumplog
314 pmie local oss
315 pmie local oss
316 libpcp local oss
317 logutil pmlogsummary local oss
318 pmie local oss
319 pmie local oss
320 local folio oss
321 pmie local oss
322 pmlc pmlogger remote oss
323 pmda.shping pmda.proc local pmda.install oss
324 pmda.txmon pmda.proc local pmda.install oss
325 libpcp local oss
326 pmlogger pmval libpcp pmcd local pmda.install folio oss pmdumplog
327 archive oss local pmdumplog
328 logutil local pmlogextract oss pmdumplog
329:retired  archive mem_leak local purify oss
330:retired  archive mem_leak local purify oss
331:retired  archive mem_leak local purify oss
332:retired  archive mem_leak local purify oss
333:retired  archive mem_leak local purify oss
334 derive local oss
335 derive local oss
336 trace local pmda.install oss
337 pmlogextract local oss pmval pmdumplog
338 logutil pmlogextract local oss sanity
339 pmie local oss
340 pmcd remote oss
341 pmda local oss
342 other remote oss
343 pmlogreduce local oss pmdumplog
344 context_local local oss
345 pmns derive local oss sanity
346 pmda.mailq local pmda.install oss
347 pmda.news local pmda.install oss perl
348 pmda.kvm local pmda.install oss
349 pmda.summary local pmda.install oss
350 pmda.simple pmda local oss
351 derive local oss
352 derive pmlogger local oss pmdumplog
353 pmsocks remote oss
354 folio local oss sanity
355 trace local pmda.install oss
356 derive local oss
357 other local oss
358 pmie local oss pmstore
359 pmcd pminfo sanity local oss
360 pmie remote oss
361 pmda.linux local oss
362 pmlogconf local oss
363 logutil local oss
364 pmlogconf local oss
365 pmcd remote oss
366 pmlogconf local oss
367 pdu local trace oss
368 pmlogconf local oss
369 pmimport local oss sanity pmdumplog perl
370 pmimport local oss derive pmdumplog perl
371 pmimport local oss pmdumplog perl libpcp_pmi
372 pmimport local oss pmdumplog perl
373 pmimport local oss perl
374 pmlc pmlogger remote oss
375 pmlc pmlogger remote oss
376 trace local pmda.install oss
377 other local oss
378 pmie local oss
379 pmda.cisco local oss
380 libpcp pmda pmda.sample local oss
381 logutil pmlc remote oss
382 dbpmda pmda pmda.sample local oss
383 pmda.cisco local flakey oss
384 pmda.pmcd local oss
385 libpcp pmda.sample pminfo pmprobe local oss event sanity
386 pdu mem_leak valgrind local oss
387 pmns mem_leak valgrind local oss
388 archive mem_leak valgrind local oss
389 pmlogger local oss
390 pmda.proc local pmval oss
391 archive mem_leak valgrind local oss
392 pmns local oss
393 archive mem_leak valgrind local oss
394 archive mem_leak valgrind local oss flakey
395 archive mem_leak valgrind local oss
396 pmval local oss
397 dbpmda libpcp local oss pdu event sanity
398 pmcd local oss
399 pmie local oss
400 pminfo mem_leak valgrind context_local libpcp local oss event
401 libpcp pminfo local oss event sanity
402 archive local pmprobe oss
403 pmprobe pminfo pmval #541380 local oss sanity
404 libpcp local oss event sanity
405 libpcp mem_leak valgrind local oss event
406 libpcp local oss event
407 derive local oss event sanity
408 pmda local #627395 help oss
409 libpcp pminfo local oss event
410 pmdumplog local oss event
411 pmda.simple local pmda.install oss
412 wrap archive libpcp pmval local oss pmdumplog
413 pmie local oss event
414 libpcp_dev local oss
415 pmval pmstore local oss event
416 pmda.news dbpmda local oss sanity perl
417 archive local oss pmdumplog
418 pmdumplog local oss
419 pmdumplog local oss
420 folio local oss pmdumplog
421 trace local pmda.install oss
422 libpcp local oss pmstore
423 libpcp local oss
424 logutil local pmlogsummary oss
425 wrap logutil local pmlogsummary oss pmdumplog
426 trace local oss
427 pmcd #564017 local oss
428 archive local pmval oss pmstore
429 pmns local oss
430 logutil local #553276 #568199 folio oss
431 derive local oss
432 pmlogreduce local oss
433 pmie local #573184 oss
434 pmval local oss
435 archive local oss sanity pmdumplog
436 archive local oss sanity pmdumplog
437 archive local oss sanity
438 archive local oss pmdumplog
439 pmlc local oss
440 pmlogger local oss pmdumplog
441 pmlogger local oss
442 pmlogextract local oss
443 event local oss
444 event local oss
445 trace local oss
446 trace local oss
447 event local oss
448 libpcp local oss
449 threads local flakey oss
450 pmlogextract local #584487 pmval oss
451 threads local oss
452 pmda.linux local oss
453 perl local oss sanity
454 pmcd local oss
455 pmda.rsyslog local flakey pmda.install oss
456 logutil local #591459 folio oss pmlogextract
457 pmda.logger pmda.install event local oss
458 pmda.logger pmda.install event local oss
459 pmlogreduce local oss valgrind
460 pmlogextract local #598265 oss pmdumplog
461 pmda.logger pmda.install event local oss
462 pmcd_wait local #589006 #581025 oss
463 pmns local oss
464 pmns local oss
465 pmdumplog local #625913 folio oss
466 pmlogger local #625913 oss
467 pmns pmdumptext local oss
468 pmns pmdumptext local oss
469 help local #626853 oss
470 threads local oss
471 pmda local #621699 oss
472 threads local oss
473 threads local oss
474 threads local oss
475 threads local oss
476 fault local oss
477 event fault local oss
478 fault local oss
479 archive pmdumplog local oss
480 archive fault local oss
481 pmlogrewrite local oss
482 pmlogsummary local oss pmdumplog
483 pmlogrewrite local oss pmdumplog
484 pmlogrewrite local oss pmdumplog
485 pmlogrewrite local oss pmdumplog
486 pmlogrewrite local oss pmdumplog
487 pmlogrewrite pmdumplog local oss
488 pmlogrewrite pmdumplog local oss
489 pmda local oss
490 pmlogrewrite mem_leak valgrind local oss
491 pmda local oss
492 pmlogrewrite local oss
493 pmlogrewrite local oss
494 pmlogrewrite pmdumplog local oss
495 pmlogrewrite pmval local oss pmlogextract
496 pmlogrewrite pmdumplog local oss
497 pmlogconf local oss
498 event pmda local oss
499 pmlogrewrite local oss
500 logutil local #636417 folio oss
501 pmie remote oss
502 pmlogrewrite local oss
503 logutil pmlogrewrite local oss pmlogextract
504 pmie remote pmsocks oss
505 pmlogrewrite local oss
506 pmlogrewrite local oss
507 other local oss
508 archive pmlogreduce pmlogextract local oss
509 derive pmns local oss
510 pmlogger local oss
511 pmimport pmdumplog pmlogsummary perl local oss
512 threads pminfo pmlogger pmlogextract pmdumplog dbpmda local oss fault
513 libpcp pdu local oss
514 pmie local oss
515 pmie local oss
516 pmie local oss
517 other local oss
518 other local oss flakey
519 pmie remote oss
520 pmie local oss
521 pmie local oss
522 pmcd local oss
523 pmie local oss
524 libpcp pmlogger local oss
525 pmda.summary pmie local oss
526 pmimport local oss valgrind
527 libpcp_import perl local oss
528 pmimport pmdumplog perl local oss
529 pmie local oss
530 logutil local pmlogextract local oss
531 dbpmda local pmda.sample oss
532 logutil pmlogextract local oss
533 dbpmda local pmda.sample oss
534 pmie local oss
535 pmie local pmprobe oss
536 pmimport local oss
537 pmimport perl local oss
538 pmie local oss pmstore
539 pmpost local oss flakey
540 pmda.linux local pminfo oss
541 pmie #535080 local pmprobe oss
542 pmdate #666344 local oss
543 logutil remote oss pmlogextract
544 pmimport local oss
545 pmsocks local oss
546 pmcd local oss
547 libpcp pmcd local oss
548 pmie local oss sanity
549 pmie local oss
550 libpcp pmcd local oss
551 libpcp pmcd local oss
552 libpcp local oss
553 dbpmda python pmda.gluster local oss
554 pmie local oss
555 pmie local oss
556 pmie local oss
557 pmie local oss
558 pmie local oss
559 pmlogsummary local oss
560 pmda.simple local pmda.install oss
564 logutil local oss pmlogextract
565 pmda.sendmail local pmda.install oss
566 pmlogcheck local oss
569 pmprobe #679693 local oss sanity
570 pmns #690735 local oss
571 pmlogger local oss pmdumplog
572 pmcd pmda local pmda.install oss pmda.sample pmda.simple pmda.trivial
574 libpcp pmns compat local oss sanity
575 pmie local oss
578 pmcd local pmda.install oss pmval
580 indom local ostest oss
581 pmie local oss
583 pmie #698718 remote oss
584:retired libpcp pmie local #698774 oss purify
587 pmcd #754795 local pmda.install oss pmda.trivial
589 remote oss
592 pmda.sample local oss
593 pmlogger #779495 local oss pmstore
594 pmda.sample #779246 #782029 local oss
597 pmda.shping pmda.proc pmda.install local oss
599 pmie local oss
600 libpcp local oss
601 trace pmda.install local oss
602 trace pmda.install local oss
603 trace pmda.install remote oss
605 trace local oss
614 pmns local oss
617 dbpmda help local oss
622 pmie remote oss
628 pmda local pmda.simple oss
633 pmlogger local oss
634 libirixpmda local pmval oss
635 pmda.linux libirixpmda remote oss
636 libpcp local oss
638 pmns local oss
639 pmns local oss
640 pmpost local oss
642 pmda.trivial pmns local oss pmda.simple pmda.sample pmda.sendmail trace
643 pmda.trivial pmns local oss
644 pmns local oss
645 pmlogger local oss
646 pmda.mmv local oss sanity
647 pmda.mmv local oss
648 pmda.mmv local oss
649 pmda.mmv local oss
650 pmlogger local oss pmdumplog
651 pmproxy local oss
652 pmda.systemd event flakey oss
653 libpcp local oss
654 pmda.gfs2 local oss
655 pmda.gfs2 local oss
660 pmwebapi local oss
703 pmda.weblog local oss
704 pmda.mmv python mmv local oss
705 libpcp local oss
706 libpcp local oss
707 python libpcp local oss
708 python pmimport local oss
709 python local oss
710 python pmimport local oss
711 pmimport pmdumplog pmlogsummary perl local oss
712 context libpcp pmcd secure local oss
713 context libpcp pmproxy secure local oss
714 context libpcp pmcd secure local oss
715 pmda.simple perl oss
716 dbpmda pmda.simple perl oss
717 pmda.simple python oss
718 dbpmda pmda.simple python oss
719 libpcp local oss
720 libpcp local oss
721 dbpmda local oss
722 python local oss
723 pmda.proc local oss
724 pmfind local oss
725 pmda.jbd2 local oss
726 pmlogger pmdumplog local oss
733 pmie pmval pmdumplog local oss
735 pmda.proc local oss
736 pmlogrewrite local oss
737 python local oss
740 pmda.sample pmstore secure local oss
748 pmlogrewrite pmda.mysql local oss
749 pmcd local oss
750 pmda.rpm local oss
752 libpcp local oss
755 pmda.apache pmda.install local oss
768 pmlogextract local oss
775 sanity pmfind local oss
783 pmda.rpm local oss
<<<<<<< HEAD
786 context context_local libpcp local oss
=======
798 pmda.nfsclient local oss
>>>>>>> b6fe37e5
815 pmie local oss
823 pmda.sample pmstore secure local oss
827 pmlogrewrite pmda.linux local oss
831 pmda.sample pmstore secure local oss
832 pmda.sample pmstore secure local oss
840 avahi local oss
844 pmda.linux local oss
861 pmcd pmda.pmcd local oss
875 libpcp local oss
876 pmda.xfs local oss
943 pmprobe pmda.proc local oss
944 pmcd secure local oss
945 pmlogrewrite pmda.xfs local oss
946 pmfind avahi local oss
962 archive local oss
972 pmda.zswap dbpmda local oss
973 pmda.zswap pmda.install local oss
994 other verify oss
1044 pmie local pmieconf sgi sanity
1045 pmie local pmieconf sgi
1046 pmie local pmieconf sgi
1047 pmie local pmieconf sgi
1049 pmie pmieconf local sgi
1050 pmieconf local sgi
1051 pmieconf #696008 local sgi
1108 logutil local folio sgi pmlogextract<|MERGE_RESOLUTION|>--- conflicted
+++ resolved
@@ -894,11 +894,8 @@
 768 pmlogextract local oss
 775 sanity pmfind local oss
 783 pmda.rpm local oss
-<<<<<<< HEAD
 786 context context_local libpcp local oss
-=======
 798 pmda.nfsclient local oss
->>>>>>> b6fe37e5
 815 pmie local oss
 823 pmda.sample pmstore secure local oss
 827 pmlogrewrite pmda.linux local oss
