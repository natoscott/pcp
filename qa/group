# QA groups control
#
# define groups
# do not start group name with a digit
#

# separate groups by distribution
oss
sgi

# catch-all
other

# sanity check ... quick coverage of much functionality
# expectation is to run in 3-5 minutes, and must pass 100%
# in the sense of no failure; _notrun is OK.
# NOTE: used by testing orgs beyond developers, must pass!
sanity

# local check ... runs on localhost alone, no remotes used
# NOTE: used by testing orgs beyond developers, do not add
# tests here that are known to fail - goal is for 100% pass
# rate, but due to test volume and chaos theory, some tests
# do fail sometimes, on some platforms, during a full moon.
local

# packaging verification ... suitable for standalone use,
# particularly immediately after installation to check.
verify

# flaky checks ... known to have intermittent races/hangs.
# NOTE: some threading race conditions (possibly in tests),
# prevent 100% pass rate being achieved here.  Goal is to
# get this group devoid of any tests.
flakey

# specific apps
#
# pmcd app and control infrastructure
pmcd
# pmcd proxy
pmproxy
# pmdumptext app
pmdumptext
# pmdumplog app
pmdumplog
# pmlogger app (not control scripts)
pmlogger
# pmie app, sample rules and friends
pmie
# dbpmda app
dbpmda
# pmlc app and pmlc-pmlogger IPC
pmlc
# pmfind app
pmfind
# folio handling (mkaf and pmafm), also record mode
folio
# pmval app
pmval
# pmkstat app
pmkstat
# pmstat app
pmstat
# pmem app
pmem
# pminfo app
pminfo
# pmprobe app
pmprobe
# diskstat
diskstat
# pmpost
pmpost
# pmdate
pmdate

# general PDU encode/decode
pdu

# PMNS related functions/programs
pmns

# PCP version compatability
compat

# generic libpcp services (not pdu, not context, not archive)
libpcp

# fetch-specific, optfetch, groupfetch
fetch

# archive support in libpcp, includes interp.c
archive

# cron.*, pm*log* apps (except pmlogger)
logutil

# NSS, SASL, other authentication
secure

# log extraction app
pmlogextract
# log reduction app
pmlogreduce
# log summary app
pmlogsummary
# pmlogger configuration tool
pmlogconf

# general context manipulations, includes profile cacheing
context

# indom specific services
indom

# PM_CONTEXT_LOCAL
context_local

# PCP on different platforms
interop

# memory leaks, assorted
mem_leak

# general pmdas, but includes libpcp_pmda
pmda

# pmda installation scripts and procedures
pmda.install

# Assorted PMDAs
pmda.apache
pmda.cisco
pmda.environ
pmda.gfs2
pmda.hotproc
pmda.kvm
pmda.logger
pmda.mailq
pmda.mmv
pmda.mpi
pmda.news
pmda.pmcd
pmda.proc
pmda.rsyslog
pmda.sample
pmda.sendmail
pmda.shping
pmda.simple
pmda.summary
pmda.systemd
pmda.trivial
pmda.txmon
pmda.weblog
pmda.xfs

# tools which use PCP_COUNTER_WRAP 
wrap

# pmstore command and pmStore() libpcp routine
pmstore

# trace library and PMDA
trace

# libirixpmda
libirixpmda

# Linux platform PMDA
pmda.linux

# libpcp_dev
libpcp_dev

# libpcp_import - pmi* routines for log importing
libpcp_import

# pmsocks
pmsocks

# newhelp, chkhelp and associated library support
help

# pmgadgets
pmgadgets

# tests that use purify
purify

# tests that use valgrind
valgrind

# pmcd_wait - wait for pmcd to be ready for connections
pmcd_wait

# pmimport and plugins
pmimport

# pmieconf - app, pconf and lconf
pmieconf

# os testing - eagan
ostest

# mpi stuff
mpi

# mpi library
libpcp_mpi

# mpi read library
libpcp_mpiread

# dmf stuff
dmf

# derived metrics
derive

# event records and pmevent
event

# multi-threading and thread-safe exercises
threads

# perl bits
perl

# python modules and client tools
python

# fault injection (in libpcp)
fault

# log rewriting app
pmlogrewrite

# log checking
pmlogcheck

# Python
pcp.py

# Uses avahi
avahi

# test-group association ... one line per test
# add :retired as a tag immediately after the test number to keep the
# test number allocated, but prevent the test from being run

# ... use sort -n from here on down to tidy up this mess
#
000 other pmcd local ostest oss
001 pdu local ostest oss sanity
002 pdu pmcd local ostest oss sanity
003 pdu pmcd mem_leak local ostest oss
004 context local ostest oss sanity
005 context archive local ostest oss sanity
006 libpcp local ostest oss
007 fetch local ostest oss sanity
008 pmda libirixpmda ostest local oss
009 pmda libirixpmda local ostest oss
010 libpcp local ostest oss sanity
011 mem_leak local ostest oss
012 archive local oss
013 archive pmdumplog local ostest oss
014 archive local ostest oss pmdumplog
015 pdu local ostest oss pmstore
016 archive indom local ostest oss pmdumplog
017 context local ostest oss
018 pmcd local ostest oss
019 context_local local ostest oss
020 context_local local ostest oss
021 other local ostest oss
022 context_local pmda pmda.proc local ostest oss
023 pmcd local pmprobe ostest oss
024 context context_local ostest remote oss
025 context pmlc local ostest oss
026 other help local ostest oss sanity libpcp
027 libpcp local ostest oss sanity
028 pmns local ostest oss
029 pmns local ostest oss pmdumplog
030 pdu pmcd pmda context_local local ostest oss pmstore
031 pmns local oss sanity
032 pmlc local ostest oss
033 libirixpmda local ostest oss
034 pmlogger archive local ostest oss sanity pmdumplog
037 archive local ostest oss
038 pmlogger local oss pmdumplog
039 pmlogger archive local ostest oss pmdumplog
040 pmlogger mem_leak local ostest oss
041 pmcd local ostest oss
043 libpcp fetch pmlc local ostest oss pmstore
044 fetch pmval local ostest oss
045 libpcp pmda local ostest oss pmstore
046 archive pmlogger pmdumplog local ostest oss
048 archive local ostest oss sanity
049 archive local ostest oss
050 archive local ostest oss
051 pmcd ostest remote oss
052 pmns local ostest oss
053 other local pmprobe ostest oss
054 pmlogger archive ostest remote oss pmdumplog
055 pmie ostest remote oss sanity
057 pmns local ostest oss
058 pmval local ostest oss
059 archive local ostest oss sanity pmdumplog
060 archive context local ostest oss
061 pmlogger pmlc local ostest oss pmdumplog
062 pmcd local ostest oss
063 fetch local ostest oss
065 libpcp local ostest oss pmstore
066 pmcd ostest remote oss
067 pmcd local ostest oss
068 context pmlc local ostest oss sanity
069 pmcd pmval remote oss
070 other ostest remote oss
071 context_local local ostest oss
072 pmlogger ostest remote oss pmdumplog
074 pmda pmda.cisco pmda.pmcd local ostest oss sanity
075 pmval pmstore ostest remote oss
076 pmda.pmcd local ostest oss
077 libpcp ostest remote oss
078 pmdumplog local ostest oss
079 libpcp archive local ostest oss
080 libpcp pmval local oss sanity
081 indom archive pmns remote oss pmdumplog
082 pmns local ostest oss
083 pmlc pmlogger compat remote oss
084 other local ostest oss
085 pmlogger local ostest oss sanity
086 libpcp ostest remote oss
087 archive local ostest oss sanity
088 archive #500237 pmval local ostest oss
089 archive pmval local ostest oss
090 archive local ostest oss
091 archive local ostest oss sanity
092 archive local ostest oss
093 archive local ostest oss
094 pmval archive local ostest oss
095 archive local ostest oss
096 pmda.proc local oss
097 archive local ostest oss
098 pmlc pmlogger other local oss pmdumplog
099 pmlc local oss
100 pmlc pmlogger local oss pmdumplog
101 pmlc pmlogger remote oss pmdumplog
102 pmlc local oss
103 pmlc pmlogger local oss pmdumplog
104 pmlc pmlogger local oss pmdumplog
105 pmlc pmlogger local oss pmdumplog
106 pmlc pmlogger local oss pmdumplog
107 pmlc pmlogger local oss sanity
108 pmda.cisco pmda.sample local oss
109 other local pmprobe oss
110 pmda.simple pmda.proc local pmda.install oss
111 pmda.proc pmval local oss
112 pmns local oss sanity
113 libirixpmda local oss
114 pmda.linux local oss
115 pmie remote oss
116 other pmie pmval remote pmlc oss
117 libirixpmda local oss
118 pmie local oss
119 logutil local #877570 oss
120 libirixpmda local oss
121 pmlogconf #893249 local oss
122 trace local #893884 remote oss
123 libpcp local oss
124 pmie local #870661 oss
125 pmval archive
126:retired pmda.linux local oss
127 pmlogreduce local oss sanity pmdumplog
128 libirixpmda pminfo local oss
129 pmlogreduce local oss pmval
130 libirixpmda local oss
131 libpcp remote oss
132 pmlogger local oss
133 pmlc pmlogger local oss pmdumplog
134 pmlc pmlogger local oss pmdumplog
135 pmlc archive local oss pmdumplog
136 pmlogger local oss pmdumplog
137 dbpmda local pmda.simple oss sanity
138 pmns local oss
139 pmlc local oss
140 pmns local oss
141 archive context local oss
142 pmlogreduce local oss
143 pmns local oss
144 pmlogreduce local oss pmval
145 pmns local oss
146 pmns libpcp local oss sanity
147 dbpmda local oss
148 libirixpmda local oss
149 libirixpmda local oss
150 pmlogreduce local oss pmval
151 logutil local oss pmlogextract
152 pmda.pmcd pmval local oss
153 folio local oss sanity
154 pmda.cisco help local oss sanity
155 pmcd pmstore pmda.sample local oss sanity
156 pmda.sample pmda.proc local pmcd_wait pmda.install oss
157 pmlogger local oss
158 pmval pmie local oss
159 pmda.cisco pmda.proc remote pmda.install oss
160 libpcp local oss
161 pmlogger local oss
162 pmda pmda.proc local pmda.shping pmda.install oss
163 archive local oss
164 diskstat local oss pmval pmdumplog
165 pmval local oss
166 pmlogreduce local oss pmval pmdumplog archive
167 pmda.pmcd pmval local oss
168 pmlogextract #933456 local oss pmstore
169 pmcd local oss
170 other local oss
171 archive local oss pmdumplog
172 pmcd pmlc local oss
173 archive local oss pmdumplog
174 dbpmda local oss
175 pmval local oss
176 libpcp pmval local oss
177 archive pmval local oss pmdumplog
178 logutil pmval local pmlogextract oss sanity pmdumplog
179 pmval pmlc local oss pmdumplog
180 archive pmval local oss
181 pmval archive pmval local oss
182 pmlc pmlogger local oss
183 logutil local oss
184 logutil remote folio oss sanity pmdumplog
185 logutil local folio oss
186 logutil local pmlogextract oss
187 pmcd pmlogger #327288 remote oss pmstore
188 libpcp local oss
189 pmie local oss
190 libpcp local oss
191 pmie local oss
192 pdu local oss
193 libpcp pmcd #935490 local oss pdu
194 libpcp pmcd #935490 local oss
195 archive local oss pmdumplog
196 pmcd remote oss
197 context local oss
198 pmda context #934332 local oss
199 pmda.trivial pmda.proc local pmda.install oss
200 context local oss
201 pmda local oss sanity
202 logutil pmval local pmlogextract oss pmdumplog
203 logutil archive pmval local pmlogextract oss pmdumplog
204 pmlogger local oss pmdumplog
205 pdu local oss
206 archive pmval local oss
207 pmns local oss sanity
208 pmns local oss sanity
209 pmval local oss
210 pmns local oss pmval pmie sanity pmdumplog
211 pmns local oss pmval pmie pmdumplog
212 pmda pmda.cisco local oss
213 dbpmda pmns local oss pmda.sample pmda.mmv
214 pmlogextract local oss pmdumplog
215 other pmsocks pmval remote oss
216 pmda.linux local oss
217 folio local oss
218 archive logutil local pmlogextract oss pmdumplog
219 other local oss
220 pmlogger local oss
221 pmlogger local oss
222 other local oss
223 pmns local oss
224 pmcd local oss
225 derive local oss
226 dbpmda local oss
227 folio local oss
228 pmie local oss
229 pmie local oss
230 pmlogger pmlc local oss
231 pmie #421411 local oss
232 libpcp local oss sanity
233 context_local local oss
234 logutil local pmdumplog pmlogsummary pmlogextract oss sanity
235 pmns local oss
236 pmns local oss
237 pmns local oss
238 pmns local oss
239 pmns local oss
240 pmns local oss
241 pmda.mmv local oss pmval perl
242 pmlogger local oss
243 pmcd local pmprobe oss
244 pmcd local pmprobe oss
245 pmns local oss
246 derive local oss
247 derive local oss
248 pmlogger local oss pmdumplog
249 derive local oss sanity
250 pmns local oss
251 archive pmval local oss
252 pmlogger local oss pmdumplog
253 derive local oss
254 libpcp pmns local oss
255 compat pmda #508731 #509091 pmda.proc help pmda.install local pmda.simple oss
256 derive pmns local oss sanity
257 libpcp pmns compat remote oss
258 trace local pmda.install oss
259 derive pmval local oss
260 derive pmie local oss
261 logutil pmdumplog pmval local pmlogextract oss
262 context_local pmie pmsocks remote pmstat oss
263 derive local oss sanity
264 pmns local oss
265 libpcp local oss
266 logutil #466346 patch2140 patch2141 local pmlogextract oss pmdumplog
267 pmlogger local oss
268 interop local oss
269 wrap pmval pmkstat local oss
270 pmlogextract logutil local oss pmdumplog
271 archive local oss pmdumplog
272 pmcd pmval pmprobe remote oss
273 libpcp local oss
274 pmda help local pmda.install oss dbpmda
275 derive local oss
276 pmie pmval indom local oss
277 libpcp pdu interop local oss
278 other help local oss sanity
279 pmcd local oss
280 pmlogger logutil local folio oss
281 archive mem_leak #504616 local oss
282 pmcd local pmprobe logutil oss
283 context pmcd local oss
284:retired  pdu local purify oss
285 dbpmda local oss
286 pmda.linux local oss
287 pmlogreduce local oss pmval
288 archive local oss
289 libpcp fetch archive #505498 local oss
290:retired  pmns local purify oss
291 logutil local pmlogextract oss pmdumplog
292 pmlogextract logutil pmval local oss
293 pmstat #939275 local oss
294 pmproxy local oss pmval pmie
295 pmproxy local oss pmval
296 pmcd local oss
297 pmproxy local oss
298 pmie local oss
299 libpcp local oss sanity
300 pmcd local oss
301 pmda pmcd pmlogger local oss
302 pmlogextract logutil local oss pmdumplog
303 logutil local pmlogextract oss pmdumplog
304 pmlogger local oss
305 pmgadgets local oss
306 other local oss
307 pmlc #936084 local oss
308 pmlc pmlogger #452417 remote oss pmdumplog pmda.proc
309 libpcp pmcd pmda.linux pmda.simple local oss
310 pmie local oss
311 archive compat pmlogger #509592 pminfo local oss pmstore pmdumplog
312 pmie local oss
313 pmval archive local oss pmdumplog
314 pmie local oss
315 pmie local oss
316 libpcp local oss
317 logutil pmlogsummary local oss
318 pmie local oss
319 pmie local oss
320 local folio oss
321 pmie local oss
322 pmlc pmlogger remote oss
323 pmda.shping pmda.proc local pmda.install oss
324 pmda.txmon pmda.proc local pmda.install oss
325 libpcp local oss
326 pmlogger pmval libpcp pmcd local pmda.install folio oss pmdumplog
327 archive oss local pmdumplog
328 logutil local pmlogextract oss pmdumplog
329:retired  archive mem_leak local purify oss
330:retired  archive mem_leak local purify oss
331:retired  archive mem_leak local purify oss
332:retired  archive mem_leak local purify oss
333:retired  archive mem_leak local purify oss
334 derive local oss
335 derive local oss
336 trace local pmda.install oss
337 pmlogextract local oss pmval pmdumplog
338 logutil pmlogextract local oss sanity
339 pmie local oss
340 pmcd remote oss
341 pmda local oss
342 other remote oss
343 pmlogreduce local oss pmdumplog
344 context_local local oss
345 pmns derive local oss sanity
346 pmda.mailq local pmda.install oss
347 pmda.news local pmda.install oss perl
348 pmda.kvm local pmda.install oss
349 pmda.summary local pmda.install oss
350 pmda.simple pmda local oss
351 derive local oss
352 derive pmlogger local oss pmdumplog
353 pmsocks remote oss
354 folio local oss sanity
355 trace local pmda.install oss
356 derive local oss
357 other local oss
358 pmie local oss pmstore
359 pmcd pminfo sanity local oss
360 pmie remote oss
361 pmda.linux local oss
362 pmlogconf local oss
363 logutil local oss
364 pmlogconf local oss
365 pmcd remote oss
366 pmlogconf local oss
367 pdu local trace oss
368 pmlogconf local oss
369 pmimport local oss sanity pmdumplog perl
370 pmimport local oss derive pmdumplog perl
371 pmimport local oss pmdumplog perl libpcp_pmi
372 pmimport local oss pmdumplog perl
373 pmimport local oss perl
374 pmlc pmlogger remote oss
375 pmlc pmlogger remote oss
376 trace local pmda.install oss
377 other local oss
378 pmie local oss
379 pmda.cisco local oss
380 libpcp pmda pmda.sample local oss
381 logutil pmlc remote oss
382 dbpmda pmda pmda.sample local oss
383 pmda.cisco local flakey oss
384 pmda.pmcd local oss
385 libpcp pmda.sample pminfo pmprobe local oss event sanity
386 pdu mem_leak valgrind local oss
387 pmns mem_leak valgrind local oss
388 archive mem_leak valgrind local oss
389 pmlogger local oss
390 pmda.proc local pmval oss
391 archive mem_leak valgrind local oss
392 pmns local oss
393 archive mem_leak valgrind local oss
394 archive mem_leak valgrind local oss flakey
395 archive mem_leak valgrind local oss
396 pmval local oss
397 dbpmda libpcp local oss pdu event sanity
398 pmcd local oss
399 pmie local oss
400 pminfo mem_leak valgrind context_local libpcp local oss event
401 libpcp pminfo local oss event sanity
402 archive local pmprobe oss
403 pmprobe pminfo pmval #541380 local oss sanity
404 libpcp local oss event sanity
405 libpcp mem_leak valgrind local oss event
406 libpcp local oss event
407 derive local oss event sanity
408 pmda local #627395 help oss
409 libpcp pminfo local oss event
410 pmdumplog local oss event
411 pmda.simple local pmda.install oss
412 wrap archive libpcp pmval local oss pmdumplog
413 pmie local oss event
414 libpcp_dev local oss
415 pmval pmstore local oss event
416 pmda.news dbpmda local oss sanity perl
417 archive local oss pmdumplog
418 pmdumplog local oss
419 pmdumplog local oss
420 folio local oss pmdumplog
421 trace local pmda.install oss
422 libpcp local oss pmstore
423 libpcp local oss
424 logutil local pmlogsummary oss
425 wrap logutil local pmlogsummary oss pmdumplog
426 trace local oss
427 pmcd #564017 local oss
428 archive local pmval oss pmstore
429 pmns local oss
430 logutil local #553276 #568199 folio oss
431 derive local oss
432 pmlogreduce local oss
433 pmie local #573184 oss
434 pmval local oss
435 archive local oss sanity pmdumplog
436 archive local oss sanity pmdumplog
437 archive local oss sanity
438 archive local oss pmdumplog
439 pmlc local oss
440 pmlogger local oss pmdumplog
441 pmlogger local oss
442 pmlogextract local oss
443 event local oss
444 event local oss
445 trace local oss
446 trace local oss
447 event local oss
448 libpcp local oss
449 threads local flakey oss
450 pmlogextract local #584487 pmval oss
451 threads local oss
452 pmda.linux local oss
453 perl local oss sanity
454 pmcd local oss
455 pmda.rsyslog local flakey pmda.install oss
456 logutil local #591459 folio oss pmlogextract
457 pmda.logger pmda.install event local oss
458 pmda.logger pmda.install event local oss
459 pmlogreduce local oss valgrind
460 pmlogextract local #598265 oss pmdumplog
461 pmda.logger pmda.install event local oss
462 pmcd_wait local #589006 #581025 oss
463 pmns local oss
464 pmns local oss
465 pmdumplog local #625913 folio oss
466 pmlogger local #625913 oss
467 pmns pmdumptext local oss
468 pmns pmdumptext local oss
469 help local #626853 oss
470 threads local oss
471 pmda local #621699 oss
472 threads local oss
473 threads local oss
474 threads local oss
475 threads local oss
476 fault local oss
477 event fault local oss
478 fault local oss
479 archive pmdumplog local oss
480 archive fault local oss
481 pmlogrewrite local oss
482 pmlogsummary local oss pmdumplog
483 pmlogrewrite local oss pmdumplog
484 pmlogrewrite local oss pmdumplog
485 pmlogrewrite local oss pmdumplog
486 pmlogrewrite local oss pmdumplog
487 pmlogrewrite pmdumplog local oss
488 pmlogrewrite pmdumplog local oss
489 pmda local oss
490 pmlogrewrite mem_leak valgrind local oss
491 pmda local oss
492 pmlogrewrite local oss
493 pmlogrewrite local oss
494 pmlogrewrite pmdumplog local oss
495 pmlogrewrite pmval local oss pmlogextract
496 pmlogrewrite pmdumplog local oss
497 pmlogconf local oss
498 event pmda local oss
499 pmlogrewrite local oss
500 logutil local #636417 folio oss
501 pmie remote oss
502 pmlogrewrite local oss
503 logutil pmlogrewrite local oss pmlogextract
504 pmie remote pmsocks oss
505 pmlogrewrite local oss
506 pmlogrewrite local oss
507 other local oss
508 archive pmlogreduce pmlogextract local oss
509 derive pmns local oss
510 pmlogger local oss
511 pmimport pmdumplog pmlogsummary perl local oss
512 threads pminfo pmlogger pmlogextract pmdumplog dbpmda local oss fault
513 libpcp pdu local oss
514 pmie local oss
515 pmie local oss
516 pmie local oss
517 other local oss
518 other local oss flakey
519 pmie remote oss
520 pmie local oss
521 pmie local oss
522 pmcd local oss
523 pmie local oss
524 libpcp pmlogger local oss
525 pmda.summary pmie local oss
526 pmimport local oss valgrind
527 libpcp_import perl local oss
528 pmimport pmdumplog perl local oss
529 pmie local oss
530 logutil local pmlogextract local oss
531 dbpmda local pmda.sample oss
532 logutil pmlogextract local oss
533 dbpmda local pmda.sample oss
534 pmie local oss
535 pmie local pmprobe oss
536 pmimport local oss
537 pmimport perl local oss
538 pmie local oss pmstore
539 pmpost local oss flakey
540 pmda.linux local pminfo oss
541 pmie #535080 local pmprobe oss
542 pmdate #666344 local oss
543 logutil remote oss pmlogextract
544 pmimport local oss
545 pmsocks local oss
546 pmcd local oss
547 libpcp pmcd local oss
548 pmie local oss sanity
549 pmie local oss
550 libpcp pmcd local oss
551 libpcp pmcd local oss
552 libpcp local oss
553 dbpmda python pmda.gluster local oss
554 pmie local oss
555 pmie local oss
556 pmie local oss
557 pmie local oss
558 pmie local oss
559 pmlogsummary local oss
560 pmda.simple local pmda.install oss
564 logutil local oss pmlogextract
565 pmda.sendmail local pmda.install oss
566 pmlogcheck local oss
569 pmprobe #679693 local oss sanity
570 pmns #690735 local oss
571 pmlogger local oss pmdumplog
572 pmcd pmda local pmda.install oss pmda.sample pmda.simple pmda.trivial
574 libpcp pmns compat local oss sanity
575 pmie local oss
578 pmcd local pmda.install oss pmval
580 indom local ostest oss
581 pmie local oss
583 pmie #698718 remote oss
584:retired libpcp pmie local #698774 oss purify
587 pmcd #754795 local pmda.install oss pmda.trivial
589 remote oss
592 pmda.sample local oss
593 pmlogger #779495 local oss pmstore
594 pmda.sample #779246 #782029 local oss
597 pmda.shping pmda.proc pmda.install local oss
599 pmie local oss
600 libpcp local oss
601 trace pmda.install local oss
602 trace pmda.install local oss
603 trace pmda.install remote oss
605 trace local oss
614 pmns local oss
617 dbpmda help local oss
622 pmie remote oss
628 pmda local pmda.simple oss
633 pmlogger local oss
634 libirixpmda local pmval oss
635 pmda.linux libirixpmda remote oss
636 libpcp local oss
638 pmns local oss
639 pmns local oss
640 pmpost local oss
642 pmda.trivial pmns local oss pmda.simple pmda.sample pmda.sendmail trace
643 pmda.trivial pmns local oss
644 pmns local oss
645 pmlogger local oss
646 pmda.mmv local oss sanity
647 pmda.mmv local oss
648 pmda.mmv local oss
649 pmda.mmv local oss
650 pmlogger local oss pmdumplog
651 pmproxy local oss
652 pmda.systemd event flakey oss
653 libpcp local oss
654 pmda.gfs2 local oss
655 pmda.gfs2 local oss
660 pmwebapi local oss
703 pmda.weblog local oss
704 pmda.mmv python mmv local oss
705 libpcp local oss
706 libpcp local oss
707 python libpcp local oss
708 python pmimport local oss
709 python local oss
710 python pmimport local oss
711 pmimport pmdumplog pmlogsummary perl local oss
712 context libpcp pmcd secure local oss
713 context libpcp pmproxy secure local oss
714 context libpcp pmcd secure local oss
715 pmda.simple perl oss
716 dbpmda pmda.simple perl oss
717 pmda.simple python oss
718 dbpmda pmda.simple python oss
719 libpcp local oss
720 libpcp local oss
721 dbpmda local oss
722 python local oss
723 pmda.proc local oss
724 pmfind local oss
725 pmda.jbd2 local oss
726 pmlogger pmdumplog local oss
733 pmie pmval pmdumplog local oss
735 pmda.proc local oss
736 pmlogrewrite local oss
737 python local oss
740 pmda.sample pmstore secure local oss
748 pmlogrewrite pmda.mysql local oss
749 pmcd local oss
750 pmda.rpm local oss
<<<<<<< HEAD
755 pmda.apache pmda.install local oss
=======
752 libpcp local oss
>>>>>>> 08ccbcd1
768 pmlogextract local oss
775 sanity pmfind local oss
783 pmda.rpm local oss
815 pmie local oss
823 pmda.sample pmstore secure local oss
827 pmlogrewrite pmda.linux local oss
831 pmda.sample pmstore secure local oss
832 pmda.sample pmstore secure local oss
840 avahi local oss
844 pmda.linux local oss
861 pmcd pmda.pmcd local oss
875 libpcp local oss
876 pmda.xfs local oss
943 pmprobe pmda.proc local oss
944 pmcd secure local oss
945 pmlogrewrite pmda.xfs local oss
946 pmfind avahi local oss
962 archive local oss
972 pmda.zswap dbpmda local oss
973 pmda.zswap pmda.install local oss
994 other verify oss
1044 pmie local pmieconf sgi sanity
1045 pmie local pmieconf sgi
1046 pmie local pmieconf sgi
1047 pmie local pmieconf sgi
1049 pmie pmieconf local sgi
1050 pmieconf local sgi
1051 pmieconf #696008 local sgi
1108 logutil local folio sgi pmlogextract<|MERGE_RESOLUTION|>--- conflicted
+++ resolved
@@ -889,11 +889,8 @@
 748 pmlogrewrite pmda.mysql local oss
 749 pmcd local oss
 750 pmda.rpm local oss
-<<<<<<< HEAD
+752 libpcp local oss
 755 pmda.apache pmda.install local oss
-=======
-752 libpcp local oss
->>>>>>> 08ccbcd1
 768 pmlogextract local oss
 775 sanity pmfind local oss
 783 pmda.rpm local oss
