--- conflicted
+++ resolved
@@ -1477,13 +1477,10 @@
 1141 selinux local
 1144 pmda.proc local
 1150 pmda.bcc local
-<<<<<<< HEAD
 1151 pmda.bcc local
 1152 pmda.bcc local
-=======
 1153 pmda.bcc local
 1154 pmda.bcc local
->>>>>>> 666252f8
 1159 pmlogger local pmdumplog
 1164 pmda.linux local
 1166 libpcp local
