--- conflicted
+++ resolved
@@ -1058,12 +1058,8 @@
 817 pmstat archive multi-archive local
 818 pmval archive multi-archive local
 819 pmda.elasticsearch local
-<<<<<<< HEAD
 820 pmda.linux local
 821 pmda.linux local
-=======
-820 secure local
->>>>>>> 2a613adc
 822:reserved pmlogrewrite
 823 pmda.sample pmstore secure local
 824 pmlogsummary local #1132476
@@ -1090,6 +1086,7 @@
 845 pmda.mounts local
 846 pmimport local pmdumplog perl local
 847 containers local
+848 pmcd secure local
 850 python local
 853 pmcpp local
 855 pmda.netfilter local
