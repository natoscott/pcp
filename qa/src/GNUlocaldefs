--- conflicted
+++ resolved
@@ -33,6 +33,8 @@
 	labels.c mergelabels.c mergelabelsets.c \
 	matchInstanceName.c torture_pmns.c \
 	mmv_genstats.c mmv_instances.c mmv_poke.c mmv_noinit.c mmv_nostats.c \
+	mmv2_genstats.c mmv2_instances.c mmv2_nostats.c mmv2_simple.c \
+	mmv3_simple.c mmv3_indoms.c \
 	record.c record-setarg.c clientid.c grind_ctx.c \
 	pmdacache.c check_import.c unpack.c hrunpack.c aggrstore.c atomstr.c \
 	semstr.c grind_conv.c getconfig.c err.c torture_logmeta.c keycache.c \
@@ -42,21 +44,15 @@
 	lookupnametest.c getversion.c pdubufbounds.c statvfs.c storepmcd.c \
 	github-50.c archfetch.c sortinst.c fetchgroup.c \
 	loadderived.c sum16.c badmmv.c multictx.c mmv_simple.c \
-	mmv2_genstats.c mmv2_instances.c mmv2_nostats.c mmv2_simple.c \
 	httpfetch.c json_test.c check_pmiend_fdleak.c loadconfig2.c \
 	archctl_segfault.c debug.c int2pmid.c int2indom.c exectest.c \
 	unpickargs.c hanoi.c progname.c countmark.c \
 	indom2int.c pmid2int.c scanmeta.c traverse_return_codes.c \
-<<<<<<< HEAD
 	timeshift.c checkstructs.c
 
 #ifeq "$(HAVE_LIBUV)" "true"
 #CFILES += discover-logtail.c
 #endif
-=======
-	timeshift.c \
-    mmv3_simple.c mmv3_indoms.c \
->>>>>>> 871ef75a
 
 ifeq ($(shell test -f ../localconfig && echo 1), 1)
 include ../localconfig
