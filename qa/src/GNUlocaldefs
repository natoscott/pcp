#
# Copyright (c) 2012-2015 Red Hat.
# Copyright (c) 2009 Aconex.  All Rights Reserved.
# Copyright (c) 1997-2002 Silicon Graphics, Inc.  All Rights Reserved.
#

#DBG    = -DPCP_DEBUG -DDEBUG -DMALLOC_AUDIT -g
DBG     = -DPCP_DEBUG -DDEBUG -g

DEBUG   = $(DBG)

HAVE_64	= $(shell test `uname -m | sed -e 's/.*64/64/g'` = "64" && echo 1 || echo 0)

CFILES = disk_test.c exercise.c context_test.c chkoptfetch.c \
	xval.c xxx.c chkopenlog.c chkconnect.c t_fetch.c clienttimeout.c \
	hp-mib.c agenttimeout.c chkctx2.c pmcdgone.c chkhelp.c \
	scale.c chktrim.c store.c torture_api.c logcontrol.c xlog.c \
	hex2nbo.c chknumval.c xarch.c eofarch.c defctx.c chkacc1.c chkacc2.c \
	chkacc3.c storepast.c pmdashutdown.c exertz.c badpmcdpmid.c \
	permfetch.c archinst.c pmlcmacro.c whichtimezone.c eol.c \
	interp0.c interp1.c interp2.c interp3.c interp4.c \
	pcp_lite_crash.c compare.c mkfiles.c nameall.c nullinst.c \
	storepdu.c fetchpdu.c badloglabel.c interp_bug2.c interp_bug.c \
	xmktime.c descreqX2.c recon.c torture_indom.c \
	fetchrate.c stripmark.c pmnsinarchives.c \
	endian.c chk_memleak.c chk_metric_types.c mark-bug.c \
	pmnsunload.c parsemetricspec.c parseinterval.c \
	pducheck.c pducrash.c pdu-server.c \
	pmprintf.c pmsocks_objstyle.c numberstr.c \
	read-bf.c write-bf.c slow_af.c indom.c tztest.c \
	multifetch.c pmconvscale.c torture-eol.c \
	crashpmcd.c dumb_pmda.c torture_cache.c wrap_int.c \
	matchInstanceName.c torture_pmns.c \
	mmv_genstats.c mmv_instances.c mmv_poke.c mmv_noinit.c mmv_nostats.c \
	record.c record-setarg.c clientid.c killparent.c grind_ctx.c \
	pmdacache.c check_import.c unpack.c hrunpack.c aggrstore.c atomstr.c \
	grind_conv.c getconfig.c err.c torture_logmeta.c keycache.c \
	keycache2.c pmdaqueue.c drain-server.c template.c anon-sa.c \
	username.c rtimetest.c getcontexthost.c badpmda.c chkputlogresult.c \
	churnctx.c badUnitsStr_r.c units-parse.c rootclient.c \
	lookupnametest.c getversion.c pdubufbounds.c statvfs.c storepmcd.c \
<<<<<<< HEAD
	github-50.c archfetch.c fetchloop.c sortinst.c
=======
	github-50.c archfetch.c fetchloop.c fetchgroup.c
>>>>>>> ac59f4ab

ifeq ($(shell test -f ../localconfig && echo 1), 1)
include ../localconfig
else
ifeq ($(shell cd ..; ( $(MAKE) localconfig >/dev/null && echo 1 )), 1)
include ../localconfig
else
$(error Cannot make qa/localconfig)
endif
endif

ifeq ($(shell test $(PCP_VER) -ge 3600 && echo 1), 1)
CFILES += multithread0.c multithread1.c multithread2.c multithread3.c \
	multithread4.c multithread5.c multithread6.c multithread7.c \
	multithread8.c multithread9.c \
	exerlock.c
else
MYFILES += multithread0.c multithread1.c multithread2.c multithread3.c \
	multithread4.c multithread5.c multithread6.c multithread7.c \
	multithread8.c multithread9.c \
	exerlock.c
LDIRT += multithread0 multithread1 multithread2 multithread3 \
	multithread4 multithread5 multithread6 multithread7 \
	multithread8 multithread9 \
	exerlock
endif

ifeq ($(shell test $(PCP_VER) -ge 3700 && echo 1), 1)
CFILES += hashwalk.c
else
MYFILES += hashwalk.c
LDIRT += hashwalk
endif

ifeq ($(shell test $(PCP_VER) -ge 3800 && echo 1), 1)
CFILES += parsehostattrs.c parsehostspec.c check_import_name.c
else
MYFILES += parsehostattrs.c parsehostspec.c check_import_name.c
LDIRT += parsehostattrs parsehostspec check_import_name
endif

ifeq ($(shell test $(PCP_VER) -ge 3802 && echo 1), 1)
CFILES += chkacc4.c
else
MYFILES += chkacc4.c
LDIRT += chkacc4
endif

ifeq ($(shell test $(PCP_VER) -ge 3901 && echo 1), 1)
CFILES += getoptions.c
else
MYFILES += getoptions.c
LDIRT += getoptions
endif

ifeq ($(shell test -f /usr/include/pcp/fault.h && echo 1), 1)
# only make these ones if the fault injection version of libpcp
# appears to have been installed (assumes PCP >= 3.5), and then
# only for the setup target (so not in the build)
#
XTRATARGETS += check_fault_injection exercise_fault
endif
MYFILES += check_fault_injection.c exercise_fault.c
LDIRT += check_fault_injection exercise_fault

POSIXFILES = \
	ipc.c proc_test.c context_fd_leak.c arch_maxfd.c torture_trace.c \
	779246.c 

TRACEFILES = \
	obs.c tstate.c tabort.c 

PERLFILES = \
	batch_import.perl check_import.perl import_limit_test.perl
# not installed:
PLFILES = $(shell echo $(PERLFILES) | sed -e 's/\.perl/.pl/g')

ifeq "$(HAVE_PYTHON)" "true"
PYTHONFILES = \
	test_pcp.python test_pmcc.python \
	test_pmi.python check_import.python \
	test_mmv.python test_webapi.python \
	test_pcp_options.python test_pcp_getopts.python \
	test_pcp_time.python test_pmnswalk.python \
	pmapi_exceptions.python fsstats.python procpid.python \
	test_set_source.python test_pmda_memleak.python \
	test_webcontainers.python test_webprocesses.python \
        test_pmfg.python
# not installed:
PYFILES = $(shell echo $(PYTHONFILES) | sed -e 's/\.python/.py/g')
LDIRT += $(PYFILES)
else
PYTHONFILES =
PYFILES =
endif

ifneq "$(TARGET_OS)" "mingw"
CFILES += $(POSIXFILES) $(TRACEFILES)
else
MYFILES += $(POSIXFILES) $(TRACEFILES)
endif

MYFILES += \
	err_v1.dump \
	root_irix root_pmns tiny.pmns sgi.bf versiondefs \
	pthread_barrier.h pv.c qa_test.c qa_timezone.c \
	permslist \
	qa_shmctl.c

MYSCRIPTS = grind-tools ipcs_clear show-args fixhosts mkpermslist \
	memcachestats.pl

PSCRIPTS = $(PERLFILES) $(PYTHONFILES)

CFILES_TARGETS = $(CFILES)

TARGETS = $(subst broken_pmda,,$(basename $(CFILES_TARGETS))) \
	chkctx2_lite template \
	fetchrate_lite pv

ifeq "$(TARGET_OS)" "linux"
TARGETS += qa_shmctl.$(DSOSUFFIX)
endif

ifeq ($(HAVE_64), 1)
TARGETS	+= pv64
endif

LCFLAGS = -DHAVE_TRACE
LLDLIBS	= $(LDFLAGS) $(PCPLIB)

ifneq ($(NVIDIAQALIB),)
LIBTARGET = true
MYCFILES += nvidia-ml.c
LDIRT += nvidia-ml.o
LCFLAGS += $(NVIDIACFLAGS)
TARGETS += $(NVIDIAQALIB)
endif

# libpcp_trace is ready
TRACELIB	= $(LLDLIBS) -lpcp_trace

# all archives, except the ones checked into the source tree,
# then add executables beyond $(TARGETS)
#
LDIRT	+= *.log domain.h help.pag help.dir \
	big[0-2].[0-2] big[0-2].index big[0-2].meta \
	chkctx2_lite.c fetchrate_lite.c \
	localconfig.h gmon.out \
	$(TARGETS)

.ORDER:	torture_api \
	chkctx2 fetchrate

default default_pcp: \
	$(CFILES_TARGETS) $(TARGETS) \
	$(SRCARCHPART) \
	$(PLFILES) $(PYFILES) \
	ipcs_clear

setup: default $(XTRATARGETS)

$(TARGETS):

include $(BUILDRULES)

# remove just the binaries, not the archives
#
clean-exec:
	rm -f $(TARGETS)
	rm -f $(OBJECTS)
	rm -f pv64

OBJECTS = $(shell echo $(CFILES) | sed -e 's/\.c/.o/g')

# make just the archives, not the binaries
#
arch:	$(SRCARCHPART)

# --- do NOT need libpcp
#

statvfs:	statvfs.c
	rm -f $@
	$(CCF) $(CDEFS) -o $@ statvfs.c

pause:	pause.c
	$(CCF) $(CDEFS) -o pause pause.c

errmap: errmap.c
	$(CCF) $(CDEFS) -o errmap errmap.c

cpuload:	cpuload.c
	rm -f $@
	$(CCF) $(CDEFS) -o $@ cpuload.c

load_o2000:	load_o2000.c
	rm -f $@
	$(CCF) $(CDEFS) -o $@ load_o2000.c

chain:	chain.c
	rm -f $@
	$(CCF) $(CDEFS) -o $@ chain.c

syscall:	syscall.c
	rm -f $@
	$(CCF) $(CDEFS) -o $@ syscall.c

getpagesize:	getpagesize.c
	rm -f $@
	$(CCF) $(CDEFS) -o $@ getpagesize.c

rdwr:	rdwr.c
	rm -f $@
	$(CCF) $(CDEFS) -o $@ rdwr.c

spawn:	spawn.c
	rm -f $@
	$(CCF) $(CDEFS) -o $@ spawn.c

diowr:	diowr.c
	rm -f $@
	$(CCF) $(CDEFS) -o $@ diowr.c

endian:	endian.c
	rm -f $@
	$(CCF) $(CDEFS) -o $@ endian.c

pmlcmacro:	pmlcmacro.c
	rm -f $@
	$(CCF) $(CDEFS) -o $@ pmlcmacro.c

sys5_ipc:	sys5_ipc.c
	rm -f $@
	$(CCF) $(CDEFS) -o $@ sys5_ipc.c

stripmark: stripmark.c
	$(CCF) $(CDEFS) -o $@ stripmark.c

anon-sa: anon-sa.c
	$(CCF) $(CDEFS) -o $@ anon-sa.c

# --- need libpcp
#

template:	template.c
	rm -f $@
	$(CCF) $(CDEFS) -o $@ template.c $(LDLIBS)

exercise:	exercise.c
	rm -f $@
	$(CCF) $(CDEFS) -o $@ exercise.c  $(LDLIBS)

chkacc1:	chkacc1.c
	rm -f $@
	$(CCF) $(CDEFS) -o $@ chkacc1.c $(LDLIBS)

chkacc2:	chkacc2.c
	rm -f $@
	$(CCF) $(CDEFS) -o $@ chkacc2.c $(LDLIBS)

chkacc3:	chkacc3.c
	rm -f $@
	$(CCF) $(CDEFS) -o $@ chkacc3.c $(LDLIBS)

ipc:	ipc.c
	rm -f $@
	$(CCF) $(CDEFS) -o $@ ipc.c  $(LDLIBS)

chk_memleak:	chk_memleak.c
	rm -f $@
	$(CCF) $(CDEFS) -o $@ chk_memleak.c $(LDLIBS)

chknumval:	chknumval.c
	rm -f $@
	$(CCF) $(CDEFS) -o $@ chknumval.c  $(LDLIBS)

logcontrol:	logcontrol.c
	rm -f $@
	$(CCF) $(CDEFS) -o $@ logcontrol.c  $(LDLIBS)

numberstr: numberstr.c
	rm -f $@
	$(CCF) $(CDEFS) -o $@ numberstr.c $(LDLIBS)

pmcdgone:	pmcdgone.c localconfig.h
	rm -f $@
	$(CCF) $(CDEFS) -o $@ pmcdgone.c  $(LDLIBS)

slow_af:	slow_af.c
	rm -f $@
	$(CCF) $(CDEFS) -o $@ slow_af.c  $(LDLIBS)

mmv_poke:	mmv_poke.c
	rm -f $@
	$(CCF) $(CDEFS) -o $@ mmv_poke.c $(LDLIBS)

# --- need libpcp but also PM_CONTEXT_LOCAL
#

fetchrate_lite:	fetchrate_lite.c
	rm -f $@
	$(CCF) $(CDEFS) -DLITE=1 -o $@ fetchrate_lite.c $(LDLIBS)

fetchrate_lite.c:	fetchrate.c
	rm -f $@
	ln -s fetchrate.c fetchrate_lite.c

chkctx2_lite:	chkctx2_lite.c
	rm -f $@
	$(CCF) $(CDEFS) -DLITE=1 -o $@ chkctx2_lite.c $(LDLIBS)

chkctx2_lite.c:	chkctx2.c
	rm -f $@
	ln -s chkctx2.c chkctx2_lite.c

hp-mib: hp-mib.c
	rm -f $@
	$(CCF) $(CDEFS) -DLITE=1 -o $@ hp-mib.c $(LDLIBS)

pcp_lite_crash: pcp_lite_crash.c
	rm -f $@
	$(CCF) $(CDEFS) -DLITE=1 -o $@ pcp_lite_crash.c $(LDLIBS)

store: store.c
	rm -f $@
	$(CCF) $(CDEFS) -DLITE=1 -o $@ store.c $(LDLIBS)

# --- need libpcp_pmda
#

domain.h:	$(PCP_VAR_DIR)/pmns/stdpmid
	rm -f $@
	echo "/*" >domain.h
	echo " * built from $(PCP_VAR_DIR)/pmns/stdpmid on `date`" >>domain.h
	echo " */" >>domain.h
	sed -n -e 's/[ 	]*$$//' -e '/define[ 	]BROKEN[ 	]/s/.*[ 	]/#define BROKEN /p' $(PCP_VAR_DIR)/pmns/stdpmid >>domain.h
	sed -n -e 's/[ 	]*$$//' -e '/define[ 	]DYNAMIC[ 	]/s/.*[ 	]/#define DYNAMIC /p' $(PCP_VAR_DIR)/pmns/stdpmid >>domain.h

pmdashutdown:	pmdashutdown.c
	rm -f $@
	$(CCF) $(CDEFS) -o $@ $@.c $(LDLIBS) -lpcp_pmda

dumb_pmda: dumb_pmda.c
	$(CCF) $(LCDEFS) $(LCOPTS) -o $@ $@.c $(LDLIBS) -lpcp_pmda

pmdacache: pmdacache.c
	$(CCF) $(LCDEFS) $(LCOPTS) -o $@ $@.c $(LDLIBS) -lpcp_pmda

pmdaqueue: pmdaqueue.c
	$(CCF) $(LCDEFS) $(LCOPTS) -o $@ $@.c $(LDLIBS) -lpcp_pmda

rootclient: rootclient.c
	$(CCF) $(LCDEFS) $(LCOPTS) -o $@ $@.c $(LDLIBS) -lpcp_pmda

atomstr: atomstr.c
	$(CCF) $(LCDEFS) $(LCOPTS) -o $@ $@.c $(LDLIBS) -lpcp_pmda

keycache: keycache.c
	$(CCF) $(LCDEFS) $(LCOPTS) -o $@ $@.c $(LDLIBS) -lpcp_pmda

keycache2: keycache2.c
	$(CCF) $(LCDEFS) $(LCOPTS) -o $@ $@.c $(LDLIBS) -lpcp_pmda

badpmda: badpmda.c
	$(CCF) $(LCDEFS) $(LCOPTS) -o $@ $@.c $(LDLIBS) -lpcp_pmda

# --- need libpcp_gui
#

record:	record.c
	rm -f $@
	$(CCF) $(CDEFS) -o $@ $@.c $(LDLIBS) -lpcp_gui

record-setarg: record-setarg.c
	rm -f $@
	$(CCF) $(CDEFS) -o $@ $@.c $(LDLIBS) -lpcp_gui

# --- need libpcp_mmv
#
mmv_genstats:	mmv_genstats.c
	rm -f $@
	$(CCF) $(CDEFS) -o $@ $@.c $(LDLIBS) -lpcp_mmv

mmv_instances:	mmv_instances.c
	rm -f $@
	$(CCF) $(CDEFS) -o $@ $@.c $(LDLIBS) -lpcp_mmv

mmv_noinit:	mmv_noinit.c
	rm -f $@
	$(CCF) $(CDEFS) -o $@ $@.c $(LDLIBS) -lpcp_mmv

mmv_nostats:	mmv_nostats.c
	rm -f $@
	$(CCF) $(CDEFS) -o $@ $@.c $(LDLIBS) -lpcp_mmv

pducheck:	pducheck.o 
	rm -f $@
	$(CCF) $(CDEFS) -o $@ pducheck.o  $(TRACELIB) $(LDLIBS) -lpcp_pmda

pducrash:	pducrash.o 
	rm -f $@
	$(CCF) $(CDEFS) -o $@ pducrash.o  $(TRACELIB) $(LDLIBS)

pdu-server:	pdu-server.o
	rm -f $@
	$(CCF) $(CDEFS) -o $@ pdu-server.o  $(TRACELIB) $(LIBSOL) $(LDLIBS)

torture_cache:	torture_cache.o 
	rm -f $@
	$(CCF) $(CDEFS) -o $@ torture_cache.o $(LDLIBS) -lpcp_pmda

obs:	obs.c
	rm -f $@
	$(CCF) $(CDEFS) -o $@ obs.c $(TRACELIB) 

torture_trace:	torture_trace.c
	rm -f $@
	$(CCF) $(CDEFS) -o $@ torture_trace.c $(LIB_FOR_PTHREADS) $(TRACELIB) 

tstate:	tstate.c
	rm -f $@
	$(CCF) $(CDEFS) -o $@ tstate.c $(TRACELIB) 

tabort:	tabort.c
	rm -f $@
	$(CCF) $(CDEFS) -o $@ tabort.c $(TRACELIB) 

# --- need libpcp_import
#

check_import:	check_import.c
	rm -f $@
	$(CCF) $(CDEFS) -o $@ $@.c $(LDLIBS) -lpcp_import

check_import_name:	check_import_name.c
	rm -f $@
	$(CCF) $(CDEFS) -o $@ $@.c $(LDLIBS) -lpcp_import

# --- need libpcp_fault
#

check_fault_injection: check_fault_injection.c
	rm -f $@
	$(CCF) $(CDEFS) -DPM_FAULT_INJECTION=1 -o $@ $@.c -lpcp_fault -lpcp -lpcp_pmda

exercise_fault: exercise_fault.c
	rm -f $@
	$(CCF) $(CDEFS) -DPM_FAULT_INJECTION=1 -o $@ $@.c -lpcp_fault -lpcp -lpcp_pmda

# --- need lib for pthreads
#

multithread0:	multithread0.c
	rm -f $@
	$(CCF) $(CDEFS) -o $@ $@.c $(LIB_FOR_PTHREADS) $(LDLIBS)

multithread1:	multithread1.c
	rm -f $@
ifeq "$(TARGET_OS)" "darwin"
	@# see comments in multithread1.c to explain this crock
	$(CCF) $(CDEFS) -Ddarwin_hack=1 -o $@ $@.c $(LIB_FOR_PTHREADS) -framework CoreFoundation $(LDLIBS)
else
	$(CCF) $(CDEFS) -o $@ $@.c $(LIB_FOR_PTHREADS) $(LDLIBS)
endif

multithread2:	multithread2.c
	rm -f $@
	$(CCF) $(CDEFS) -o $@ $@.c $(LIB_FOR_PTHREADS) $(LDLIBS)

multithread3:	multithread3.c
	rm -f $@
	$(CCF) $(CDEFS) -o $@ $@.c $(LIB_FOR_PTHREADS) $(LDLIBS)

multithread4:	multithread4.c
	rm -f $@
	$(CCF) $(CDEFS) -o $@ $@.c $(LIB_FOR_PTHREADS) $(LDLIBS)

multithread5:	multithread5.c
	rm -f $@
	$(CCF) $(CDEFS) -o $@ $@.c $(LIB_FOR_PTHREADS) $(LDLIBS)

multithread6:	multithread6.c
	rm -f $@
	$(CCF) $(CDEFS) -o $@ $@.c $(LIB_FOR_PTHREADS) $(LDLIBS)

multithread7:	multithread7.c
	rm -f $@
	$(CCF) $(CDEFS) -o $@ $@.c $(LIB_FOR_PTHREADS) $(LDLIBS)

multithread8:	multithread8.c
	rm -f $@
	$(CCF) $(CDEFS) -o $@ $@.c $(LIB_FOR_PTHREADS) $(LDLIBS)

multithread9:	multithread9.c
	rm -f $@
	$(CCF) $(CDEFS) -o $@ $@.c $(LIB_FOR_PTHREADS) $(LDLIBS)

exerlock:	exerlock.c
	rm -f $@
	$(CCF) $(CDEFS) -o $@ $@.c $(LIB_FOR_PTHREADS) $(LDLIBS)

# --- binary format dependencies
#

ifeq ($(HAVE_64), 1)
pv64: pv.c
	$(CCF) $(CDEFS) -o $@ pv.c $(LDLIBS)
endif

# -- archives
#

torture_indom: torture_indom.c
	rm -f $@
	$(CCF) $(CDEFS) -o $@ torture_indom.c $(LDLIBS)

torture_pmns: torture_pmns.c
	rm -f $@
	$(CCF) $(CDEFS) -o $@ torture_pmns.c $(LDLIBS)

units-parse: units-parse.c
	rm -f $@
	$(CCF) $(CDEFS) -o $@ units-parse.c $(LDLIBS)

# --- miscellaneous
#
qa_timezone.$(DSOSUFFIX):	qa_timezone.o
	$(LD) -shared -o $@ -nostdlib $<

qa_shmctl.$(DSOSUFFIX):	 qa_shmctl.c
	$(CC) -fPIC -c qa_shmctl.c
	$(LD) -shared -o $@ -nostdlib qa_shmctl.o
	@rm -f qa_shmctl.o

ifneq ($(NVIDIAQALIB),)
$(NVIDIAQALIB):	nvidia-ml.o
	$(CC) $(LDFLAGS) $(_SHAREDOPTS) -o $@ $<
endif

arch_maxfd.o:	localconfig.h
scale.o:	localconfig.h

bozo:
	@echo TARGETS=$(TARGETS)<|MERGE_RESOLUTION|>--- conflicted
+++ resolved
@@ -1,5 +1,5 @@
 #
-# Copyright (c) 2012-2015 Red Hat.
+# Copyright (c) 2012-2016 Red Hat.
 # Copyright (c) 2009 Aconex.  All Rights Reserved.
 # Copyright (c) 1997-2002 Silicon Graphics, Inc.  All Rights Reserved.
 #
@@ -39,11 +39,7 @@
 	username.c rtimetest.c getcontexthost.c badpmda.c chkputlogresult.c \
 	churnctx.c badUnitsStr_r.c units-parse.c rootclient.c \
 	lookupnametest.c getversion.c pdubufbounds.c statvfs.c storepmcd.c \
-<<<<<<< HEAD
-	github-50.c archfetch.c fetchloop.c sortinst.c
-=======
-	github-50.c archfetch.c fetchloop.c fetchgroup.c
->>>>>>> ac59f4ab
+	github-50.c archfetch.c fetchloop.c sortinst.c fetchgroup.c
 
 ifeq ($(shell test -f ../localconfig && echo 1), 1)
 include ../localconfig
