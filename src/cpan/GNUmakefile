--- conflicted
+++ resolved
@@ -15,11 +15,7 @@
 TOPDIR	= ../..
 include $(TOPDIR)/src/include/builddefs
 
-<<<<<<< HEAD
-SUBDIRS	= PMDA LogSummary MMV LogImport
-=======
-SUBDIRS	= PMDA LogSummary MMV Glider
->>>>>>> 0b27d647
+SUBDIRS	= PMDA LogSummary MMV Glider LogImport
 
 default: $(SUBDIRS)
 	$(SUBDIRS_MAKERULE)
