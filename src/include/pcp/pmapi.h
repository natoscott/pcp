--- conflicted
+++ resolved
@@ -637,17 +637,6 @@
  * NOTE	that the struct timeval means we have another struct (__pmLogLabel)
  *	for internal use that has a pmTimeval in place of the struct timeval.
  */
-<<<<<<< HEAD
-#define PM_TZ_MAXLEN	40
-#define PM_LOG_MAXHOSTLEN		64
-#define PM_LOG_MAGIC	0x50052600
-#define PM_LOG_VERS02	0x2
-#ifdef V3_ARCHIVE
-#define PM_LOG_VERS03	0x3
-#endif
-#define PM_LOG_VOL_TI	-2	/* temporal index */
-#define PM_LOG_VOL_META	-1	/* meta data */
-=======
 #define PM_TZ_MAXLEN		40
 #define PM_LOG_MAXHOSTLEN	64
 #define PM_LOG_MAGIC		0x50052600
@@ -655,8 +644,6 @@
 #define PM_LOG_VERS03		0x3
 #define PM_LOG_VOL_TI		-2	/* temporal index */
 #define PM_LOG_VOL_META		-1	/* meta data */
-
->>>>>>> c7295292
 typedef struct pmLogLabel {
     int		ll_magic;	/* PM_LOG_MAGIC | log format version no. */
     pid_t	ll_pid;				/* PID of logger */
