--- conflicted
+++ resolved
@@ -19,11 +19,6 @@
  * Contact information: Silicon Graphics, Inc., 1500 Crittenden Lane,
  * Mountain View, CA 94043, USA, or: http://www.sgi.com
  *
-<<<<<<< HEAD
-=======
- * $Id: platform_defs.h.in,v 1.49 2008/02/19 23:55:22 kimbrr Exp $
- * 
->>>>>>> 41585df9
  * @configure_input@
  */
 
@@ -128,7 +123,6 @@
 #undef HAVE_SYS_MMAN_H
 #undef HAVE_SYS_UN_H
 #undef HAVE_STDINT_H
-<<<<<<< HEAD
 #undef HAVE_REGEX_H
 #undef HAVE_TERMIOS_H
 #undef HAVE_SYS_TERMIOS_H
@@ -145,9 +139,7 @@
 
 #undef HAVE_IOSTREAM_H
 #undef HAVE_IOSTREAM
-=======
 #undef HAVE_LINUX_SPINLOCK_H
->>>>>>> 41585df9
 
 #undef HAVE_SYS_ENDIAN_H
 #undef HAVE_SYS_MACHINE_H
