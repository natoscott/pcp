--- conflicted
+++ resolved
@@ -612,10 +612,7 @@
 {
     const char *path;
     size_t addrSize;
-<<<<<<< HEAD
-=======
     char rootPath[2];
->>>>>>> 7d6f96ee
     int sts;
 
     /* Accept any number of '/', as is done by parseProtocolSpec(). */
@@ -634,13 +631,9 @@
 	__pmNotifyErr(LOG_WARNING, "Ignoring the path in host pattern \"%s\"\n", name);
 
     /* Set the address and mask. */
-<<<<<<< HEAD
-    sts = setAccessSpecAddresses(spec, "/", "/");
-=======
     rootPath[0] = __pmPathSeparator();
     rootPath[1] = '\0';
     sts = setAccessSpecAddresses(spec, rootPath, rootPath);
->>>>>>> 7d6f96ee
     if (sts < 0)
 	return sts;
 
