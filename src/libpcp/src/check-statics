#!/bin/sh
#
# Check symbols for static variables against list of exceptions
# that are known to be thread-safe
#

sts=0
tmp=`mktemp -d /var/tmp/pcp.XXXXXXXXX` || exit 1
trap "rm -rf $tmp; exit \$sts" 0 1 2 3 15

# Note
#    Really want to make this run on as many platforms as possible ...
eval `grep PCP_PLATFORM= ../../include/pcp.conf`
case "$PCP_PLATFORM"
in
    linux|darwin)
	    # only works for some architectures ... and in particular not
	    # Power PC!
	    #
	    arch=`uname -m 2>/dev/null`
	    [ "$arch" = "i686" -o "$arch" = "x86_64" ] || exit 0
	    ;;
    netbsd)
	    ;;
    *)
	    echo "Warning: check-statics skipped for PCP_PLATFORM=$PCP_PLATFORM"
	    exit 0
	    ;;
esac

obj=''
cat <<End-of-File \
| sed -e 's/[ 	]*#.*//' \
      -e '/^$/d' >$tmp/ctl
# Format for the control file ...
# All text after a # is treated as a comment
#
# Lines containing one word are assumed to be the name of an
# object file ... if any object file is found in the current
# directory that is not named in the control file, this is an
# error.  Object file names beginning with '?' are optional,
# otherwise the object file is expected to exist.
#
# Following the name of an object file follows zero or more
# lines defining static data symbols from that object file that is
# known to be thread-safe ... these lines contain the symbol's type
# as reported by nm(1) (this may be a regular expression for a set of
# types as in [...] for cases where different compilers map the symbol
# to different types), the symbol and by convention an comment
# explaining why the symbol is thread-safe.  The symbol may be
# preceded by a '?' character to indicate the symbol may or may not
# be in the object file, otherwise a symbol named here that is not
# in the object file produces a warning.
access.o
    b all_ops			# single-threaded PM_SCOPE_ACL
    b gotmyhostid		# single-threaded PM_SCOPE_ACL
    b grouplist			# single-threaded PM_SCOPE_ACL
    b hostlist			# single-threaded PM_SCOPE_ACL
    b myhostid			# single-threaded PM_SCOPE_ACL
    b myhostname		# single-threaded PM_SCOPE_ACL
    b nhosts			# single-threaded PM_SCOPE_ACL
    b ngroups			# single-threaded PM_SCOPE_ACL
    b nusers			# single-threaded PM_SCOPE_ACL
    b oldgrouplist		# single-threaded PM_SCOPE_ACL
    b oldhostlist		# single-threaded PM_SCOPE_ACL
    b olduserlist		# single-threaded PM_SCOPE_ACL
    b oldngroups		# single-threaded PM_SCOPE_ACL
    b oldnhosts			# single-threaded PM_SCOPE_ACL
    b oldnusers			# single-threaded PM_SCOPE_ACL
    b oldszgrouplist		# single-threaded PM_SCOPE_ACL
    b oldszhostlist		# single-threaded PM_SCOPE_ACL
    b oldszuserlist		# single-threaded PM_SCOPE_ACL
    b saved			# single-threaded PM_SCOPE_ACL
    b szhostlist		# single-threaded PM_SCOPE_ACL
    b szgrouplist		# single-threaded PM_SCOPE_ACL
    b szuserlist		# single-threaded PM_SCOPE_ACL
    b userlist			# single-threaded PM_SCOPE_ACL
accounts.o
AF.o
    d afid			# single-threaded PM_SCOPE_AF
    b block			# single-threaded PM_SCOPE_AF
    b root			# single-threaded PM_SCOPE_AF
    b ?afblock			# guarded by __pmLock_libpcp mutex
    b ?afsetup			# guarded by __pmLock_libpcp mutex
    b ?aftimer			# guarded by __pmLock_libpcp mutex
auxconnect.o
    d canwait			# guarded by __pmLock_libpcp mutex
    d first_time.[0-9]*		# guarded by __pmLock_libpcp mutex
    b pmcd_port.[0-9]*		# guarded by __pmLock_libpcp mutex
    b pmcd_socket.[0-9]*	# guarded by __pmLock_libpcp mutex
auxserver.o
    b nport                     # single-threaded server scope
    b portlist                  # single-threaded server scope
    b nintf                     # single-threaded server scope
    b intflist                  # single-threaded server scope
    b nReqPorts			# single-threaded server scope
    b szReqPorts		# single-threaded server scope
    b reqPorts			# single-threaded server scope
    b localSocketPath		# single-threaded server scope
    b serviceSpec		# single-threaded server scope
    d localSocketFd		# single-threaded server scope
    b server_features		# single-threaded server scope
discovery.o
?avahi.o
    b nActiveServices		# single-threaded server scope
    b szActiveServices		# single-threaded server scope
    b activeServices		# single-threaded server scope
    b threadedPoll		# single-threaded server scope
    b client			# single-threaded server scope
    b group			# single-threaded server scope
    b done_default		# guarded by __pmLock_libpcp mutex
    b def_timeout		# guarded by __pmLock_libpcp mutex
checksum.o
config.o
    [SDR] ?__pmNativeConfig	# const
    b state.[0-9]*		# guarded by __pmLock_libpcp mutex
    [sd] ?features		# const
connectlocal.o
    b atexit_installed.[0-9]*	# guarded by __pmLock_libpcp mutex
    b buffer.[0-9]*		# assert safe, see notes in connectlocal.c
    b dsotab			# assert safe, see notes in connectlocal.c
    d numdso			# assert safe, see notes in connectlocal.c
connect.o
    b global_nports		# guarded by __pmLock_libpcp mutex
    b global_portlist		# guarded by __pmLock_libpcp mutex
    d default_portlist		# guarded by __pmLock_libpcp mutex
    d first_time.[0-9]*		# guarded by __pmLock_libpcp mutex
    b proxy.[0-9]*		# guarded by __pmLock_libpcp mutex
    b proxy_port.[0-9]*		# guarded by __pmLock_libpcp mutex
context.o
    [ds] _mode			# const
    d def_backoff		# guarded by __pmLock_libpcp mutex
    b backoff			# guarded by __pmLock_libpcp mutex
    b n_backoff			# guarded by __pmLock_libpcp mutex
    b contexts			# guarded by __pmLock_libpcp mutex
    b contexts_len		# guarded by __pmLock_libpcp mutex
    b hostbuf.[0-9]*		# single-threaded
    d ?curcontext		# thread private
    r ?__emutls_t.curcontext	# thread private (MinGW)
    d ?__emutls_v.curcontext	# thread private (MinGW)
derive_fetch.o
derive.o
    [ds] ?func			# const
    [bd] ?init.[0-9]*		# local initialize_mutex mutex
    b ?done.[0-9]*		# guarded by local initialize_mutex mutex
    [ds] type_dbg		# const
    s ?type_c			# const
    [ds] state_dbg		# const
    s ?promote			# const
    s ?timefactor		# const
    d need_init			# guarded by registered.mutex
    b tokbuf			# guarded by registered.mutex
    b tokbuflen			# guarded by registered.mutex
    b string			# guarded by registered.mutex
    b lexpeek			# guarded by registered.mutex
    b this			# guarded by registered.mutex
    [bd] ?registered		# guarded by registered.mutex
    b pmid.[0-9]*		# guarded by registered.mutex
    b ?derive_errmsg		# thread private
    d ?__emutls_v.derive_errmsg	# thread private (MinGW)
    r ?func			# const (MinGW)
    r ?promote			# const (MinGW)
    r ?timefactor		# const (MinGW)
    r ?type_c			# const (MinGW)
desc.o
endian.o
err.o
    [dsr] ?errtab		# const
    d ?first.[0-9]*		# guarded by __pmLock_libpcp mutex
    [bd] unknown.[0-9]*		# guarded by __pmLock_libpcp mutex or const (MinGW)
    b errmsg.[0-9]*		# pmErrStr deprecated by pmErrStr_r
events.o
    d first.[0-9]*		# guarded by __pmLock_libpcp mutex
    d name_flags.[0-9]*		# guarded by __pmLock_libpcp mutex
    d name_missed.[0-9]*	# guarded by __pmLock_libpcp mutex
    b pmid_flags.[0-9]*		# no unsafe side-effects
    b pmid_missed.[0-9]*	# no unsafe side-effects
fault.o
fetchlocal.o
    b splitlist.[0-9]*		# single-threaded PM_SCOPE_DSO_PMDA
    b splitmax.[0-9]*		# single-threaded PM_SCOPE_DSO_PMDA
fetch.o
freeresult.o
getdate.tab.o
<<<<<<< HEAD
    d dst_table
    d meridian_table
    d military_table
    d month_and_day_table
    d relative_time_table
    d time_units_table
    d time_zone_table
    d universal_time_zone_table
    r yycheck
    r yydefact
    r yydefgoto
    r yypact
    r yypgoto
    r yyr1
    r yyr2
    r yystos
    r yytable
    r yytranslate
=======
    [ds] dst_table		# const
    [ds] meridian_table		# const
    [ds] military_table		# const
    [ds] month_and_day_table	# const
    [ds] relative_time_table	# const
    [ds] time_units_table	# const
    [ds] time_zone_table	# const
    [ds] universal_time_zone_table	# const
    [rs] yycheck		# const
    [rs] yydefact		# const
    [rs] yydefgoto		# const
    [rs] yypact			# const
    [rs] yypgoto		# const
    [rs] yyr1			# const
    [rs] yyr2			# const
    [rs] ?yystos		# const, may be optimized away
    [rs] yytable		# const
    [rs] yytranslate		# const
getopt.o
>>>>>>> 8f75d3ac
hash.o
help.o
instance.o
interp.o
    d dowrap.[0-9]*		# guarded by __pmLock_libpcp mutex
    d round_robin.[0-9]*	# guarded by __pmLock_libpcp mutex
    b nr			# diag counters, no atomic updates
    b nr_cache			# diag counters, no atomic updates
    b cache			# guarded by __pmLock_libpcp mutex
    [ds] statestr		# const
ipc.o
    b __pmIPCTable		# guarded by __pmLock_libpcp mutex
    d __pmLastUsedFd		# guarded by __pmLock_libpcp mutex
    b ipcentrysize		# guarded by __pmLock_libpcp mutex
    b ipctablecount		# guarded by __pmLock_libpcp mutex
lock.o
    [DC] __pmLock_libpcp	# the global libpcp mutex
    [bd] ?init.[0-9]*		# local __pmInitLocks mutex
    b ?done.[0-9]*		# guarded by local __pmInitLocks mutex
    [CD] ?__pmTPDKey		# one-trip initialization then read-only
    b ?multi_init		# guarded by __pmLock_libpcp mutex
    b ?multi_seen		# guarded by __pmLock_libpcp mutex
    b ?hashctl.[0-9]*		# for lock debug tracing
    B ?__pmTPDKey		# if don't have __thread support

logconnect.o
    b done_default.[0-9]*	# guarded by __pmLock_libpcp mutex
    b timeout.[0-9]*		# guarded by __pmLock_libpcp mutex
logcontrol.o
logmeta.o
logportmap.o
    b nlogports			# single-threaded PM_SCOPE_LOGPORT
    b szlogport			# single-threaded PM_SCOPE_LOGPORT
    b logport			# single-threaded PM_SCOPE_LOGPORT
    b match			# single-threaded PM_SCOPE_LOGPORT
logutil.o
    b tbuf.[0-9]*		# __pmLogName deprecated by __pmLogName_r
    [dsr] compress_ctl		# const
    [sr] ?ncompress		# const
    [BD] __pmLogReads		# diag counter, no atomic updates
    b pc_hc			# guarded by __pmLock_libpcp mutex
secureserver.o
    b secure_server		# guarded by __pmLock_libpcp mutex
secureconnect.o
    b ?nsprFds			# guarded by __pmLock_libpcp mutex
    d common_callbacks		# const
optfetch.o
    d optcost			# guarded by __pmLock_libpcp mutex
p_auth.o
p_creds.o
p_desc.o
pdubuf.o
    b buf_free			# guarded by __pmLock_libpcp mutex
    b buf_pin			# guarded by __pmLock_libpcp mutex
    b buf_pin_tail		# guarded by __pmLock_libpcp mutex
pdu.o
    b done_default.[0-9]*	# guarded by __pmLock_libpcp mutex
    d def_timeout		# guarded by __pmLock_libpcp mutex
    d def_wait			# guarded by __pmLock_libpcp mutex
    [CD] pmDebug		# set-once in main(), read-only elsewhere
    d ceiling			# no unsafe side-effects
    b ?sigpipe_done		# no unsafe side-effects
    d mypid			# no unsafe side-effects
    b tbuf.[0-9]*		# __pmPDUTypeStr deprecated by __pmPDUTypeStr_r
    D __pmPDUCntIn		# pointer to diag counters, no atomic updates
    D __pmPDUCntOut		# pointer to diag counters, no atomic updates
    b inctrs			# diag counters, no atomic updates
    b outctrs			# diag counters, no atomic updates
    d maxsize.[0-9]*		# guarded by __pmLock_libpcp mutex
p_error.o
p_profile.o
p_result.o
profile.o
p_text.o
p_fetch.o
p_instance.o
p_lcontrol.o
p_lrequest.o
p_lstatus.o
pmns.o
    b lineno			# guarded by __pmLock_libpcp mutex
    b export			# guarded by __pmLock_libpcp mutex
    b fin.[0-9]*		# guarded by __pmLock_libpcp mutex
    d first.[0-9]*		# guarded by __pmLock_libpcp mutex
    b fname			# guarded by __pmLock_libpcp mutex
    b havePmLoadCall		# guarded by __pmLock_libpcp mutex
    b last_mtim			# guarded by __pmLock_libpcp mutex
    d last_pmns_location.[0-9]*	# guarded by __pmLock_libpcp mutex
    b linebuf			# guarded by __pmLock_libpcp mutex
    b linep			# guarded by __pmLock_libpcp mutex
    b lp.[0-9]*			# guarded by __pmLock_libpcp mutex
    b seen			# guarded by __pmLock_libpcp mutex
    b seenpmid			# guarded by __pmLock_libpcp mutex
    b tokbuf			# guarded by __pmLock_libpcp mutex
    b tokpmid			# guarded by __pmLock_libpcp mutex
    b useExtPMNS		# guarded by __pmLock_libpcp mutex
    b repname.[0-9]*		# guarded by __pmLock_libpcp mutex
    b main_pmns			# guarded by __pmLock_libpcp mutex
    b curr_pmns			# guarded by __pmLock_libpcp mutex
    b locerr.[0-9]*		# no unsafe side-effects, see notes in pmns.c
p_pmns.o
p_profile.o
p_result.o
profile.o
p_text.o
rtime.o
    s ?wdays			# const
    s ?months			# const
    s ?ampm			# const
    [dsr] int_tab		# const struct {...} int_tab[] = {...}
    [sr] ?numint		# const
    r ?ampm			# const (MinGW)
    r ?months			# const (MinGW)
    r ?wdays			# const (MinGW)
    [ds] ?startend_relative_terms.[0-9]*	# const
sortinst.o
spec.o
store.o
stuffvalue.o
tv.o
tz.o
    d curzone			# guarded by __pmLock_libpcp mutex
    b envtz			# guarded by __pmLock_libpcp mutex
    b envtzlen			# guarded by __pmLock_libpcp mutex
    b zone			# guarded by __pmLock_libpcp mutex
    b nzone			# guarded by __pmLock_libpcp mutex
    b savetz			# guarded by __pmLock_libpcp mutex
    b savetzp			# guarded by __pmLock_libpcp mutex
    b tzbuffer.[0-9]*		# guarded by __pmLock_libpcp mutex
    r ?wildabbr.[0-9]*		# const (MinGW)
units.o
    [ds] typename		# const
    b abuf.[0-9]*		# pmAtomStr deprecated by pmAtomStr_r
    b tbuf.[0-9]*		# pmTypeStr deprecated by pmTypeStr_r
    b ubuf.[0-9]*		# pmUnitsStr deprecated by pmUnitsStr_r
util.o
    b idbuf.[0-9]*		# pmIDStr deprecated by pmIDStr_r
    b indombuf.[0-9]*		# pmInDomStr deprecated by pmInDomStr_r
    b ebuf.[0-9]*		# pmEventFlagsStr deprecated by pmEventFlagsStr_r
    b nbuf.[0-9]*		# pmNumberStr deprecated by pmNumberStr_r
    [sd] ?unknownVal.[0-9]*	# const, variable may be optimized away by gcc
    [sd] debug_map		# const
    [rsd] ?num_debug		# const
    b pmState			# no unsafe side-effects, see notes in util.c
    D pmProgname		# no unsafe side-effects, see notes in util.c
    b filelog			# guarded by __pmLock_libpcp mutex
    b nfilelog			# guarded by __pmLock_libpcp mutex
    b dosyslog			# guarded by __pmLock_libpcp mutex
    b done_exit			# guarded by __pmLock_libpcp mutex
    b ferr			# guarded by __pmLock_libpcp mutex
    d errtype.[0-9]*		# guarded by __pmLock_libpcp mutex
    b fptr			# guarded by __pmLock_libpcp mutex
    b fname			# guarded by __pmLock_libpcp mutex
    b msgsize			# guarded by __pmLock_libpcp mutex
    b ?base.[0-9]*		# no unsafe side-effects, see notes in util.c
    d first.[0-9]*		# __pmEventType deprecated by __pmEventType_r
    b last.[0-9]*		# __pmEventType deprecated by __pmEventType_r
    b sum.[0-9]*		# __pmEventType deprecated by __pmEventType_r
    r ?bp			# const
    r ?dp_h			# const
    r ?dp_l			# const
?win32.o
END				# this is magic, DO NOT DELETE THIS LINE
End-of-File

for file in *.o
do
    if grep "^?*$file\$" $tmp/ctl >/dev/null 2>&1
    then
	:
    else
	echo "$file: Error: object file not mentioned in control file"
	touch $tmp/fail
    fi
done

skip_file=false

cat $tmp/ctl \
| while read type name
do
    if [ -z "$name" ]
    then
	# one word on a line, this is the name of a new object code file
	if [ -n "$obj" ]
	then
	    if [ -s $tmp/out ]
	    then
		# extras from the last object code file
		sed <$tmp/out \
		    -e 's/^[^ ]* //' \
		    -e "s/^\(.\) \(.*\)/$obj: \1 \2 : Error: additional symbol/"
		touch $tmp/fail
	    fi
	fi
	if [ "$type" != END ]
	then
	    if [ -f $type ]
	    then
		# Need some nm special case logic ...
		# for darwin
		# + const data and text symbols both appear as "S", but
		#   the latter have .eh appended to the name
		# + static arrays and some debug (?) symbols appear as
		#   "s", but the latter have _.NNN appended, or start
		#   with LC, or have .eh appended, or start with EH_
		# + older versions insert get_pc_thunk symbols in all
		#   object files
		# for MinGW
		# + strip .bss and .data lines
		# + strip .rdata and .eh_frame lines
		# + external symbols tend to have "C" lines
		#
		skip_file=false
		nm $type \
		| sed -n >$tmp/out \
		    -e '/ S ___i686.get_pc_thunk.[bc]x/d' \
		    -e '/ [sS] .*\.eh$/d' \
		    -e '/ s .*_\.[0-9][0-9]*$/d' \
		    -e '/ s LC[0-9][0-9]*$/d' \
		    -e '/ s EH_/d' \
		    -e '/ b \.bss/d' \
		    -e '/ d \.data/d' \
		    -e '/ r \.rdata/d' \
		    -e '/ r \.eh_frame/d' \
		    -e '/ r __PRETTY_FUNCTION__.[0-9][0-9]*$/d' \
		    -e '/ r \.LC[0-9][0-9]*$/d' \
		    -e '/ C ___pmLogReads/d' \
		    -e '/ C ___pmNativeConfig/d' \
		    -e '/ C ___pmPDUCntIn/d' \
		    -e '/ C ___pmPDUCntOut/d' \
		    -e '/ C _pmDebug/d' \
		    -e '/ C _pmProgname/d' \
		    -e '/ [dDbBCsSrR] /p'
		obj=$type
	    else
		case "$type"
		in
		    secure*.o)
			echo "$type: Info: security object file skipped, not configured"
			skip_file=true
			;;
		    \?*)
			skip_file=true
			;;
		    *)
			echo "$type: Error: object file in control file but not found"
			touch $tmp/fail
		esac
	    fi
	fi
	continue
    fi
    $skip_file && continue
    opt=`echo $name | sed -n -e 's/?.*/?/p'`
    name=`echo $name | sed -e 's/?//'`
    #debug# echo "obj=$obj type=$type name=$name opt=$opt"
    # Note some nm output prefixes the name with _, hence the two
    #      sed lines below
    #
    sed <$tmp/out >$tmp/tmp \
	-e "/ $type $name\$/d" \
	-e "/ $type _$name\$/d"
    if cmp -s $tmp/out $tmp/tmp
    then
	if [ "$opt" != "?" ]
	then
	    echo "$obj: $name: Warning: exceptioned symbol (type=$type) no longer present"
	fi
    else
	mv $tmp/tmp $tmp/out
    fi
done

[ -f $tmp/fail ] && sts=1
<|MERGE_RESOLUTION|>--- conflicted
+++ resolved
@@ -182,26 +182,6 @@
 fetch.o
 freeresult.o
 getdate.tab.o
-<<<<<<< HEAD
-    d dst_table
-    d meridian_table
-    d military_table
-    d month_and_day_table
-    d relative_time_table
-    d time_units_table
-    d time_zone_table
-    d universal_time_zone_table
-    r yycheck
-    r yydefact
-    r yydefgoto
-    r yypact
-    r yypgoto
-    r yyr1
-    r yyr2
-    r yystos
-    r yytable
-    r yytranslate
-=======
     [ds] dst_table		# const
     [ds] meridian_table		# const
     [ds] military_table		# const
@@ -221,7 +201,6 @@
     [rs] yytable		# const
     [rs] yytranslate		# const
 getopt.o
->>>>>>> 8f75d3ac
 hash.o
 help.o
 instance.o
