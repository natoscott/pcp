/*
<<<<<<< HEAD
 * Copyright (c) 1995-2002,2004 Silicon Graphics, Inc.  All Rights Reserved.
 * Copyright (c) 2007 Aconex.  All Rights Reserved.
=======
 * Copyright (c) 1995-2002,2004,2006,2008 Silicon Graphics, Inc.  All Rights Reserved.
>>>>>>> 41585df9
 * 
 * This library is free software; you can redistribute it and/or modify it
 * under the terms of the GNU Lesser General Public License as published
 * by the Free Software Foundation; either version 2.1 of the License, or
 * (at your option) any later version.
 * 
 * This library is distributed in the hope that it will be useful, but
 * WITHOUT ANY WARRANTY; without even the implied warranty of MERCHANTABILITY
 * or FITNESS FOR A PARTICULAR PURPOSE.  See the GNU Lesser General Public
 * License for more details.
 * 
 * You should have received a copy of the GNU Lesser General Public License
 * along with this library; if not, write to the Free Software Foundation,
 * Inc., 59 Temple Place, Suite 330, Boston, MA  02111-1307 USA.
 * 
 * Contact information: Silicon Graphics, Inc., 1500 Crittenden Lane,
 * Mountain View, CA 94043, USA, or: http://www.sgi.com
 */

<<<<<<< HEAD
=======
#ident "$Id: context.c,v 1.6 2008/06/13 09:32:47 kimbrr.bonnie.engr.sgi.com Exp $"

#include <sys/param.h>
#include <sys/socket.h>
#include <stdio.h>
#include <errno.h>
#include <syslog.h>
>>>>>>> 41585df9
#include "pmapi.h"
#include "impl.h"

#define PM_CONTEXT_UNDEF	-1	/* current context is undefined */

static __pmContext	*contexts = NULL;		/* array of contexts */
static int		contexts_len = 0;		/* number of contexts */
static int		curcontext = PM_CONTEXT_UNDEF;	/* current context */

static int	n_backoff = 0;
static int	def_backoff[] = {5, 10, 20, 40, 80};
static int	*backoff = NULL;

static void
waitawhile(__pmPMCDCtl *ctl)
{
    /*
     * after failure, compute delay before trying again ...
     */
    if (n_backoff == 0) {
	char	*q;
	/* first time ... try for PMCD_RECONNECT_TIMEOUT from env */
	if ((q = getenv("PMCD_RECONNECT_TIMEOUT")) != NULL) {
	    char	*pend;
	    char	*p;
	    int		val;

	    for (p = q; *p != '\0'; ) {
		val = (int)strtol(p, &pend, 10);
		if (val <= 0 || (*pend != ',' && *pend != '\0')) {
		    __pmNotifyErr(LOG_WARNING,
				 "pmReconnectContext: ignored bad PMCD_RECONNECT_TIMEOUT = '%s'\n",
				 q);
		    n_backoff = 0;
		    if (backoff != NULL)
			free(backoff);
		    break;
		}
		if ((backoff = (int *)realloc(backoff, (n_backoff+1) * sizeof(backoff[0]))) == NULL) {
		    __pmNoMem("pmReconnectContext", (n_backoff+1) * sizeof(backoff[0]), PM_FATAL_ERR);
		}
		backoff[n_backoff++] = val;
		if (*pend == '\0')
		    break;
		p = &pend[1];
	    }
	}
	if (n_backoff == 0) {
	    /* use default */
	    n_backoff = 5;
	    backoff = def_backoff;
	}
    }
    if (ctl->pc_timeout == 0)
	ctl->pc_timeout = 1;
    else if (ctl->pc_timeout < n_backoff)
	ctl->pc_timeout++;
    ctl->pc_again = time(NULL) + backoff[ctl->pc_timeout-1];
}

__pmContext *
__pmHandleToPtr(int handle)
{
    if (handle < 0 || handle >= contexts_len ||
	contexts[handle].c_type == PM_CONTEXT_FREE)
	return NULL;
    else
	return &contexts[handle];
}

const char * 
pmGetContextHostName (int ctxid)
{
    __pmContext * ctx;

    if ( (ctx = __pmHandleToPtr(ctxid)) != NULL) {
	switch (ctx->c_type) {
	case PM_CONTEXT_HOST:
	    return (ctx->c_pmcd->pc_hosts[0].name);

	case PM_CONTEXT_ARCHIVE:
	    return (ctx->c_archctl->ac_log->l_label.ill_hostname);
	}
    }

    return ("");
}

int
pmWhichContext(void)
{
    /*
     * return curcontext, provided it is defined
     */
    int		sts;

    if (curcontext > PM_CONTEXT_UNDEF)
	sts = curcontext;
    else
	sts = PM_ERR_NOCONTEXT;

#ifdef PCP_DEBUG
    if (pmDebug & DBG_TRACE_CONTEXT)
	fprintf(stderr, "pmWhichContext() -> %d, cur=%d\n",
	    sts, curcontext);
#endif
    return sts;
}


static int
__pmConvertTimeout (int timeo)
{
    int tout_msec;
    const struct timeval *tv;

    switch (timeo) {
    case TIMEOUT_NEVER:
        tout_msec = -1;
        break;
    case TIMEOUT_DEFAULT:
        tv = __pmDefaultRequestTimeout();

        tout_msec = tv->tv_sec *1000 + tv->tv_usec / 1000;
        break;

    default:
        tout_msec = timeo  * 1000;
        break;
    }

    return tout_msec;
}

int
pmNewContext(int type, const char *name)
{
    __pmContext	*new = NULL;
    __pmContext	*list;
    int		i;
    int		sts;
    int		old_curcontext = curcontext;
    int		old_contexts_len = contexts_len;

    /* See if we can reuse a free context */
    for (i = 0; i < contexts_len; i++) {
	if (contexts[i].c_type == PM_CONTEXT_FREE) {
	    curcontext = i;
	    new = &contexts[curcontext];
	    goto INIT_CONTEXT;
	}
    }

    /* Create a new one */
    if (contexts == NULL)
	list = (__pmContext *)malloc(sizeof(__pmContext));
    else
	list = (__pmContext *)realloc((void *)contexts, (1+contexts_len) * sizeof(__pmContext));

    if (list == NULL) {
	/* fail : nothing changed */
	sts = -errno;
	goto FAILED;
    }

    contexts = list;
    curcontext = contexts_len++;
    new = &contexts[curcontext];

INIT_CONTEXT:
    /*
     * Set up the default state
     */
    memset(new, 0, sizeof(__pmContext));
    new->c_type = (type & PM_CONTEXT_TYPEMASK);
    if ((new->c_instprof = (__pmProfile *)malloc(sizeof(__pmProfile))) == NULL) {
	/*
	 * fail : nothing changed -- actually list is changed, but restoring
	 * contexts_len should make it ok next time through
	 */
	sts = -errno;
	goto FAILED;
    }
    memset(new->c_instprof, 0, sizeof(__pmProfile));
    new->c_instprof->state = PM_PROFILE_INCLUDE;	/* default global state */
    new->c_sent = 0;	/* profile not sent */
    new->c_origin.tv_sec = new->c_origin.tv_usec = 0;	/* default time */

    if (new->c_type == PM_CONTEXT_HOST) {
	pmHostSpec *hosts;
	int nhosts;

	/* deconstruct a host[:port@proxy:port] specification */
	sts = __pmParseHostSpec(name, &hosts, &nhosts, NULL);
	if (sts < 0)
	    goto FAILED;

	if ((type & PM_CTXFLAG_EXCLUSIVE) == 0 && nhosts == 1) {
	    for (i = 0; i < contexts_len; i++) {
		if (i == curcontext)
		    continue;
		if (contexts[i].c_type == PM_CONTEXT_HOST &&
		    (contexts[i].c_pmcd->pc_curpdu == 0) &&
		    strcmp(contexts[i].c_pmcd->pc_hosts[0].name,
			    hosts[0].name) == 0) {
		    new->c_pmcd = contexts[i].c_pmcd;
		    /*new->c_pduinfo = contexts[i].c_pduinfo;*/
		}
	    }
	}
	if (new->c_pmcd == NULL) {
	    pmcd_ctl_state_t inistate;
	    /*
	     * Try to establish the connection.
	     * If this fails, restore the original current context
	     * and return an error.
	     */
	    if (type & PM_CTXFLAG_SHALLOW) {
		sts = __pmCreateSocket();
		inistate = PC_FETAL;
	    } else {
		sts = __pmConnectPMCD(hosts, nhosts);
		inistate = PC_READY;
	    }

	    if (sts < 0) {
		__pmFreeHostSpec(hosts, nhosts);
		goto FAILED;
	    }

	    new->c_pmcd = (__pmPMCDCtl *)calloc(1,sizeof(__pmPMCDCtl));
	    if (new->c_pmcd == NULL) {
		sts = -errno;
		__pmCloseSocket(sts);
		__pmFreeHostSpec(hosts, nhosts);
		goto FAILED;
	    }
	    new->c_pmcd->pc_fd = sts;
	    new->c_pmcd->pc_state = inistate;
<<<<<<< HEAD
	    new->c_pmcd->pc_hosts = hosts;
	    new->c_pmcd->pc_nhosts = nhosts;
=======
	    new->c_pmcd->pc_tout_sec = __pmConvertTimeout(TIMEOUT_DEFAULT) / 1000;
>>>>>>> 41585df9
	}
	new->c_pmcd->pc_refcnt++;
    }
    else if (type == PM_CONTEXT_LOCAL) {
	if ((sts = __pmConnectLocal()) != 0)
	    goto FAILED;
    }
    else if (type == PM_CONTEXT_ARCHIVE) {
	if ((new->c_archctl = (__pmArchCtl *)malloc(sizeof(__pmArchCtl))) == NULL) {
	    sts = -errno;
	    goto FAILED;
	}
	new->c_archctl->ac_log = NULL;
	for (i = 0; i < contexts_len; i++) {
	    if (i == curcontext)
		continue;
	    if (contexts[i].c_type == PM_CONTEXT_ARCHIVE &&
		strcmp(name, contexts[i].c_archctl->ac_log->l_name) == 0) {
		new->c_archctl->ac_log = contexts[i].c_archctl->ac_log;
	    }
	}
	if (new->c_archctl->ac_log == NULL) {
	    if ((new->c_archctl->ac_log = (__pmLogCtl *)malloc(sizeof(__pmLogCtl))) == NULL) {
		free(new->c_archctl);
		sts = -errno;
		goto FAILED;
	    }
	    if ((sts = __pmLogOpen(name, new)) < 0) {
		free(new->c_archctl->ac_log);
		free(new->c_archctl);
		goto FAILED;
	    }
        }
	else {
	    /* archive already open, set default starting state as per __pmLogOpen */
	    new->c_origin.tv_sec = (__int32_t)new->c_archctl->ac_log->l_label.ill_start.tv_sec;
	    new->c_origin.tv_usec = (__int32_t)new->c_archctl->ac_log->l_label.ill_start.tv_usec;
	    new->c_mode = (new->c_mode & 0xffff0000) | PM_MODE_FORW;
	}

	/* start after header + label record + trailer */
	new->c_archctl->ac_offset = sizeof(__pmLogLabel) + 2*sizeof(int);
	new->c_archctl->ac_vol = new->c_archctl->ac_log->l_curvol;
	new->c_archctl->ac_serial = 0;		/* not serial access, yet */
	new->c_archctl->ac_pmid_hc.nodes = 0;	/* empty hash list */
	new->c_archctl->ac_pmid_hc.hsize = 0;

	new->c_archctl->ac_log->l_refcnt++;
    }
    else {
	/* bad type */
#ifdef PCP_DEBUG
	if (pmDebug & DBG_TRACE_CONTEXT) {
	    fprintf(stderr, "pmNewContext(%d, %s): illegal type\n",
		    type, name);
	}
#endif
	return PM_ERR_NOCONTEXT;
    }

    /* return the handle to the new (current) context */
#ifdef PCP_DEBUG
    if (pmDebug & DBG_TRACE_CONTEXT) {
	fprintf(stderr, "pmNewContext(%d, %s) -> %d\n", type, name, curcontext);
	__pmDumpContext(stderr, curcontext, PM_INDOM_NULL);
    }
#endif
    return curcontext;

FAILED:
    if (new != NULL) {
	new->c_type = PM_CONTEXT_FREE;
	if (new->c_instprof != NULL)
	    free(new->c_instprof);
    }
    curcontext = old_curcontext;
    contexts_len = old_contexts_len;
#ifdef PCP_DEBUG
    if (pmDebug & DBG_TRACE_CONTEXT)
	fprintf(stderr, "pmNewContext(%d, %s) -> %d, curcontext=%d\n",
	    type, name, sts, curcontext);
#endif
    return sts;
}


int
pmReconnectContext(int handle)
{
    __pmContext	*ctxp;
    __pmPMCDCtl	*ctl;
    int		sts;

    if (handle < 0 || handle >= contexts_len ||
	contexts[handle].c_type == PM_CONTEXT_FREE) {
#ifdef PCP_DEBUG
	    if (pmDebug & DBG_TRACE_CONTEXT)
		fprintf(stderr, "pmReconnectContext(%d) -> %d\n", handle, PM_ERR_NOCONTEXT);
#endif
	    return PM_ERR_NOCONTEXT;
    }

    ctxp = &contexts[handle];
    ctl = ctxp->c_pmcd;
    if (ctxp->c_type == PM_CONTEXT_HOST) {
	if (ctl->pc_timeout && time(NULL) < ctl->pc_again) {
	    /* too soon to try again */
#ifdef PCP_DEBUG
	if (pmDebug & DBG_TRACE_CONTEXT)
	    fprintf(stderr, "pmReconnectContext(%d) -> %d, too soon (need wait another %d secs)\n",
		handle, (int)-ETIMEDOUT, (int)(ctl->pc_again - time(NULL)));
#endif
	    return -ETIMEDOUT;
	}

	if (ctl->pc_fd >= 0) {
	    /* don't care if this fails */
	    __pmCloseSocket(ctl->pc_fd);
	    ctl->pc_fd = -1;
	}

	if ((sts = __pmConnectPMCD(ctl->pc_hosts, ctl->pc_nhosts)) >= 0) {
	    ctl->pc_fd = sts;
	    ctxp->c_sent = 0;
	}

	if (sts < 0) {
	    waitawhile(ctl);
#ifdef PCP_DEBUG
	    if (pmDebug & DBG_TRACE_CONTEXT)
		fprintf(stderr, "pmReconnectContext(%d), failed (wait %d secs before next attempt)\n",
		    handle, (int)(ctl->pc_again - time(NULL)));
#endif
	    return -ETIMEDOUT;
	}
	else {
	    int		i;
	    /*
	     * mark profile as not sent for all contexts sharing this
	     * socket
	     */
	    for (i = 0; i < contexts_len; i++) {
		if (contexts[i].c_type != PM_CONTEXT_FREE && contexts[i].c_pmcd == ctl) {
		    contexts[i].c_sent = 0;
		}
	    }
#ifdef PCP_DEBUG
	    if (pmDebug & DBG_TRACE_CONTEXT)
		fprintf(stderr, "pmReconnectContext(%d), done\n", handle);
#endif
	    ctl->pc_timeout = 0;
	}
    }
    else {
	/*
	 * assume PM_CONTEXT_ARCHIVE or PM_CONTEXT_LOCAL reconnect,
	 * this is a NOP in either case.
	 */
	;
    }

#ifdef PCP_DEBUG
    if (pmDebug & DBG_TRACE_CONTEXT)
	fprintf(stderr, "pmReconnectContext(%d) -> %d\n", handle, handle);
#endif
    return handle;
}

int
pmDupContext(void)
{
    int			sts;
    int			old, new = -1;
    char		hostspec[4096], *h;
    __pmContext		*newcon, *oldcon;
    __pmInDomProfile	*q, *p, *p_end;
    __pmProfile		*save;

    if ((old = pmWhichContext()) < 0) {
	sts = old;
	goto done;
    }
    oldcon = &contexts[old];
    if (oldcon->c_type == PM_CONTEXT_HOST) {
	h = &hostspec[0];
	__pmUnparseHostSpec(oldcon->c_pmcd->pc_hosts,
			oldcon->c_pmcd->pc_nhosts, &h, sizeof(hostspec));
	new = pmNewContext(oldcon->c_type, hostspec);
    }
    else if (oldcon->c_type == PM_CONTEXT_LOCAL)
	new = pmNewContext(oldcon->c_type, NULL);
    else
	/* assume PM_CONTEXT_ARCHIVE */
	new = pmNewContext(oldcon->c_type, oldcon->c_archctl->ac_log->l_name);
    if (new < 0) {
	/* failed to connect or out of memory */
	sts = new;
	goto done;
    }
    oldcon = &contexts[old];	/* contexts[] may have been relocated */
    newcon = &contexts[new];
    save = newcon->c_instprof;	/* need this later */
    *newcon = *oldcon;		/* struct copy */
    newcon->c_instprof = save;	/* restore saved instprof from pmNewContext */

    /* clone the per-domain profiles (if any) */
    if (oldcon->c_instprof->profile_len > 0) {
	newcon->c_instprof->profile = (__pmInDomProfile *)malloc(
	    oldcon->c_instprof->profile_len * sizeof(__pmInDomProfile));
	if (newcon->c_instprof->profile == NULL) {
	    sts = -errno;
	    goto done;
	}
	memcpy(newcon->c_instprof->profile, oldcon->c_instprof->profile,
	    oldcon->c_instprof->profile_len * sizeof(__pmInDomProfile));
	p = oldcon->c_instprof->profile;
	p_end = p + oldcon->c_instprof->profile_len;
	q = newcon->c_instprof->profile;
	for (; p < p_end; p++, q++) {
	    if (p->instances) {
		q->instances = (int *)malloc(p->instances_len * sizeof(int));
		if (q->instances == NULL) {
		    sts = -errno;
		    goto done;
		}
		memcpy(q->instances, p->instances,
		    p->instances_len * sizeof(int));
	    }
	}
    }

    /*
     * The call to pmNewContext (above) should have connected to the pmcd.
     * Make sure the new profile will be sent before the next fetch.
     */
    newcon->c_sent = 0;

    /* clone the archive control struct, if any */
    if (oldcon->c_archctl != NULL) {
	if ((newcon->c_archctl = (__pmArchCtl *)malloc(sizeof(__pmArchCtl))) == NULL) {
	    sts = -errno;
	    goto done;
	}
	*newcon->c_archctl = *oldcon->c_archctl;	/* struct assignment */
    }

    sts = new;

done:
    /* return an error code, or the handle for the new context */
    if (sts < 0 && new >= 0)
	contexts[new].c_type = PM_CONTEXT_FREE;
#ifdef PCP_DEBUG
    if (pmDebug & DBG_TRACE_CONTEXT) {
	fprintf(stderr, "pmDupContext() -> %d\n", sts);
	if (sts >= 0)
	    __pmDumpContext(stderr, sts, PM_INDOM_NULL);
    }
#endif
    return sts;
}

int
pmUseContext(int handle)
{
    if (handle < 0 || handle >= contexts_len ||
	contexts[handle].c_type == PM_CONTEXT_FREE) {
#ifdef PCP_DEBUG
	    if (pmDebug & DBG_TRACE_CONTEXT)
		fprintf(stderr, "pmUseContext(%d) -> %d\n", handle, PM_ERR_NOCONTEXT);
#endif
	    return PM_ERR_NOCONTEXT;
    }

#ifdef PCP_DEBUG
    if (pmDebug & DBG_TRACE_CONTEXT)
	fprintf(stderr, "pmUseContext(%d) -> 0\n", handle);
#endif
    curcontext = handle;
    return 0;
}

int
pmDestroyContext(int handle)
{
    __pmContext		*ctxp;
    struct linger       dolinger = {0, 1};

    if (handle < 0 || handle >= contexts_len ||
	contexts[handle].c_type == PM_CONTEXT_FREE) {
#ifdef PCP_DEBUG
	    if (pmDebug & DBG_TRACE_CONTEXT)
		fprintf(stderr, "pmDestroyContext(%d) -> %d\n", handle, PM_ERR_NOCONTEXT);
#endif
	    return PM_ERR_NOCONTEXT;
    }

    ctxp = &contexts[handle];
    if (ctxp->c_pmcd != NULL) {
	if (--ctxp->c_pmcd->pc_refcnt == 0) {
	    if (ctxp->c_pmcd->pc_fd >= 0) {
		/* before close, unsent data should be flushed */
		setsockopt(ctxp->c_pmcd->pc_fd, SOL_SOCKET,
		    SO_LINGER, (char *) &dolinger, (mysocklen_t)sizeof(dolinger));
		__pmCloseSocket(ctxp->c_pmcd->pc_fd);
	    }
	    __pmFreeHostSpec(ctxp->c_pmcd->pc_hosts, ctxp->c_pmcd->pc_nhosts);
	    free(ctxp->c_pmcd);
	}
    }
    if (ctxp->c_archctl != NULL) {
	if (--ctxp->c_archctl->ac_log->l_refcnt == 0) {
	    __pmLogClose(ctxp->c_archctl->ac_log);
	    free(ctxp->c_archctl->ac_log);
	}
	free(ctxp->c_archctl);
    }
    ctxp->c_type = PM_CONTEXT_FREE;

    if (handle == curcontext)
	/* we have no choice */
	curcontext = PM_CONTEXT_UNDEF;

    __pmFreeProfile(ctxp->c_instprof);
#ifdef PCP_DEBUG
    if (pmDebug & DBG_TRACE_CONTEXT)
	fprintf(stderr, "pmDestroyContext(%d) -> 0, curcontext=%d\n",
		handle, curcontext);
#endif

    return 0;
}

static char *_mode[] = { "LIVE", "INTERP", "FORW", "BACK" };

/*
 * dump context(s); context == -1 for all contexts, indom == PM_INDOM_NULL
 * for all instance domains.
 */
void
__pmDumpContext(FILE *f, int context, pmInDom indom)
{
    int			i;
    __pmContext		*con;

    fprintf(f, "Dump Contexts: current context = %d\n", curcontext);
    if (curcontext < 0)
	return;

    if (indom != PM_INDOM_NULL) {
	fprintf(f, "Dump restricted to indom=%d [%s]\n", 
	        indom, pmInDomStr(indom));
    }

    for (con=contexts, i=0; i < contexts_len; i++, con++) {
	if (context == -1 || context == i) {
	    fprintf(f, "Context[%d]", i);
	    if (con->c_type == PM_CONTEXT_HOST) {
		fprintf(f, " host %s:", con->c_pmcd->pc_hosts[0].name);
		fprintf(f, " pmcd=%s profile=%s fd=%d refcnt=%d",
		    (con->c_pmcd->pc_fd < 0) ? "NOT CONNECTED" : "CONNECTED",
		    con->c_sent ? "SENT" : "NOT_SENT",
		    con->c_pmcd->pc_fd,
		    con->c_pmcd->pc_refcnt);
	    }
	    else if (con->c_type == PM_CONTEXT_LOCAL) {
		fprintf(f, " standalone:");
		fprintf(f, " profile=%s\n",
		    con->c_sent ? "SENT" : "NOT_SENT");
	    }
	    else {
		fprintf(f, " log %s:", con->c_archctl->ac_log->l_name);
		fprintf(f, " mode=%s", _mode[con->c_mode & __PM_MODE_MASK]);
		fprintf(f, " profile=%s tifd=%d mdfd=%d mfd=%d\nrefcnt=%d vol=%d",
		    con->c_sent ? "SENT" : "NOT_SENT",
		    con->c_archctl->ac_log->l_tifp == NULL ? -1 : fileno(con->c_archctl->ac_log->l_tifp),
		    fileno(con->c_archctl->ac_log->l_mdfp),
		    fileno(con->c_archctl->ac_log->l_mfp),
		    con->c_archctl->ac_log->l_refcnt,
		    con->c_archctl->ac_log->l_curvol);
		fprintf(f, " offset=%ld (vol=%d) serial=%d",
		    (long)con->c_archctl->ac_offset,
		    con->c_archctl->ac_vol,
		    con->c_archctl->ac_serial);
	    }
	    if (con->c_type != PM_CONTEXT_LOCAL) {
		fprintf(f, " origin=%d.%06d",
		    con->c_origin.tv_sec, con->c_origin.tv_usec);
		fprintf(f, " delta=%d\n", con->c_delta);
	    }
	    __pmDumpProfile(f, indom, con->c_instprof);
	}
    }
}

int
__pmGetHostContextByID (int ctxid, __pmContext **cp)
{
    __pmContext *ctxp = __pmHandleToPtr(ctxid);

    if (ctxp == NULL) {
	return (PM_ERR_NOCONTEXT);
    } else if (ctxp->c_type != PM_CONTEXT_HOST) {
	return (PM_ERR_NOTHOST);
    } else if ((ctxp->c_pmcd->pc_fd < 0) ||
	       (ctxp->c_pmcd->pc_state != PC_READY)) {
	return (PM_ERR_NOTCONN);
    }
    
    *cp = ctxp;

    return (0);
}

int
__pmGetBusyHostContextByID (int ctxid, __pmContext **cp, int pdu)
{
    int n;

    if ((n = __pmGetHostContextByID (ctxid, cp)) >= 0) {
	if ((*cp)->c_pmcd->pc_curpdu != pdu) {
	    *cp = NULL;
	    n = PM_ERR_CTXBUSY;
	}
    }
    return (n);
}

int
pmGetContextFD (int ctxid)
{
    __pmContext *ctxp = __pmHandleToPtr(ctxid);

    if (ctxp == NULL) {
	return (PM_ERR_NOCONTEXT);
    } else if (ctxp->c_type != PM_CONTEXT_HOST) {
	return (PM_ERR_NOTHOST);
    } else if (ctxp->c_pmcd->pc_fd < 0) {
	return (PM_ERR_NOTCONN);
    }
    return (ctxp->c_pmcd->pc_fd);
}

int 
pmGetContextTimeout (int ctxid, int *tout_msec)
{
    __pmContext *ctxp = __pmHandleToPtr(ctxid);

    if (ctxp == NULL) {
	return (PM_ERR_NOCONTEXT);
    } else if (ctxp->c_type != PM_CONTEXT_HOST) {
	return (PM_ERR_NOTHOST);
    } else if (tout_msec == NULL) {
	return (-EINVAL);
    }

    *tout_msec = __pmConvertTimeout(ctxp->c_pmcd->pc_tout_sec);

    return (0);
}

int
pmContextConnectTo (int ctxid, const struct sockaddr *addr)
{
    int f;
    pmHostSpec *pmcd;
    __pmPMCDCtl *pc;
    __pmContext *ctxp = __pmHandleToPtr(ctxid);

    if (ctxp == NULL) {
	return (PM_ERR_NOCONTEXT);
    } else if (ctxp->c_type != PM_CONTEXT_HOST) {
	return (PM_ERR_NOTHOST);
    } else if (ctxp->c_pmcd->pc_fd < 0) {
	return (PM_ERR_NOTCONN);
    } else if (ctxp->c_pmcd->pc_state != PC_FETAL) {
	return (PM_ERR_ISCONN);
    }

    pc = ctxp->c_pmcd;
    pmcd = &pc->pc_hosts[0];
    memcpy(&pc->pc_addr, addr, sizeof (pc->pc_addr));
    if (pmcd->nports < 1)
	__pmConnectGetPorts(pmcd);

    if ((f =__pmConnectTo(pc->pc_fd, addr, pmcd->ports[0])) >= 0) {
	const struct timeval *tv = __pmConnectTimeout();

	pc->pc_fdflags = f;
	pc->pc_state = PC_CONN_INPROGRESS;
	pc->pc_tout_sec = tv->tv_sec;
        return (0);
    }

    __pmCloseSocket(pc->pc_fd);
    pc->pc_fd = -1;
    
    return (f);
}

int
pmContextConnectChangeState (int ctxid)
{
    int f;
    __pmContext *ctxp = __pmHandleToPtr(ctxid);
    __pmPMCDCtl *pc;

    if (ctxp == NULL) {
	return (PM_ERR_NOCONTEXT);
    } else if (ctxp->c_type != PM_CONTEXT_HOST) {
	return (PM_ERR_NOTHOST);
    } else if (ctxp->c_pmcd->pc_fd < 0) {
	return (PM_ERR_NOTCONN);
    }

    /* The assumption is that if pc_fd is less then 0 then state does
     * not matter */
    pc = ctxp->c_pmcd;
    switch (pc->pc_state) {
    case PC_CONN_INPROGRESS:
	if (((f = __pmConnectCheckError (pc->pc_fd)) == 0) &&
	    ((f = __pmConnectRestoreFlags (pc->pc_fd,
					   pc->pc_fdflags)) == pc->pc_fd)) {
	    pc->pc_tout_sec = TIMEOUT_DEFAULT;
	    pc->pc_state = PC_WAIT_FOR_PMCD;
	    f = 0;
	} else if (pc->pc_hosts[0].nports > 1) {
	    int fd;
	    __pmCloseSocket(pc->pc_fd);

	    if ((fd = __pmCreateSocket()) >= 0) {
		if (fd != pc->pc_fd) {
		    if ((f = dup2(fd, pc->pc_fd)) == pc->pc_fd) {
			__pmSetVersionIPC(pc->pc_fd, __pmVersionIPC(fd));
			__pmSetSocketIPC(pc->pc_fd);
			__pmCloseSocket(fd);
		    } else {
			fd = -errno;
		    }
		}

		if (fd > 0) {
		    __pmDropHostPort(pc->pc_hosts);
		    pc->pc_state = PC_FETAL;

		    if ((f = __pmConnectTo(pc->pc_fd, &pc->pc_addr,
				   pc->pc_hosts[0].ports[0])) >= 0) {
			pc->pc_fdflags = f;
			pc->pc_state = PC_CONN_INPROGRESS;
			f = 0;
		    }
		} else {
		    f = fd;
		}
	    } else {
		f = fd;
	    }
	} else if (f > 0) {
	    f = __pmMapErrno(-f);
	}
	break;

    case PC_WAIT_FOR_PMCD:
	if ((f = __pmConnectHandshake(pc->pc_fd)) >= 0) {
	    pc->pc_state = PC_READY;
	    f = 0;
	}
	break;

    case PC_READY:
	f = PM_ERR_ISCONN;
	break;

    case PC_FETAL:
	f = PM_ERR_NOTCONN;
	break;

    default:
	f = -EINVAL;
	break;
    }

    if (f) {
	__pmCloseSocket(pc->pc_fd);
	pc->pc_fd = -1;
    } else if (pc->pc_state != PC_READY) {
	f = PM_ERR_AGAIN;
    }

    return (f);
}


void
pmContextUndef()
{
    curcontext = PM_CONTEXT_UNDEF;
}

<|MERGE_RESOLUTION|>--- conflicted
+++ resolved
@@ -1,10 +1,6 @@
 /*
-<<<<<<< HEAD
- * Copyright (c) 1995-2002,2004 Silicon Graphics, Inc.  All Rights Reserved.
- * Copyright (c) 2007 Aconex.  All Rights Reserved.
-=======
  * Copyright (c) 1995-2002,2004,2006,2008 Silicon Graphics, Inc.  All Rights Reserved.
->>>>>>> 41585df9
+ * Copyright (c) 2007-2008 Aconex.  All Rights Reserved.
  * 
  * This library is free software; you can redistribute it and/or modify it
  * under the terms of the GNU Lesser General Public License as published
@@ -24,16 +20,6 @@
  * Mountain View, CA 94043, USA, or: http://www.sgi.com
  */
 
-<<<<<<< HEAD
-=======
-#ident "$Id: context.c,v 1.6 2008/06/13 09:32:47 kimbrr.bonnie.engr.sgi.com Exp $"
-
-#include <sys/param.h>
-#include <sys/socket.h>
-#include <stdio.h>
-#include <errno.h>
-#include <syslog.h>
->>>>>>> 41585df9
 #include "pmapi.h"
 #include "impl.h"
 
@@ -273,12 +259,9 @@
 	    }
 	    new->c_pmcd->pc_fd = sts;
 	    new->c_pmcd->pc_state = inistate;
-<<<<<<< HEAD
 	    new->c_pmcd->pc_hosts = hosts;
 	    new->c_pmcd->pc_nhosts = nhosts;
-=======
 	    new->c_pmcd->pc_tout_sec = __pmConvertTimeout(TIMEOUT_DEFAULT) / 1000;
->>>>>>> 41585df9
 	}
 	new->c_pmcd->pc_refcnt++;
     }
