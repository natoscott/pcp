--- conflicted
+++ resolved
@@ -107,23 +107,6 @@
     size_t size;
     int isIPv6;
     int port;
-<<<<<<< HEAD
-    /*
-     * Add the given address and port to the given list of urls.
-     * Build the new entry first, so that we can filter out duplicates.
-     * Currently, only "pmcd" is supported.
-     */
-    if (strcmp(info->spec, PM_SERVER_SERVICE_SPEC) == 0) {
-	prefix = "pcp://";
-    }
-    else {
-	__pmNotifyErr(LOG_ERR,
-		      "__pmAddDiscoveredService: Unsupported service: '%s'",
-		      info->spec);
-	return -EOPNOTSUPP;
-    }
-=======
->>>>>>> be5f8a85
 
     /*
      * Allocate the new entry. We need room for the URL prefix, the address
