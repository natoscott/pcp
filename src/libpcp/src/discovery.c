/*
 * Copyright (c) 2013-2014 Red Hat.
 * 
 * This library is free software; you can redistribute it and/or modify it
 * under the terms of the GNU Lesser General Public License as published
 * by the Free Software Foundation; either version 2.1 of the License, or
 * (at your option) any later version.
 * 
 * This library is distributed in the hope that it will be useful, but
 * WITHOUT ANY WARRANTY; without even the implied warranty of MERCHANTABILITY
 * or FITNESS FOR A PARTICULAR PURPOSE.  See the GNU Lesser General Public
 * License for more details.
 */
#include "pmapi.h"
#include "impl.h"
#include "internal.h"
#include "avahi.h"
#include "probe.h"

/*
 * Advertise the given service using all available means. The implementation
 * must support adding and removing individual service specs on the fly.
 * e.g. "pmcd" on port 1234
 */
__pmServerPresence *
__pmServerAdvertisePresence(const char *serviceSpec, int port)
{
    __pmServerPresence *s;

    /* Allocate a server presence and copy the given data. */
    if ((s = malloc(sizeof(*s))) == NULL) {
	__pmNoMem("__pmServerAdvertisePresence: can't allocate __pmServerPresence",
		  sizeof(*s), PM_FATAL_ERR);
    }
    s->serviceSpec = strdup(serviceSpec);
    if (s->serviceSpec == NULL) {
	__pmNoMem("__pmServerAdvertisePresence: can't allocate service spec",
		  strlen(serviceSpec) + 1, PM_FATAL_ERR);
    }
    s->port = port;

    /* Now advertise our presence using all available means. If a particular
     * method is not available or not configured, then the respective call
     * will have no effect. Currently, only Avahi is supported.
     */
    __pmServerAvahiAdvertisePresence(s);
    return s;
}

/*
 * Unadvertise the given service using all available means. The implementation
 * must support removing individual service specs on the fly.
 * e.g. "pmcd" on port 1234
 */
void
__pmServerUnadvertisePresence(__pmServerPresence *s)
{
    /* Unadvertise our presence for all available means. If a particular
     * method is not active, then the respective call will have no effect.
     */
    __pmServerAvahiUnadvertisePresence(s);
    free(s->serviceSpec);
    free(s);
}

/*
 * Service discovery API entry points.
 */
char *
__pmServiceDiscoveryParseTimeout (const char *s, struct timeval *timeout)
{
    double seconds;
    char *end;

    /*
     * The string is a floating point number representing the number of seconds
     * to wait. Possibly followed by a comma, to separate the next option.
     */
    seconds = strtod(s, &end);
    if (*end != '\0' && *end != ',') {
	__pmNotifyErr(LOG_ERR, "the timeout argument '%s' is not valid", s);
	return strchrnul(s, ',');
    }

    /* Set the specified timeout. */
    __pmtimevalFromReal(seconds, timeout);

    return end;
}

static int
parseOptions(const char *optionsString, __pmServiceDiscoveryOptions *options)
{
    if (optionsString == NULL)
	return 0; /* no options to parse */

    /* Now interpret the options string. */
    while (*optionsString != '\0') {
	if (strncmp(optionsString, "resolve", sizeof("resolve") - 1) == 0)
	    options->resolve = 1;
	else if (strncmp(optionsString, "timeout=", sizeof("timeout=") - 1) == 0) {
#if ! PM_MULTI_THREAD
	    __pmNotifyErr(LOG_ERR, "__pmDiscoverServicesWithOptions: Service discovery global timeout is not supported");
	    return -EOPNOTSUPP;
#else
	    optionsString += sizeof("timeout=") - 1;
	    optionsString = __pmServiceDiscoveryParseTimeout(optionsString,
							     &options->timeout);
#endif
	}
	else {
	    __pmNotifyErr(LOG_ERR, "__pmDiscoverServicesWithOptions: unrecognized option at '%s'", optionsString);
	    return -EINVAL;
	}
	/* Locate the start of the next option. */
	optionsString = strchrnul(optionsString, ',');
    }

    return 0; /* ok */
}

#if PM_MULTI_THREAD
static void *
timeoutSleep(void *arg)
{
    __pmServiceDiscoveryOptions *options = arg;
    int old;

    /*
     * Make sure that this thread is cancellable.
     * We don't need the previous state, but pthread_setcancelstate(3) says that
     * passing in NULL as the second argument is not portable.
     */
    pthread_setcancelstate(PTHREAD_CANCEL_ENABLE, &old);    

    /*
     * Sleep for the specified amount of time. Our thread will either be
     * cancelled by the calling thread or we will wake up on our own.
     */
    __pmtimevalSleep(options->timeout);

    /*
     * Service discovery has timed out. It's ok to set this unconditionally
     * since the object exists in the calling thread's memory space and it
     * waits to join with our thread before finishing.
     */
    options->timedOut = 1;
    return NULL;
}
#endif

int
pmDiscoverServices(const char *service,
		   const char *mechanism,
		   char ***urls)
{
    return __pmDiscoverServicesWithOptions(service, mechanism, NULL, NULL, urls);
}

int
__pmDiscoverServicesWithOptions(const char *service,
				const char *mechanism,
				const char *optionsString,
				const volatile sig_atomic_t *flags,
				char ***urls)
{
    __pmServiceDiscoveryOptions	options;
    int				numUrls;
    int				sts;
#if PM_MULTI_THREAD
    pthread_t			timeoutThread;
    pthread_attr_t		threadAttr;
    int				timeoutSet = 0;
#endif

    /* Interpret the options string. Initialize first. */
    memset(&options, 0, sizeof(options));
    sts = parseOptions(optionsString, &options);
    if (sts < 0)
	return sts;
    options.flags = flags;

#if PM_MULTI_THREAD
    /*
     * If a global timeout has been specified, then start a thread which will
     * sleep for the specified length of time. When it wakes up, it will
     * interrupt the discovery process. If discovery finishes before the
     * timeout period, then the thread will be cancelled.
     * We want the thread to be joinable.
     */
    if (options.timeout.tv_sec || options.timeout.tv_usec) {
	pthread_attr_init(&threadAttr);
	pthread_attr_setdetachstate(&threadAttr, PTHREAD_CREATE_JOINABLE);
	sts = pthread_create(&timeoutThread, &threadAttr,
			     timeoutSleep, &options);
	pthread_attr_destroy(&threadAttr);
	if (sts != 0) {
	    char errmsg[PM_MAXERRMSGLEN];
	    sts = oserror();
<<<<<<< HEAD
=======
#ifdef HAVE_STRERROR_R_PTR
	    {
		char	*p;
		p = strerror_r(sts, errmsg, sizeof(errmsg));
		if (p != errmsg)
		    strncpy(errmsg, p, sizeof(errmsg));
	    }
#else
	    /*
	     * the more normal POSIX and XSI compliant variants always
	     * fill the message buffer
	     */
	    strerror_r(sts, errmsg, sizeof(errmsg));
#endif
>>>>>>> 6240276a
	    __pmNotifyErr(LOG_ERR, "Service discovery global timeout could not be set: %s",
			  strerror_r(sts, errmsg, sizeof(errmsg)));
	    return -sts;
	}
	timeoutSet = 1;
    }
#endif

    /*
     * Attempt to discover the requested service(s) using the requested or
     * all available means.
     * If a particular method is not available or not configured, then the
     * respective call will have no effect.
     */
    *urls = NULL;
    numUrls = 0;
    if (mechanism == NULL) {
	/*
	 * Accumulate discovered services using all available mechanisms.
	 * Ensure that the return value from each mechanism is not an error
	 * code before adding it to numUrls.
	 */
	sts = __pmAvahiDiscoverServices(service, mechanism, &options,
					numUrls, urls);
	if (sts < 0) {
	    numUrls = sts;
	    goto done;
	}
	numUrls += sts;
	if (! flags || (*flags & PM_SERVICE_DISCOVERY_INTERRUPTED) == 0) {
	    sts = __pmProbeDiscoverServices(service, mechanism, &options,
					    numUrls, urls);
	    if (sts < 0) {
		numUrls = sts;
		goto done;
	    }
	    numUrls += sts;
	}
    }
    else if (strncmp(mechanism, "avahi", 5) == 0) {
	numUrls = __pmAvahiDiscoverServices(service, mechanism, &options,
					    numUrls, urls);
    }
    else if (strncmp(mechanism, "probe", 5) == 0) {
	numUrls = __pmProbeDiscoverServices(service, mechanism, &options,
					    numUrls, urls);
    }
    else
	numUrls = -EOPNOTSUPP;

 done:
#if PM_MULTI_THREAD
    if (timeoutSet) {
	/* Cancel the timeout thread and then wait for it to join. */
	pthread_cancel(timeoutThread);
	pthread_join(timeoutThread, NULL);
    }
#endif

    return numUrls;
}

/* For manually adding a service. Also used by pmDiscoverServices(). */
int
__pmAddDiscoveredService(__pmServiceInfo *info,
			 const __pmServiceDiscoveryOptions *options,
			 int numUrls,
			 char ***urls)
{
    const char *protocol = info->protocol;
    char *host = NULL;
    char *url;
    size_t size;
    int isIPv6;
    int port;

    /* If address resolution was requested, then do attempt it. */
    if (options->resolve ||
	(options->flags && (*options->flags & PM_SERVICE_DISCOVERY_RESOLVE) != 0))
	host = __pmGetNameInfo(info->address);

    /*
     * If address resolution was not requested, or if it failed, then
     * just use the address.
     */
    if (host == NULL) {
	host = __pmSockAddrToString(info->address);
	if (host == NULL) {
	    __pmNoMem("__pmAddDiscoveredService: can't allocate host buffer",
		      0, PM_FATAL_ERR);
	}
    }

    /*
     * Allocate the new entry. We need room for the URL prefix, the
     * address/host and the port. IPv6 addresses require a set of []
     * surrounding the address in order to distinguish the port.
     */
    port = __pmSockAddrGetPort(info->address);
    size = strlen(protocol) + sizeof("://");
    size += strlen(host) + sizeof(":65535");
    if ((isIPv6 = (strchr(host, ':') != NULL)))
	size += 2;
    url = malloc(size);
    if (url == NULL) {
	__pmNoMem("__pmAddDiscoveredService: can't allocate new entry",
		  size, PM_FATAL_ERR);
    }
    if (isIPv6)
	snprintf(url, size, "%s://[%s]:%u", protocol, host, port);
    else
	snprintf(url, size, "%s://%s:%u", protocol, host, port);
    free(host);

    /*
     * Now search the current list for the new entry.
     * Add it if not found. We don't want any duplicates.
     */
    if (__pmStringListFind(url, numUrls, *urls) == NULL)
	numUrls = __pmStringListAdd(url, numUrls, urls);

    free(url);
    return numUrls;
}<|MERGE_RESOLUTION|>--- conflicted
+++ resolved
@@ -197,8 +197,6 @@
 	if (sts != 0) {
 	    char errmsg[PM_MAXERRMSGLEN];
 	    sts = oserror();
-<<<<<<< HEAD
-=======
 #ifdef HAVE_STRERROR_R_PTR
 	    {
 		char	*p;
@@ -213,9 +211,8 @@
 	     */
 	    strerror_r(sts, errmsg, sizeof(errmsg));
 #endif
->>>>>>> 6240276a
 	    __pmNotifyErr(LOG_ERR, "Service discovery global timeout could not be set: %s",
-			  strerror_r(sts, errmsg, sizeof(errmsg)));
+			  errmsg);
 	    return -sts;
 	}
 	timeoutSet = 1;
