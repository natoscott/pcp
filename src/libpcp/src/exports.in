--- conflicted
+++ resolved
@@ -751,7 +751,6 @@
     __pmTimespecSub;
     __pmTimestampSub;
     __pmTimestampCmp;
-<<<<<<< HEAD
     __pmTimestampInc;
     __pmTimestampDec;
     __pmPrintResult;
@@ -762,9 +761,5 @@
     __pmLogLoadTimeval;
     __pmLogPutTimestamp;
     __pmLogPutTimeval;
-=======
-    __htonll;
-    __pmDump__Result;
     __pmZoneinfo;
->>>>>>> 9be72481
 } PCP_3.32;