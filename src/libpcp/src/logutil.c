--- conflicted
+++ resolved
@@ -1822,13 +1822,8 @@
 	if (pmDebugOptions.log)
 	    fprintf(stderr, "\nError: truncated log? rlen=%d (offset %d)\n",
 		rlen, (int)offset);
-<<<<<<< HEAD
-	    sts = PM_ERR_LOGREC;
-	    goto func_return;
-=======
 	sts = PM_ERR_LOGREC;
 	goto func_return;
->>>>>>> 8f8feef5
     }
     /*
      * need to add int at end for trailer in case buffer is used
