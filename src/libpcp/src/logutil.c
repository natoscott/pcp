--- conflicted
+++ resolved
@@ -148,10 +148,7 @@
     int		xpectlen = sizeof(__pmLogLabel) + 2 * sizeof(len);
     int		n;
     int		sts;
-<<<<<<< HEAD
-=======
     int		diag_output = 0;
->>>>>>> 270b4396
     struct stat	sbuf;
 
     if (vol >= 0 && vol < lcp->l_numseen && lcp->l_seen[vol]) {
@@ -285,11 +282,7 @@
 	lcp->l_seen[vol] = 1;
 
 func_return:
-<<<<<<< HEAD
-    if (pmDebugOptions.log)
-=======
     if (pmDebugOptions.log && diag_output)
->>>>>>> 270b4396
 	fputc('\n', stderr);
 
     return version;
