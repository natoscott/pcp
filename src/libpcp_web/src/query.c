/*
 * Copyright (c) 2017-2022 Red Hat.
 * Copyright (c) 2020 Yushan ZHANG.
 * Copyright (c) 2022 Shiyao CHEN.
 *
 * This library is free software; you can redistribute it and/or modify it
 * under the terms of the GNU Lesser General Public License as published
 * by the Free Software Foundation; either version 2.1 of the License, or
 * (at your option) any later version.
 *
 * This library is distributed in the hope that it will be useful, but
 * WITHOUT ANY WARRANTY; without even the implied warranty of MERCHANTABILITY
 * or FITNESS FOR A PARTICULAR PURPOSE.  See the GNU Lesser General Public
 * License for more details.
 */

#include <assert.h>
#include <ctype.h>
#include "pmapi.h"
#include "libpcp.h"
#include "util.h"
#include "sha1.h"
#include "query.h"
#include "schema.h"
#include "slots.h"
#include "maps.h"
#include <math.h>
#include <fnmatch.h>

#define SHA1SZ		20	/* internal sha1 hash buffer size in bytes */
#define QUERY_PHASES	8


typedef struct seriesGetLabelMap {
    seriesBatonMagic	header;		/* MAGIC_LABELMAP */
    redisMap		*map;
    sds			series;
    sds			name;
    sds			mapID;
    sds			mapKey;
    void		*baton;
} seriesGetLabelMap;

typedef struct seriesGetLookup {
    redisMap		*map;
    pmSeriesStringCallBack func;
    sds			pattern;
    unsigned int	nseries;
    seriesGetSID	series[0];
} seriesGetLookup;

typedef struct seriesGetQuery {
    node_t		root;
    timing_t		timing;
} seriesGetQuery;

typedef struct seriesQueryBaton {
    seriesBatonMagic	header;		/* MAGIC_QUERY */
    seriesBatonPhase	*current;
    seriesBatonPhase	phases[QUERY_PHASES];
    pmSeriesModule	*module;
    pmSeriesCallBacks	*callbacks;
    pmLogInfoCallBack	info;
    void		*userdata;
    redisSlots          *slots;
    int			error;
    union {
	seriesGetLookup	lookup;
	seriesGetQuery	query;
    } u;
} seriesQueryBaton;

static void series_pattern_match(seriesQueryBaton *, node_t *);
static int series_union(series_set_t *, series_set_t *);
static int series_intersect(series_set_t *, series_set_t *);
static int series_calculate(seriesQueryBaton *, node_t *, int);
static void series_redis_hash_expression(seriesQueryBaton *, char *, int);
static void series_node_get_metric_name(seriesQueryBaton *, seriesGetSID *, series_sample_set_t *);
static void series_node_get_desc(seriesQueryBaton *, sds, series_sample_set_t *);
static void series_lookup_services(void *);
static void series_lookup_mapping(void *);
static void series_lookup_finished(void *);
static void series_query_mapping(void *arg);
static void series_instances_reply_callback(redisClusterAsyncContext *, void *, void *);

sds	cursorcount;	/* number of elements in each SCAN call */

static void
initSeriesGetQuery(seriesQueryBaton *baton, node_t *root, timing_t *timing)
{
    seriesBatonCheckMagic(baton, MAGIC_QUERY, "initSeriesGetQuery");
    baton->u.query.root = *root;
    baton->u.query.timing = *timing;
}

static int
skip_free_value_set(node_t *np)
{
    /* return 0 stands for skipping free this node's value_set. */
    if (np->type == N_RATE || np->type == N_RESCALE || np->type == N_ABS 
	|| np->type == N_SQRT || np->type == N_FLOOR || np->type == N_ROUND
	|| np->type == N_LOG || np->type == N_PLUS || np->type == N_MINUS
	|| np->type == N_STAR || np->type == N_SLASH || np->type == N_AVG
	|| np->type == N_AVG_INST || np->type == N_AVG_SAMPLE || np->type == N_SUM 
	|| np->type == N_SUM_INST || np->type == N_SUM_SAMPLE 
	|| np->type == N_STDEV_INST || np->type == N_STDEV_SAMPLE
	|| np->type == N_TOPK_INST || np->type == N_TOPK_SAMPLE) 
	return 0;
    return 1;
}

static void
freeSeriesQueryNode(node_t *np, int level)
{
    int		n_samples;
    if (np == NULL)
	return;
    if (skip_free_value_set(np) != 0) {
	int i, j, k;
	for (i = 0; i < np->value_set.num_series; i++) {
	    n_samples = np->value_set.series_values[i].num_samples;
	    if (n_samples < 0) n_samples = -n_samples;
	    for (j = 0; j < n_samples; j++) {
		for (k=0; k < np->value_set.series_values[i].series_sample[j].num_instances; k++) {
		    sdsfree(np->value_set.series_values[i].series_sample[j].series_instance[k].timestamp);
		    sdsfree(np->value_set.series_values[i].series_sample[j].series_instance[k].series);
		    sdsfree(np->value_set.series_values[i].series_sample[j].series_instance[k].data);
		}
		free(np->value_set.series_values[i].series_sample[j].series_instance);
	    }
	    sdsfree(np->value_set.series_values[i].sid->name);
	    free(np->value_set.series_values[i].sid);
	    free(np->value_set.series_values[i].series_sample);
	}
	free(np->value_set.series_values);
    }
    freeSeriesQueryNode(np->left, level+1);
    freeSeriesQueryNode(np->right, level+1);
    if (level != 0)
        free(np);
}

static void
freeSeriesGetQuery(seriesQueryBaton *baton)
{
    seriesBatonCheckMagic(baton, MAGIC_QUERY, "freeSeriesGetQuery");
    seriesBatonCheckCount(baton, "freeSeriesGetQuery");
    if (baton->error == 0) {
    	freeSeriesQueryNode(&baton->u.query.root, 0);
    }
    memset(baton, 0, sizeof(seriesQueryBaton));
    free(baton);
}

static void
initSeriesGetLabelMap(seriesGetLabelMap *value, sds series, sds name,
		redisMap *map, sds mapID, sds mapKey, void *baton)
{
    initSeriesBatonMagic(value, MAGIC_LABELMAP);
    value->map = map;
    value->series = sdsdup(series);
    value->name = sdsdup(name);
    value->mapID = sdsdup(mapID);
    value->mapKey = sdsdup(mapKey);
    value->baton = baton;
}

static void
freeSeriesGetLabelMap(seriesGetLabelMap *value)
{
    seriesBatonCheckMagic(value, MAGIC_LABELMAP, "freeSeriesGetLabelMap");

    redisMapRelease(value->map);
    sdsfree(value->series);
    sdsfree(value->name);
    sdsfree(value->mapID);
    sdsfree(value->mapKey);
    memset(value, 0, sizeof(seriesGetLabelMap));
    free(value);
}

static void
initSeriesGetSID(seriesGetSID *sid, const char *name, int needfree, void *baton)
{
    initSeriesBatonMagic(sid, MAGIC_SID);
    sid->name = sdsnew(name);
    sid->freed = needfree ? 1 : 0;
    sid->baton = baton;
}

static void
freeSeriesGetSID(seriesGetSID *sid)
{
    int			needfree;

    seriesBatonCheckMagic(sid, MAGIC_SID, "freeSeriesGetSID");
    sdsfree(sid->name);
    sdsfree(sid->metric);
    needfree = sid->freed;
    memset(sid, 0, sizeof(seriesGetSID));
    if (needfree)
	free(sid);
}

static void
initSeriesQueryBaton(seriesQueryBaton *baton,
		pmSeriesSettings *settings, void *userdata)
{
    seriesModuleData	*data = getSeriesModuleData(&settings->module);

    if (data == NULL) {
	/* calloc failed in getSeriesModuleData */
    	baton->error = -ENOMEM;
	return;
    }
    initSeriesBatonMagic(baton, MAGIC_QUERY);
    baton->callbacks = &settings->callbacks;
    baton->info = settings->module.on_info;
    baton->slots = data->slots;
    baton->module = &settings->module;
    baton->userdata = userdata;
}

static void
initSeriesGetLookup(seriesQueryBaton *baton, int nseries, sds *series,
		pmSeriesStringCallBack func, redisMap *map)
{
    seriesGetSID	*sid;
    unsigned int	i;

    /* pattern matching parameter, optional */
    if (nseries == 0 && series != NULL)
	baton->u.lookup.pattern = *series;
    /* else lookup array of individual sids */
    for (i = 0; i < nseries; i++) {
	sid = &baton->u.lookup.series[i];
	initSeriesGetSID(sid, series[i], 0, baton);
    }
    baton->u.lookup.nseries = nseries;
    baton->u.lookup.func = func;
    baton->u.lookup.map = map;
}

static void
freeSeriesGetLookup(seriesQueryBaton *baton)
{
    seriesGetSID	*sid;
    size_t		bytes;
    unsigned int	i, nseries;

    seriesBatonCheckMagic(baton, MAGIC_QUERY, "freeSeriesGetLookup");
    seriesBatonCheckCount(baton, "freeSeriesGetLookup");

    nseries = baton->u.lookup.nseries;
    for (i = 0; i < nseries; i++) {
	sid = &baton->u.lookup.series[i];
	sdsfree(sid->name);
    }
    bytes = sizeof(seriesQueryBaton) + (nseries * sizeof(seriesGetSID));
    memset(baton, 0, bytes);
    free(baton);
}

void
series_stats_inc(pmSeriesSettings *settings, unsigned int metric)
{   
    seriesModuleData	*data = getSeriesModuleData(&settings->module);

    if (data)
	mmv_inc(data->map, data->metrics[metric]);
}   

static void
series_query_finished(void *arg)
{
    seriesQueryBaton	*baton = (seriesQueryBaton *)arg;

    baton->callbacks->on_done(baton->error, baton->userdata);
    freeSeriesGetQuery(baton);
}

static void
series_query_end_phase(void *arg)
{
    seriesQueryBaton	*baton = (seriesQueryBaton *)arg;
    char                error[PM_MAXERRMSGLEN];

    seriesBatonCheckMagic(baton, MAGIC_QUERY, "series_query_end_phase");

    if (baton->error == 0) {
	seriesPassBaton(&baton->current, baton, "series_query_end_phase");
    } else {	/* fail after waiting on outstanding I/O */
	if (pmDebugOptions.series || pmDebugOptions.query) {
	    fprintf(stderr, "%s: ERROR: %d %s\n", "series_query_end_phase",
		baton->error, pmErrStr_r(baton->error, error, sizeof(error)));
	}
	if (seriesBatonDereference(baton, "series_query_end_phase"))
	    series_query_finished(baton);
    }
}

const char *
series_instance_name(sds key)
{
    size_t	length = sdslen(key);

    if (length >= sizeof("instance.") &&
	strncmp(key, "instance.", sizeof("instance.") - 1) == 0)
	return key + sizeof("instance.") - 1;
    if (length >= sizeof("inst.") &&
	strncmp(key, "inst.", sizeof("inst.") - 1) == 0)
	return key + sizeof("inst.") - 1;
    if (length >= sizeof("i.") &&
	strncmp(key, "i.", sizeof("i.") - 1) == 0)
	return key + sizeof("i.") - 1;
    return NULL;
}

const char *
series_context_name(sds key)
{
    size_t	length = sdslen(key);

    if (length >= sizeof("context.") &&
	strncmp(key, "context.", sizeof("context.") - 1) == 0)
	return key + sizeof("context.") - 1;
    if (length >= sizeof("source.") &&
	strncmp(key, "source.", sizeof("source.") - 1) == 0)
	return key + sizeof("source.") - 1;
    if (length >= sizeof("c.") &&
	strncmp(key, "c.", sizeof("c.") - 1) == 0)
	return key + sizeof("c.") - 1;
    if (length >= sizeof("s.") &&
	strncmp(key, "s.", sizeof("s.") - 1) == 0)
	return key + sizeof("s.") - 1;
    return NULL;
}

const char *
series_metric_name(sds key)
{
    size_t	length = sdslen(key);

    if (length >= sizeof("metric.") &&
	strncmp(key, "metric.", sizeof("metric.") - 1) == 0)
	return key + sizeof("metric.") - 1;
    if (length >= sizeof("m.") &&
	strncmp(key, "m.", sizeof("m.") - 1) == 0)
	return key + sizeof("m.") - 1;
    return NULL;
}

const char *
series_label_name(sds key)
{
    size_t	length = sdslen(key);

    if (length >= sizeof("label.") &&
	strncmp(key, "label.", sizeof("label.") - 1) == 0)
	return key + sizeof("label.") - 1;
    if (length >= sizeof("l.") &&
	strncmp(key, "l.", sizeof("l.") - 1) == 0)
	return key + sizeof("l.") - 1;
    return NULL;
}

const char *
node_subtype(node_t *np)
{
    switch (np->subtype) {
    case N_QUERY: return "query";
    case N_LABEL: return "label";
    case N_METRIC: return "metric";
    case N_CONTEXT: return "context";
    case N_INSTANCE: return "instance";
    default:
        break;
    }
    return NULL;
}

static int
extract_string(seriesQueryBaton *baton, pmSID series,
		redisReply *reply, sds *string, const char *message)
{
    sds			msg;

    if (reply->type == REDIS_REPLY_STRING) {
	*string = sdscpylen(*string, reply->str, reply->len);
	return 0;
    }
    infofmt(msg, "expected string result for %s of series %s (got %s)",
			message, series, redis_reply_type(reply));
    batoninfo(baton, PMLOG_RESPONSE, msg);
    return -EINVAL;
}

static int
extract_mapping(seriesQueryBaton *baton, pmSID series,
		redisReply *reply, sds *string, const char *message)
{
    redisMapEntry	*entry;
    sds			msg, key;

    if (reply->type == REDIS_REPLY_STRING) {
	key = sdsnewlen(reply->str, reply->len);
	entry = redisMapLookup(baton->u.lookup.map, key);
	sdsfree(key);
	if (entry != NULL) {
	    key = redisMapValue(entry);
	    *string = sdscpylen(*string, key, sdslen(key));
	    return 0;
	}
	infofmt(msg, "bad mapping for %s of series %s", message, series);
	batoninfo(baton, PMLOG_CORRUPT, msg);
	return -EINVAL;
    }
    infofmt(msg, "expected string for %s of series %s", message, series);
    batoninfo(baton, PMLOG_RESPONSE, msg);
    return -EPROTO;
}

static int
extract_sha1(seriesQueryBaton *baton, pmSID series,
		redisReply *reply, sds *sha, const char *message)
{
    sds			msg;
    char		hashbuf[42];

    if (reply->type != REDIS_REPLY_STRING) {
	infofmt(msg, "expected string result for \"%s\" of series %s got %s",
			message, series, redis_reply_type(reply));
	batoninfo(baton, PMLOG_RESPONSE, msg);
	return -EINVAL;
    }
    if (reply->len != 20) {
	infofmt(msg, "expected sha1 for \"%s\" of series %s, got %ld bytes",
			message, series, (long)reply->len);
	batoninfo(baton, PMLOG_RESPONSE, msg);
	return -EINVAL;
    }
    pmwebapi_hash_str((unsigned char *)reply->str, hashbuf, sizeof(hashbuf));
    *sha = sdscpylen(*sha, hashbuf, 40);
    return 0;
}

/*
 * Report a timeseries result - timestamps and (instance) values
 */
static int
series_instance_reply(seriesQueryBaton *baton, sds series,
	pmSeriesValue *value, int nelements, redisReply **elements)
{
    char		hashbuf[42];
    sds			inst;
    int			i, sts = 0;

    for (i = 0; i < nelements; i += 2) {
	inst = value->series;
	if (extract_string(baton, series, elements[i], &inst, "series") < 0) {
	    sts = -EPROTO;
	    continue;
	}
	if (sdslen(inst) == 0) {	/* no InDom, use series */
	    inst = sdscpylen(inst, series, 40);
	} else if (sdslen(inst) == 20) {
	    pmwebapi_hash_str((const unsigned char *)inst, hashbuf, sizeof(hashbuf));
	    inst = sdscpylen(inst, hashbuf, 40);
	} else {
	    /* TODO: propagate errors and mark records - separate callbacks? */
	    continue;
	}
	value->series = inst;

	if (extract_string(baton, series, elements[i+1], &value->data, "value") < 0)
	    sts = -EPROTO;
	else
	    baton->callbacks->on_value(series, value, baton->userdata);
    }
    return sts;
}

static int
extract_time(seriesQueryBaton *baton, pmSID series,
		redisReply *reply, sds *stamp, pmTimespec *ts)
{
    sds			msg, val;
    char		*point = NULL;
    __uint64_t		milliseconds, fractions, crossover;

    if (reply->type == REDIS_REPLY_STRING) {
	val = sdscpylen(*stamp, reply->str, reply->len);
	milliseconds = strtoull(val, &point, 0);
	if (point && *point == '-') {
	    *point = '.';
	    fractions = strtoull(point + 1, NULL, 0);
	} else {
	    fractions = 0;
	}
	crossover = milliseconds % 1000;
	ts->tv_sec = milliseconds / 1000;
	ts->tv_nsec = (fractions * 1000) + (crossover * 1000000);
	*stamp = val;
	return 0;
    }
    infofmt(msg, "expected string timestamp in series %s", series);
    batoninfo(baton, PMLOG_RESPONSE, msg);
    return -EPROTO;
}

static inline int
pmTimespec_cmp(pmTimespec *a, pmTimespec *b)
{
    if (a->tv_sec != b->tv_sec)
	return (a->tv_sec > b->tv_sec) ? 1 : -1;
    if (a->tv_nsec > b->tv_nsec)
	return 1;
    if (a->tv_nsec < b->tv_nsec)
	return -1;
    return 0;
}

static inline void
pmTimespec_add(pmTimespec *t1, pmTimespec *t2)
{
    __int64_t		sec = t1->tv_sec + t2->tv_sec;
    __int64_t		nsec = t1->tv_nsec + t2->tv_nsec;

    if (nsec >= 1000000000) {
        nsec -= 1000000000;
        sec++;
    }
    t1->tv_sec = sec;
    t1->tv_nsec = nsec;
}

/* t1 - t2 as a double */
static inline double
pmTimespec_delta(pmTimespec *t1, pmTimespec *t2)
{
    return (double)(t1->tv_sec - t2->tv_sec) +
    	(long double)(t1->tv_nsec - t2->tv_nsec) / (long double)1000000000;
}

typedef struct seriesSampling {
    unsigned int	setup;		/* one-pass calculation flag */
    unsigned int	subsampling;	/* sample interval requested */
    unsigned int	count;		/* N sampled values, so far */
    pmSeriesValue	value;		/* current sample being built */
    pmTimespec		goal;		/* 'ideal' sample timestamp */
    pmTimespec		delta;		/* sampling interval (step) */
    pmTimespec		next_timespec;	/* from the following sample */
    sds			next_timestamp;	/* from the following sample */
} seriesSampling;

static int
use_next_sample(seriesSampling *sampling)
{
    /* if the next timestamp is past our goal, use the current value */
    if (pmTimespec_cmp(&sampling->next_timespec, &sampling->goal) > 0) {
	/* selected a value for this interval so move the goal posts */
	pmTimespec_add(&sampling->goal, &sampling->delta);
	return 0;
    }
    return 1;
}

static void
series_values_reply(seriesQueryBaton *baton, sds series,
		int nsamples, redisReply **samples, void *arg)
{
    seriesSampling	sampling = {0};
    redisReply		*reply, *sample, **elements;
    timing_t		*tp = &baton->u.query.timing;
    int			n, sts, next, nelements;
    sds			msg, save_timestamp;

    sampling.value.timestamp = sdsempty();
    sampling.value.series = sdsempty();
    sampling.value.data = sdsempty();

    /* iterate over the 'samples' array */
    for (n = 0; n < nsamples; n++) {
	sample = samples[n];
	if ((nelements = sample->elements) == 0)
	    continue;
	elements = sample->element;

	/* expecting timestamp:valueset pairs, then instance:value pairs */
	if (nelements % 2) {
	    infofmt(msg, "expected time:valueset pairs in %s XRANGE", series);
	    batoninfo(baton, PMLOG_RESPONSE, msg);
	    sts = -EPROTO;
	    break;
	}

	/* verify the instance:value pairs array before proceeding */
	reply = elements[1];
	if (reply->type != REDIS_REPLY_ARRAY) {
	    infofmt(msg, "expected value array for series %s %s (type=%s)",
			series, XRANGE, redis_reply_type(reply));
	    batoninfo(baton, PMLOG_RESPONSE, msg);
	    baton->error = -EPROTO;
	    break;
	}

	/* setup state variables used internally during selection process */
	if (sampling.setup == 0 && (tp->delta.tv_sec || tp->delta.tv_usec)) {
	    /* 'next' is a nanosecond precision time interval to step with */
	    sampling.delta.tv_sec = tp->delta.tv_sec;
	    sampling.delta.tv_nsec = tp->delta.tv_usec * 1000;

	    /* extract the first timestamp to kickstart the comparison process */
	    if ((sts = extract_time(baton, series, elements[0],
					&sampling.value.timestamp,
					&sampling.value.ts)) < 0) {
		baton->error = sts;
		break;
	    }
	    /* 'goal' is the first target interval as an absolute timestamp */
	    if (tp->start.tv_sec || tp->start.tv_usec) {
		sampling.goal.tv_sec = tp->start.tv_sec;
		sampling.goal.tv_nsec = tp->start.tv_usec * 1000;
	    } else {
		sampling.goal = sampling.value.ts;
	    }
	    sampling.goal.tv_nsec++;	/* ensure we use first sample */

	    sampling.next_timestamp = sdsempty();
	    sampling.subsampling = 1;
	}
	sampling.setup = 1;

	if (sampling.subsampling == 0) {
	    if ((sts = extract_time(baton, series, elements[0],
					&sampling.value.timestamp,
					&sampling.value.ts)) < 0) {
		baton->error = sts;
		continue;
	    }
	} else if ((next = n + 1) < nsamples) {
	    /*
	     * Compare this point and the next to the ideal based on delta;
	     * skip over returning this value if the next one looks better.
	     */
	    elements = samples[next]->element;
	    if ((sts = extract_time(baton, series, elements[0],
					&sampling.next_timestamp,
					&sampling.next_timespec)) < 0) {
		baton->error = sts;
		continue;
	    } else if ((sts = use_next_sample(&sampling)) == 1) {
		goto next_sample;
	    } else if (sts == -1) {		/* sampling reached the end */
		goto last_sample;
	    } /* else falls through and may call user-supplied callback */
	}

	/* check whether a user-requested sample count has been reached */
	if (tp->count && sampling.count++ >= tp->count)
	    break;

	if ((sts = series_instance_reply(baton, series, &sampling.value,
				reply->elements, reply->element)) < 0) {
	    baton->error = sts;
	    goto last_sample;
	}

	if (sampling.subsampling == 0)
	    continue;
next_sample:
	/* carefully swap time strings to avoid leaking memory */
	save_timestamp = sampling.next_timestamp;
	sampling.next_timestamp = sampling.value.timestamp;
	sampling.value.timestamp = save_timestamp;
	sampling.value.ts = sampling.next_timespec;
    }

last_sample:
    if (sampling.setup)
	sdsfree(sampling.next_timestamp);
    sdsfree(sampling.value.timestamp);
    sdsfree(sampling.value.series);
    sdsfree(sampling.value.data);
}

/*
 * Save the series hash identifiers contained in a Redis response
 * for all series that are not already in this nodes set (union).
 * Used at the leaves of the query tree, then merged result sets
 * are propagated upward.
 */
static int
node_series_reply(seriesQueryBaton *baton, node_t *np, int nelements, redisReply **elements)
{
    series_set_t	set;
    unsigned char	*series;
    redisReply		*reply;
    char		hashbuf[42];
    sds			msg;
    int			i, sts = 0;

    if (nelements <= 0)
	return nelements;

    if ((series = (unsigned char *)calloc(nelements, SHA1SZ)) == NULL) {
	infofmt(msg, "out of memory (%s, %" FMT_INT64 " bytes)",
			"series reply", (__int64_t)nelements * SHA1SZ);
	batoninfo(baton, PMLOG_REQUEST, msg);
	return -ENOMEM;
    }
    set.series = series;
    set.nseries = nelements;

    for (i = 0; i < nelements; i++) {
	reply = elements[i];
	if (reply->type == REDIS_REPLY_STRING) {
	    memcpy(series, reply->str, SHA1SZ);
	    if (pmDebugOptions.series) {
		pmwebapi_hash_str(series, hashbuf, sizeof(hashbuf));
		fprintf(stderr, "    %s\n", hashbuf);
	    }
	    series += SHA1SZ;
	} else {
	    infofmt(msg, "expected string in %s set \"%s\" (type=%s)",
		    node_subtype(np->left), np->left->key,
		    redis_reply_type(reply));
	    batoninfo(baton, PMLOG_REQUEST, msg);
	    sts = -EPROTO;
	}
    }
    if (sts < 0) {
	free(set.series);
	return sts;
    }

    return series_union(&np->result, &set);
}

static int
series_compare(const void *a, const void *b)
{
    return memcmp(a, b, SHA1SZ);
}

/*
 * Form resulting set via intersection of two child sets.
 * Algorithm:
 * - sort the larger set
 * - for each identifier in the smaller set
 *   o bisect to find match in sorted set
 *   o if matching, add it to the current saved set
 *
 * Memory from the smaller set is re-used to hold the result,
 * its memory is trimmed (via realloc) if the final resulting
 * set is smaller, and the larger set is freed on completion.
 */
static int
series_intersect(series_set_t *a, series_set_t *b)
{
    unsigned char	*small, *large, *saved, *cp;
    int			nsmall, nlarge, total, i;

    if (a->nseries >= b->nseries) {
	large = a->series;	nlarge = a->nseries;
	small = b->series;	nsmall = b->nseries;
    } else {
	small = a->series;	nsmall = a->nseries;
	large = b->series;	nlarge = b->nseries;
    }

    if (pmDebugOptions.series)
	printf("Intersect large(%d) and small(%d) series\n", nlarge, nsmall);

    qsort(large, nlarge, SHA1SZ, series_compare);

    for (i = 0, cp = saved = small; i < nsmall; i++, cp += SHA1SZ) {
	if (!bsearch(cp, large, nlarge, SHA1SZ, series_compare))
	    continue;		/* no match, continue advancing cp only */
	if (saved != cp)
	    memcpy(saved, cp, SHA1SZ);
	saved += SHA1SZ;		/* stashed, advance cp & saved pointers */
    }

    if ((total = (saved - small)/SHA1SZ) < nsmall) {
	/* shrink the smaller set down further */
	if ((small = realloc(small, total * SHA1SZ)) == NULL)
	    return -ENOMEM;
    }

    if (pmDebugOptions.series && pmDebugOptions.desperate) {
	char		hashbuf[42];

	fprintf(stderr, "Intersect result set contains %d series:\n", total);
	for (i = 0, cp = small; i < total; cp += SHA1SZ, i++) {
	    pmwebapi_hash_str(cp, hashbuf, sizeof(hashbuf));
	    fprintf(stderr, "    %s\n", hashbuf);
	}
    }

    a->nseries = total;
    a->series = small;
    b->series = NULL;
    b->nseries = 0;
    free(large);
    return 0;
}

static int
node_series_intersect(node_t *np, node_t *left, node_t *right)
{
    int			sts;

    if ((sts = series_intersect(&left->result, &right->result)) >= 0)
	np->result = left->result;

    /* finished with child leaves now, results percolated up */
    right->result.nseries = left->result.nseries = 0;
    return sts;
}

/*
 * Form the resulting set from union of two child sets.
 * The larger set is realloc-ated to form the result, if we
 * need to (i.e. if there are entries in the smaller set not
 * in the larger).
 *
 * Iterates over the smaller set doing a binary search of
 * each series identifier, and tracks which ones in the small
 * need to be added to the large set.
 * At the end, add more space to the larger set if needed and
 * append to it.  As a courtesy, since all callers need this,
 * we free the smaller set as well.
 */
static int
series_union(series_set_t *a, series_set_t *b)
{
    unsigned char	*cp, *saved, *large, *small;
    int			nlarge, nsmall, total, need, i;

    if (a->nseries >= b->nseries) {
	large = a->series;	nlarge = a->nseries;
	small = b->series;	nsmall = b->nseries;
    } else {
	small = a->series;	nsmall = a->nseries;
	large = b->series;	nlarge = b->nseries;
    }

    if (pmDebugOptions.series)
	fprintf(stderr, "Union of large(%d) and small(%d) series\n", nlarge, nsmall);

    qsort(large, nlarge, SHA1SZ, series_compare);

    for (i = 0, cp = saved = small; i < nsmall; i++, cp += SHA1SZ) {
	if (bsearch(cp, large, nlarge, SHA1SZ, series_compare) != NULL)
	    continue;		/* already present, no need to save */
	if (saved != cp)
	    memcpy(saved, cp, SHA1SZ);
	saved += SHA1SZ;	/* stashed, advance both cp & saved */
    }

    if ((need = (saved - small) / SHA1SZ) > 0) {
	/* grow the larger set to cater for new entries, then add 'em */
	if ((cp = realloc(large, (nlarge + need) * SHA1SZ)) == NULL)
	    return -ENOMEM;
	large = cp;
	cp += (nlarge * SHA1SZ);
	memcpy(cp, small, need * SHA1SZ);
	total = nlarge + need;
    } else {
	total = nlarge;
    }

    if (pmDebugOptions.series && pmDebugOptions.desperate) {
	char		hashbuf[42];

	fprintf(stderr, "Union result set contains %d series:\n", total);
	for (i = 0, cp = large; i < total; cp += SHA1SZ, i++) {
	    pmwebapi_hash_str(cp, hashbuf, sizeof(hashbuf));
	    fprintf(stderr, "    %s\n", hashbuf);
	}
    }

    a->nseries = total;
    a->series = large;
    b->series = NULL;
    b->nseries = 0;
    free(small);
    return 0;
}

static int
node_series_union(node_t *np, node_t *left, node_t *right)
{
    int			sts;

    if ((sts = series_union(&left->result, &right->result)) >= 0)
	np->result = left->result;

    /* finished with child leaves now, results percolated up */
    right->result.nseries = left->result.nseries = 0;
    return sts;
}

static int
string_pattern_match(node_t *np, sds pattern, char *string, int length)
{
    int		sts;

    /* if the string is in double quotes, we want to pattern match */
    if (length > 1 && string[0] == '\"' && string[length-1] == '\"') {
	string[length-1] = '\0';
	string++;
    }

    if (np->type == N_GLOB)	/* match via globbing */
	return fnmatch(pattern, string, 0) == 0;

    /* use either regular expression match or negation */
    sts = regexec((const regex_t *)&np->regex, string, 0, NULL, 0);
    if (np->type == N_REQ)
	return sts == 0;
    if (np->type == N_RNE)
	return sts != 0;
    return 0;
}

/*
 * Add a node subtree representing glob (N_GLOB) pattern matches.
 * Each of these matches are then further evaluated (as if N_EQ).
 * Response format is described at https://redis.io/commands/scan
 */
static int
node_pattern_reply(seriesQueryBaton *baton, node_t *np, const char *name, int nelements,
		redisReply **elements)
{
    redisReply		*reply, *r;
    sds			msg, key, pattern, *matches;
    char		buffer[42];
    size_t		bytes;
    unsigned int	i;

    if (nelements != 2) {
	infofmt(msg, "expected cursor and results from %s (got %d elements)",
			HSCAN, nelements);
	batoninfo(baton, PMLOG_RESPONSE, msg);
	return -EPROTO;
    }

    /* update the cursor in case subsequent calls are needed */
    reply = elements[0];
    if (!reply || reply->type != REDIS_REPLY_STRING) {
	infofmt(msg, "expected integer cursor result from %s (got %s)",
			HSCAN, reply ? redis_reply_type(reply) : "null");
	batoninfo(baton, PMLOG_RESPONSE, msg);
	return -EPROTO;
    }
    np->cursor = strtoull(reply->str, NULL, 10);

    reply = elements[1];
    if (!reply || reply->type != REDIS_REPLY_ARRAY) {
	infofmt(msg, "expected array of results from %s (got %s)",
			HSCAN, reply ? redis_reply_type(reply) : "null");
	batoninfo(baton, PMLOG_RESPONSE, msg);
	return -EPROTO;
    }

    /* result array checking */
    if ((nelements = reply->elements) % 2) {
	infofmt(msg, "expected even number of results from %s (not %d)",
		    HSCAN, nelements);
	batoninfo(baton, PMLOG_REQUEST, msg);
	return -EPROTO;
    }
    if (nelements == 0)
	goto out;

    for (i = 0; i < nelements; i += 2) {
	r = reply->element[i];
	if (r->type != REDIS_REPLY_STRING) {
	    infofmt(msg, "expected only string results from %s (type=%s)",
		    HSCAN, redis_reply_type(r));
	    batoninfo(baton, PMLOG_REQUEST, msg);
	    return -EPROTO;
	}
    }

    /* response is key:value pairs from the scanned hash */
    nelements /= 2;

    /* matching string - either glob or regex */
    pattern = np->right->value;
    if (np->type != N_GLOB &&
	/* TODO: move back to initial tree parsing for error handling */
	regcomp((regex_t *)&np->regex, pattern, REG_EXTENDED|REG_NOSUB) != 0) {
	infofmt(msg, "invalid regular expression \"%s\"", pattern);
	batoninfo(baton, PMLOG_REQUEST, msg);
	return -EINVAL;
    }

    for (i = 0; i < nelements; i++) {
	r = reply->element[i*2+1];	/* string value */
	if (!string_pattern_match(np, pattern, r->str, r->len))
	    continue;

	r = reply->element[i*2];	/* SHA1 hash */
	pmwebapi_hash_str((const unsigned char *)r->str, buffer, sizeof(buffer));
	key = sdsnew("pcp:series:");
	key = sdscatfmt(key, "%s:%s", name, buffer);

	if (pmDebugOptions.series)
	    fprintf(stderr, "adding pattern-matched result key: %s\n", key);

	bytes = (np->nmatches + 1) * sizeof(sds);
	if ((matches = (sds *)realloc(np->matches, bytes)) == NULL) {
	    infofmt(msg, "out of memory (%s, %" FMT_INT64 " bytes)",
			"pattern reply", (__int64_t)bytes);
	    batoninfo(baton, PMLOG_REQUEST, msg);
	    sdsfree(key); /* Coverity CID328038 */
	    return -ENOMEM;
	}
	matches[np->nmatches++] = key;
	np->matches = matches;
    }

out:
    if (np->cursor > 0)	/* still more to retrieve - kick off the next batch */
	series_pattern_match(baton, np);
    else
	regfree((regex_t *)&np->regex);

    return nelements;
}

static void
series_prepare_maps_pattern_reply(
	redisClusterAsyncContext *c, void *r, void *arg)
{
    node_t		*np = (node_t *)arg;
    seriesQueryBaton	*baton = (seriesQueryBaton *)np->baton;
    redisReply		*reply = r;
    const char		*name;
    node_t		*left;
    sds			msg;

    seriesBatonCheckMagic(baton, MAGIC_QUERY, "series_prepare_maps_pattern_reply");
    assert(np->type == N_GLOB || np->type == N_REQ || np->type == N_RNE);

    left = np->left;

    if (UNLIKELY(reply == NULL || reply->type != REDIS_REPLY_ARRAY)) {
	infofmt(msg, "expected array for %s key \"%s\" (type=%s)",
	    node_subtype(left), left->key, redis_reply_type(reply));
	batoninfo(baton, PMLOG_RESPONSE, msg);
	baton->error = -EPROTO;
    } else {
	name = left->key + sizeof("pcp:map:") - 1;
	if (pmDebugOptions.series)
	    fprintf(stderr, "%s %s\n", node_subtype(np->left), np->key);
	if (node_pattern_reply(baton, np, name, reply->elements, reply->element) < 0)
	    baton->error = -EPROTO;
    }

    series_query_end_phase(baton);
}

static void
series_pattern_match(seriesQueryBaton *baton, node_t *np)
{
    sds			cmd, cur, key;

    seriesBatonReference(baton, "series_pattern_match");
    cur = sdscatfmt(sdsempty(), "%U", np->cursor);
    key = sdsdup(np->left->key);
    cmd = redis_command(5);
    cmd = redis_param_str(cmd, HSCAN, HSCAN_LEN);
    cmd = redis_param_sds(cmd, key);
    cmd = redis_param_sds(cmd, cur);	/* cursor */
    cmd = redis_param_str(cmd, "COUNT", sizeof("COUNT")-1);
    cmd = redis_param_sds(cmd, cursorcount);
    sdsfree(cur);
    sdsfree(key);
    redisSlotsRequest(baton->slots, cmd,
				series_prepare_maps_pattern_reply, np);
    sdsfree(cmd);
}

/*
 * Map human names to internal Redis identifiers.
 */
static int
series_prepare_maps(seriesQueryBaton *baton, node_t *np, int level)
{
    unsigned char	hash[20];
    const char		*name;
    char		buffer[42];
    int			sts;

    if (np == NULL)
	return 0;

    if ((sts = series_prepare_maps(baton, np->left, level+1)) < 0)
	return sts;

    switch (np->type) {
    case N_NAME:
	/* setup any label name map identifiers needed by direct children */
	if ((name = series_instance_name(np->value)) != NULL) {
	    np->subtype = N_INSTANCE;
	    np->key = sdsnew("pcp:map:inst.name");
	} else if ((name = series_metric_name(np->value)) != NULL) {
	    np->subtype = N_METRIC;
	    np->key = sdsnew("pcp:map:metric.name");
	} else if ((name = series_context_name(np->value)) != NULL) {
	    np->subtype = N_CONTEXT;
	    np->key = sdsnew("pcp:map:context.name");
	} else {
	    np->subtype = N_LABEL;
	    if ((name = series_label_name(np->value)) == NULL)
		name = np->value;
	    pmwebapi_string_hash(hash, name, strlen(name));
	    np->key = sdscatfmt(sdsempty(), "pcp:map:label.%s.value",
			    pmwebapi_hash_str(hash, buffer, sizeof(buffer)));
	}
	break;

    case N_GLOB:	/* globbing or regular expression lookups */
    case N_REQ:
    case N_RNE:
	np->baton = baton;
	series_pattern_match(baton, np);
	break;

    default:
	break;
    }

    return series_prepare_maps(baton, np->right, level+1);
}

static sds
series_node_value(node_t *np)
{
    unsigned char	hash[20];
    sds			val = sdsnewlen(NULL, 40);

    /* special JSON cases still to do: null, true, false */
    if (np->left->type == N_NAME &&
	np->left->subtype == N_LABEL &&
	np->right->type == N_STRING) {
	np->right->subtype = N_LABEL;
	sdsclear(val);
	val = sdscatfmt(val, "\"%S\"", np->right->value);
	pmwebapi_string_hash(hash, val, sdslen(val));
    } else {
	pmwebapi_string_hash(hash, np->right->value, strlen(np->right->value));
    }
    sdsclear(val);
    return pmwebapi_hash_sds(val, hash);
}

static void
series_prepare_smembers_reply(
	redisClusterAsyncContext *c, void *r, void *arg)
{
    node_t		*np = (node_t *)arg;
    seriesQueryBaton	*baton = (seriesQueryBaton *)np->baton;
    redisReply		*reply = r;
    sds			msg;
    int			sts;

    seriesBatonCheckMagic(baton, MAGIC_QUERY, "series_prepare_smembers_reply");

    if (UNLIKELY(reply == NULL || reply->type != REDIS_REPLY_ARRAY)) {
	infofmt(msg, "expected array for %s set \"%s\" (type=%s)",
		node_subtype(np->left), np->right->value,
		redis_reply_type(reply));
	batoninfo(baton, PMLOG_CORRUPT, msg);
	baton->error = -EPROTO;
    } else {
	if (pmDebugOptions.series)
	    fprintf(stderr, "%s %s\n", node_subtype(np->left), np->key);
	sts = node_series_reply(baton, np, reply->elements, reply->element);
	if (sts < 0)
	    baton->error = sts;
    }

    if (np->nmatches)
	np->nmatches--;	/* processed one more from this batch */

    series_query_end_phase(baton);
}

static void
series_prepare_smembers(seriesQueryBaton *baton, sds kp, node_t *np)
{
    sds                 cmd;

    cmd = redis_command(2);
    cmd = redis_param_str(cmd, SMEMBERS, SMEMBERS_LEN);
    cmd = redis_param_sds(cmd, kp);
    redisSlotsRequest(baton->slots, cmd,
			series_prepare_smembers_reply, np);
    sdsfree(cmd);
}

static void
series_hmset_function_desc_callback(
	redisClusterAsyncContext *c, void *r, void *arg)
{
    redisSlotsBaton	*baton = (redisSlotsBaton *)arg;
    redisReply		*reply = r;

    seriesBatonCheckMagic(baton, MAGIC_QUERY, "series_hmset_function_desc_callback");
    checkStatusReplyOK(baton->info, baton->userdata, c, reply,
			"%s", "pcp:desc");
    series_query_end_phase(baton);
}

static void
series_hmset_function_desc(seriesQueryBaton *baton, sds key, pmSeriesDesc *desc)
{
    sds			cmd;

    seriesBatonReference(baton, "series_hmset_function_desc");

    cmd = redis_command(14);
    cmd = redis_param_str(cmd, HMSET, HMSET_LEN);
    cmd = redis_param_sds(cmd, key);
    cmd = redis_param_str(cmd, "indom", sizeof("indom")-1);
    cmd = redis_param_sds(cmd, desc->indom);
    cmd = redis_param_str(cmd, "pmid", sizeof("pmid")-1);
    cmd = redis_param_sds(cmd, desc->pmid);
    cmd = redis_param_str(cmd, "semantics", sizeof("semantics")-1);
    cmd = redis_param_sds(cmd, desc->semantics);
    cmd = redis_param_str(cmd, "source", sizeof("source")-1);
    /* for fabricated SIDs, this is a binary string of 20 zero (NULL) bytes */
    cmd = redis_param_sds(cmd, desc->source);
    cmd = redis_param_str(cmd, "type", sizeof("type")-1);
    cmd = redis_param_sds(cmd, desc->type);
    cmd = redis_param_str(cmd, "units", sizeof("units")-1);
    cmd = redis_param_sds(cmd, desc->units);
    sdsfree(key);
    redisSlotsRequest(baton->slots, cmd,
			series_hmset_function_desc_callback, baton);
    sdsfree(cmd);
}

static void
series_hmset_function_expr_callback(
	redisClusterAsyncContext *c, void *r, void *arg)
{
    redisSlotsBaton	*baton = (redisSlotsBaton *)arg;
    redisReply		*reply = r;

    seriesBatonCheckMagic(baton, MAGIC_QUERY, "series_hmset_function_expr_callback");
    checkStatusReplyOK(baton->info, baton->userdata, c, reply,
			"%s", "pcp:expr");
    series_query_end_phase(baton);
}

static void
series_hmset_function_expr(seriesQueryBaton *baton, sds key, sds expr)
{
    sds			cmd;

    seriesBatonReference(baton, "series_hmset_function_expr");

    cmd = redis_command(4);
    cmd = redis_param_str(cmd, HMSET, HMSET_LEN);
    cmd = redis_param_sds(cmd, key);
    cmd = redis_param_str(cmd, "query", sizeof("query")-1);
    cmd = redis_param_sds(cmd, expr);
    sdsfree(key);

    redisSlotsRequest(baton->slots, cmd, series_hmset_function_expr_callback, baton);
    sdsfree(cmd);
}

/*
 * Prepare evaluation of leaf nodes.
 */
static int
series_prepare_eval(seriesQueryBaton *baton, node_t *np, int level)
{
    sds 		val;
    int			sts, i;
    node_t		*left;
    const char		*name;

    if (np == NULL)
	return 0;

    if ((sts = series_prepare_eval(baton, np->left, level+1)) < 0)
	return sts;

    switch (np->type) {
    case N_EQ:		/* direct hash lookup */
	left = np->left;
	name = left->key + sizeof("pcp:map:") - 1;
	assert(np->key == NULL);
	val = series_node_value(np);
	np->key = sdsnew("pcp:series:");
	np->key = sdscatfmt(np->key, "%s:%S", name, val);
	sdsfree(val);
	np->baton = baton;
	seriesBatonReference(baton, "series_prepare_expr[direct]");
	series_prepare_smembers(baton, np->key, np);
	break;

    case N_GLOB:	/* globbing or regular expression lookups */
    case N_REQ:
    case N_RNE:
	np->baton = baton;
	if (np->nmatches > 0)
	    seriesBatonReferences(baton, np->nmatches, "series_prepare_eval[pattern]");
	for (i = 0; i < np->nmatches; i++)
	    series_prepare_smembers(baton, np->matches[i], np);
	break;

    default:
	break;
    }

    return series_prepare_eval(baton, np->right, level+1);
}

/*
 * Prepare evaluation of internal nodes.
 */
static int
series_prepare_expr(seriesQueryBaton *baton, node_t *np, int level)
{
    int			sts;

    if (np == NULL)
	return 0;

    if ((sts = series_prepare_expr(baton, np->left, level+1)) < 0)
	return sts;
    if ((sts = series_prepare_expr(baton, np->right, level+1)) < 0)
	return sts;

    switch (np->type) {
    case N_LT: case N_LEQ: case N_GEQ: case N_GT: case N_NEQ: case N_NEG:
	/* TODO - relational operators */
	break;

    case N_AND:
	sts = node_series_intersect(np, np->left, np->right);
	break;

    case N_OR:
	sts = node_series_union(np, np->left, np->right);
	break;

    default:
	break;
    }
    return sts;
}

static void
on_series_solve_setup(void *arg)
{
    if (pmDebugOptions.query)
	fprintf(stderr, "on_series_solve_setup\n");
}

static void
on_series_solve_log(pmLogLevel level, sds message, void *arg)
{
    if (pmDebugOptions.query)
	fprintf(stderr, "on_series_solve_log: %s\n", message);
}

static void
on_series_solve_done(int status, void *arg)
{
    seriesQueryBaton	*baton = arg;

    seriesBatonCheckMagic(baton, MAGIC_QUERY, "on_series_solve_done");
    if (pmDebugOptions.query && pmDebugOptions.desperate)
	fprintf(stderr, "on_series_solve_done: arg=%p status=%d\n", arg, status);
    baton->callbacks->on_done(status, baton->userdata);
}

static int
on_series_solve_value(pmSID sid, pmSeriesValue *value, void *arg)
{
    seriesQueryBaton	*baton = arg;

    seriesBatonCheckMagic(baton, MAGIC_QUERY, "on_series_solve_value");
    if (pmDebugOptions.query && pmDebugOptions.desperate)
	fprintf(stderr, "on_series_solve_value: arg=%p %s %s %s\n",
		arg, value->timestamp, value->data, value->series);
    return baton->callbacks->on_value(sid, value, baton->userdata);
}


static void
on_series_solve_inst_done(int status, void *arg)
{
    seriesQueryBaton	*baton = arg;

    seriesBatonCheckMagic(baton, MAGIC_QUERY, "on_series_solve_done");
    if (pmDebugOptions.query && pmDebugOptions.desperate)
	fprintf(stderr, "on_series_solve_done: arg=%p status=%d\n", arg, status);
    /* on_done is called by series_query_finished */
    seriesBatonDereference(baton, "on_series_solve_inst_done");
}

/*
 * HMGETALL pcp:inst:series:(value->series)
 * re-using series_instances_reply_callback as the callback.
 */
static int
on_series_solve_inst_value(pmSID sid, pmSeriesValue *value, void *arg)
{
    seriesQueryBaton	*baton = arg;
    seriesGetSID	*sidbat;
    sds			key, cmd;

    seriesBatonCheckMagic(baton, MAGIC_QUERY, "on_series_solve_inst_value");
    if (pmDebugOptions.query) {
	fprintf(stderr, "on_series_solve_inst_value: arg=%p %s %s %s\n",
		arg, value->timestamp, value->data, value->series);
    }

    sidbat = calloc(1, sizeof(seriesGetSID));
    initSeriesGetSID(sidbat, value->series, 1, baton);
    sidbat->metric = sdsdup(sid);

    seriesBatonReference(baton, "on_series_solve_inst_value");
    seriesBatonReference(sidbat, "on_series_solve_inst_value");

    key = sdscatfmt(sdsempty(), "pcp:inst:series:%S", value->series);
    cmd = redis_command(5);
    cmd = redis_param_str(cmd, HMGET, HMGET_LEN);
    cmd = redis_param_sds(cmd, key);
    cmd = redis_param_str(cmd, "inst", sizeof("inst")-1);
    cmd = redis_param_str(cmd, "name", sizeof("name")-1);
    cmd = redis_param_str(cmd, "source", sizeof("source")-1);
    sdsfree(key);
    redisSlotsRequest(baton->slots, cmd,
			series_instances_reply_callback, sidbat);
    sdsfree(cmd);
    return 0;
}

/* settings and callbacks for /series/values with fabricated SID */
static pmSeriesSettings	series_solve_values_settings = {
    .callbacks.on_value		= on_series_solve_value,
    .callbacks.on_done		= on_series_solve_done,
    .module.on_setup		= on_series_solve_setup,
    .module.on_info		= on_series_solve_log,
};

/* settings and callbacks for /series/instances with fabricated SID */
static pmSeriesSettings	series_solve_inst_settings = {
    .callbacks.on_value		= on_series_solve_inst_value,
    .callbacks.on_done		= on_series_solve_inst_done,
    .module.on_setup		= on_series_solve_setup,
    .module.on_info		= on_series_solve_log,
};

/*
 * Called from /series/values?series=SID[, ...] for a fabricated
 * SID expression. Parse and series_solve the expression with
 * samples/timing then via callbacks, add the resulting reply
 * elements to the response series for original pmSeriesBaton.
 */
static int
series_solve_sid_expr(pmSeriesSettings *settings, pmSeriesExpr *expr, void *arg)
{
    seriesGetSID	*sid = (seriesGetSID *)arg;
    seriesQueryBaton	*baton = (seriesQueryBaton *)sid->baton;
    series_t		sp = {0}; /* root of parsed expression tree, with timing */
    char		*errstr;
    int			sts;

    seriesBatonCheckMagic(sid, MAGIC_SID, "series_query_expr_reply");
    seriesBatonCheckMagic(baton, MAGIC_QUERY, "series_query_expr_reply");

    if (pmDebugOptions.query) {
	fprintf(stderr, "series_solve_sid_expr: SID %s, "
		"seriesQueryBaton=%p, pmSeriesBaton=userdata=%p expr=\"%s\"\n",
		sid->name, baton, baton->userdata, expr->query);
    }

    /* ref baton until on_series_solve_done */
    seriesBatonReference(baton, "series_solve_sid_expr");

    if ((sts = series_parse(expr->query, &sp, &errstr, arg)) == 0) {
	pmSeriesSetSlots(&settings->module, baton->slots);
	settings->module = *baton->module; /* struct cpy */

	sts = series_solve(settings, sp.expr, &baton->u.query.timing,
	    PM_SERIES_FLAG_NONE, baton);
    }

    return sts;
}

static void
series_query_expr_reply(redisClusterAsyncContext *c, void *r, void *arg)
{
    seriesGetSID	*sid = (seriesGetSID *)arg;
    seriesQueryBaton	*baton = (seriesQueryBaton *)sid->baton;
    redisReply		*reply = r;
    pmSeriesExpr	expr = {0};
    sds			msg;
    int			sts;

    seriesBatonCheckMagic(sid, MAGIC_SID, "series_query_expr_reply");
    seriesBatonCheckMagic(baton, MAGIC_QUERY, "series_query_expr_reply");
    if (UNLIKELY(reply == NULL || reply->type != REDIS_REPLY_ARRAY)) {
	infofmt(msg, "expected array of one string element (got %zu) from series %s %s (type=%s)",
		reply->elements, sid->name, HMGET, redis_reply_type(reply));
	batoninfo(baton, PMLOG_RESPONSE, msg);
    } else if (reply->element[0]->type == REDIS_REPLY_STRING) {
	expr.query = sdsempty();
    	if ((sts = extract_string(baton, sid->name, reply->element[0], &expr.query, "query")) < 0) {
	    baton->error = sts;
	} else {
	    /* Parse the expr (with timing) and series solve the resulting expr tree */
	    baton->error = series_solve_sid_expr(&series_solve_values_settings, &expr, arg);
	}
    }
    series_query_end_phase(baton);
}

static void
series_prepare_time_reply(
	redisClusterAsyncContext *c, void *r, void *arg)
{
    seriesGetSID	*sid = (seriesGetSID *)arg;
    seriesQueryBaton	*baton = (seriesQueryBaton *)sid->baton;
    redisReply		*reply = r;
    seriesGetSID	*expr;
    sds			key, exprcmd;
    sds			msg;

    seriesBatonCheckMagic(sid, MAGIC_SID, "series_prepare_time_reply");
    seriesBatonCheckMagic(baton, MAGIC_QUERY, "series_prepare_time_reply");
    if (UNLIKELY(reply == NULL || reply->type != REDIS_REPLY_ARRAY)) {
	infofmt(msg, "expected array from %s XSTREAM values (type=%s)",
			sid->name, redis_reply_type(reply));
	batoninfo(baton, PMLOG_RESPONSE, msg);
	baton->error = -EPROTO;
    } else {
	if (reply->elements > 0) {
	    /* reply is a normal time series */
	    series_values_reply(baton, sid->name, reply->elements, reply->element, arg);
	} else {
	    /* Handle fabricated/expression SID in /series/values :
	     * - get the expr for sid->name from redis. In the callback for that,
	     *   parse the expr and then solve the expression tree with timing from
	     *   this series query baton. Then merge the values in the reply elements.
	     *   TODO (maybe) - also get the desc and check source hash is zero.
	     */
	    if (pmDebugOptions.series)
		fprintf(stderr, "series_prepare_time_reply: sid %s is fabricated\n", sid->name);
	    expr = calloc(1, sizeof(seriesGetSID));
	    initSeriesGetSID(expr, sid->name, 1, baton);
	    seriesBatonReference(baton, "series_query_expr_reply");

	    key = sdscatfmt(sdsempty(), "pcp:expr:series:%S", expr->name);
	    exprcmd = redis_command(3);
	    exprcmd = redis_param_str(exprcmd, HMGET, HMGET_LEN);
	    exprcmd = redis_param_sds(exprcmd, key);
	    exprcmd = redis_param_str(exprcmd, "query", sizeof("query")-1);
	    sdsfree(key);
	    redisSlotsRequest(baton->slots, exprcmd, series_query_expr_reply, expr);
	    sdsfree(exprcmd);
	}
    }
    freeSeriesGetSID(sid);
    series_query_end_phase(baton);
}

unsigned int
series_value_count_only(timing_t *tp)
{
    if (tp->window.range || tp->window.delta ||
	tp->window.start || tp->window.end)
	return 0;
    return tp->count;
}

static void
series_prepare_time(seriesQueryBaton *baton, series_set_t *result)
{
    timing_t		*tp = &baton->u.query.timing;
    unsigned char	*series = result->series;
    seriesGetSID	*sid;
    char		buffer[64], revbuf[64];
    sds			start, end, key, cmd;
    unsigned int	i, revlen = 0, reverse = 0;

    /* if only 'count' is requested, work back from most recent value */
    if ((reverse = series_value_count_only(tp)) != 0) {
	revlen = pmsprintf(revbuf, sizeof(revbuf), "%u", reverse);
	start = sdsnew("+");
    } else {
	start = sdsnew(timeval_stream_str(&tp->start, buffer, sizeof(buffer)));
    }

    if (pmDebugOptions.series)
	fprintf(stderr, "START: %s\n", start);

    if (reverse)
	end = sdsnew("-");
    else if (tp->end.tv_sec)
	end = sdsnew(timeval_stream_str(&tp->end, buffer, sizeof(buffer)));
    else
	end = sdsnew("+");	/* "+" means "no end" - to the most recent */

    if (pmDebugOptions.series)
	fprintf(stderr, "END: %s\n", end);

    /*
     * Query cache for the time series range (groups of instance:value
     * pairs, with an associated timestamp).
     */
    for (i = 0; i < result->nseries; i++, series += SHA1SZ) {
	sid = calloc(1, sizeof(seriesGetSID));
	pmwebapi_hash_str(series, buffer, sizeof(buffer));

	initSeriesGetSID(sid, buffer, 1, baton);
	seriesBatonReference(baton, "series_prepare_time");

	key = sdscatfmt(sdsempty(), "pcp:values:series:%S", sid->name);

	/* X[REV]RANGE key t1 t2 [count N] */
	if (reverse) {
	    cmd = redis_command(6);
	    cmd = redis_param_str(cmd, XREVRANGE, XREVRANGE_LEN);
	} else {
	    cmd = redis_command(4);
	    cmd = redis_param_str(cmd, XRANGE, XRANGE_LEN);
	}
	cmd = redis_param_sds(cmd, key);
	cmd = redis_param_sds(cmd, start);
	cmd = redis_param_sds(cmd, end);
	if (reverse) {
	    cmd = redis_param_str(cmd, "COUNT", sizeof("COUNT")-1);
	    cmd = redis_param_str(cmd, revbuf, revlen);
	}
	sdsfree(key);
	redisSlotsRequest(baton->slots, cmd,
				series_prepare_time_reply, sid);
	sdsfree(cmd);
    }
    sdsfree(start);
    sdsfree(end);
}

static void
series_expr_query_desc(seriesQueryBaton *baton, series_set_t *query_series_set, node_t *np)
{
    unsigned int		i;
    int				nseries = query_series_set->nseries;
    unsigned char		*series = query_series_set->series;
    char			hashbuf[42];
    seriesGetSID		*sid;

    /* calloc nseries samples store space */
    if ((np->value_set.series_values = (series_sample_set_t *)calloc(nseries, sizeof(series_sample_set_t))) == NULL) {
	baton->error = -ENOMEM;
	return;
    }
    for (i = 0; i < nseries; i++, series += SHA1SZ) {
	if ((sid = (seriesGetSID *)calloc(1, sizeof(seriesGetSID))) == NULL) {
	    baton->error = -ENOMEM;
	    return;
	}
	pmwebapi_hash_str(series, hashbuf, sizeof(hashbuf));
	initSeriesGetSID(sid, hashbuf, 1, baton);
	np->value_set.series_values[i].baton = baton;
	np->value_set.series_values[i].sid = sid;
	np->value_set.series_values[i].num_samples = 0;
	series_node_get_desc(baton, sid->name, &np->value_set.series_values[i]);
	series_node_get_metric_name(baton, sid, &np->value_set.series_values[i]);
    }
}

static int
series_expr_node_desc(seriesQueryBaton *baton, node_t *np)
{
    int		sts, nelements;

    if (np == NULL)
	return 0;

    if ((nelements = np->result.nseries) != 0) {
	np->value_set.num_series = nelements;
	np->baton = baton;
	series_expr_query_desc(baton, &np->result, np);
	return baton->error;
    }

    if ((sts = series_expr_node_desc(baton, np->left)) < 0)
	return sts;
    return series_expr_node_desc(baton, np->right);
}

static void
series_report_set(seriesQueryBaton *baton, node_t *np)
{
    int		i, j;
    sds		series;

    for (i = 0; i < np->value_set.num_series; i++) {
	series = np->value_set.series_values[i].sid->name;
	for (j=0; j < i; j++) {
	    if (strncmp(series, np->value_set.series_values[j].sid->name, SHA1SZ) == 0)
	    	break;
	}
	if (i == j && baton->callbacks->on_match)
	    baton->callbacks->on_match(series, baton->userdata);
    }
}

static void
series_query_report_matches(void *arg)
{
    seriesQueryBaton	*baton = (seriesQueryBaton *)arg;
    int			has_function = 0;
    char		hashbuf[42];

    seriesBatonCheckMagic(baton, MAGIC_QUERY, "series_query_report_matches");
    seriesBatonCheckCount(baton, "series_query_report_matches");

    seriesBatonReference(baton, "series_query_report_matches");

    has_function = series_calculate(baton, &baton->u.query.root, 0);
    
    if (has_function != 0)
	series_redis_hash_expression(baton, hashbuf, sizeof(hashbuf));
    series_report_set(baton, &baton->u.query.root);
    series_query_end_phase(baton);
}

static void
series_query_maps(void *arg)
{
    seriesQueryBaton	*baton = (seriesQueryBaton *)arg;

    seriesBatonCheckMagic(baton, MAGIC_QUERY, "series_query_maps");
    seriesBatonCheckCount(baton, "series_query_maps");

    seriesBatonReference(baton, "series_query_maps");
    series_prepare_maps(baton, &baton->u.query.root, 0);
    series_query_end_phase(baton);
}

static void
series_query_eval(void *arg)
{
    seriesQueryBaton	*baton = (seriesQueryBaton *)arg;

    seriesBatonCheckMagic(baton, MAGIC_QUERY, "series_query_eval");
    seriesBatonCheckCount(baton, "series_query_eval");

    seriesBatonReference(baton, "series_query_eval");
    series_prepare_eval(baton, &baton->u.query.root, 0);
    series_query_end_phase(baton);
}

static void
series_query_expr(void *arg)
{
    seriesQueryBaton	*baton = (seriesQueryBaton *)arg;

    seriesBatonCheckMagic(baton, MAGIC_QUERY, "series_query_expr");
    seriesBatonCheckCount(baton, "series_query_expr");

    seriesBatonReference(baton, "series_query_expr");
    series_prepare_expr(baton, &baton->u.query.root, 0);
    series_query_end_phase(baton);
}

static int
series_instance_store_to_node(seriesQueryBaton *baton, sds series,
	pmSeriesValue *value, int nelements, redisReply **elements, node_t *np, int idx_sample)
{
    char		hashbuf[42];
    sds			inst;
    int			i, sts = 0;
    int			idx_instance = 0;
    int			idx_series = np->value_set.num_series;

    for (i = 0; i < nelements; i += 2) {
	inst = value->series;
	if (extract_string(baton, series, elements[i], &inst, "series") < 0) {
	    sts = -EPROTO;
	    continue;
	}
	if (sdslen(inst) == 0) {	/* no InDom, use series */
	    inst = sdscpylen(inst, series, 40);
	} else if (sdslen(inst) == 20) {
	    pmwebapi_hash_str((const unsigned char *)inst, hashbuf, sizeof(hashbuf));
	    inst = sdscpylen(inst, hashbuf, 40);
	} else {
	    /* TODO: propagate errors and mark records - separate callbacks? */
	    continue;
	}
	value->series = inst;

	if (extract_string(baton, series, elements[i+1], &value->data, "value") < 0)
	    sts = -EPROTO;
	else {
	    /* update value instance */
	    pmSeriesValue *valinst = &np->value_set.series_values[idx_series].series_sample[idx_sample].series_instance[idx_instance];

	    valinst->ts = value->ts; /* struct pmTimespec assign */
	    valinst->timestamp = sdsnew(value->timestamp);
	    valinst->series = sdsnew(value->series);
	    valinst->data = sdsnew(value->data);
	    ++idx_instance;
	}
    }
    return sts;
}

/* Do something like memcpy */
static void
series_values_store_to_node(seriesQueryBaton *baton, sds series,
		int nsamples, redisReply **samples, node_t *np)
{
    seriesSampling	sampling = {0};
    redisReply		*reply, *sample, **elements;
    timing_t		*tp = &baton->u.query.timing;
    int			i, sts, next, nelements;
    int			idx_series = np->value_set.num_series;
    int			idx_sample = 0;
    sds			msg, save_timestamp;

    sampling.value.timestamp = sdsempty();
    sampling.value.series = sdsempty();
    sampling.value.data = sdsempty();

    /* iterate over the 'samples' array */
    for (i = 0; i < nsamples; i++) {
	sample = samples[i];
	if ((nelements = sample->elements) == 0)
	    continue;
	elements = sample->element;

	/* expecting timestamp:valueset pairs, then instance:value pairs */
	if (nelements % 2) {
	    infofmt(msg, "expected time:valueset pairs in %s XRANGE", series);
	    batoninfo(baton, PMLOG_RESPONSE, msg);
	    sts = -EPROTO;
	    break;
	}

	/* verify the instance:value pairs array before proceeding */
	reply = elements[1];
	if (reply->type != REDIS_REPLY_ARRAY) {
	    infofmt(msg, "expected value array for series %s %s (type=%s)",
			series, XRANGE, redis_reply_type(reply));
	    batoninfo(baton, PMLOG_RESPONSE, msg);
	    baton->error = -EPROTO;
	    break;
	}

	/* setup state variables used internally during selection process */
	if (sampling.setup == 0 && (tp->delta.tv_sec || tp->delta.tv_usec)) {
	    /* 'next' is a nanosecond precision time interval to step with */
	    sampling.delta.tv_sec = tp->delta.tv_sec;
	    sampling.delta.tv_nsec = tp->delta.tv_usec * 1000;

	    /* extract the first timestamp to kickstart the comparison process */
	    if ((sts = extract_time(baton, series, elements[0],
	    				&sampling.value.timestamp,
					&sampling.value.ts)) < 0) {
		baton->error = sts;
		break;
	    }
	    /* 'goal' is the first target interval as an absolute timestamp */
	    if (tp->start.tv_sec || tp->start.tv_usec) {
		sampling.goal.tv_sec = tp->start.tv_sec;
		sampling.goal.tv_nsec = tp->start.tv_usec * 1000;
	    } else {
		sampling.goal = sampling.value.ts;
	    }
	    sampling.next_timestamp = sdsempty();
	    sampling.subsampling = 1;
	}
	sampling.setup = 1;

	if (sampling.subsampling == 0) {
	    if ((sts = extract_time(baton, series, elements[0],
					&sampling.value.timestamp,
					&sampling.value.ts)) < 0) {
		baton->error = sts;
		continue;
	    }
	} else if ((next = i + 1) < nsamples) {
	    /*
	     * Compare this point and the next to the ideal based on delta;
	     * skip over returning this value if the next one looks better.
	     */
	    elements = samples[next]->element;
	    if ((sts = extract_time(baton, series, elements[0],
	    				&sampling.next_timestamp,
					&sampling.next_timespec)) < 0) {
		baton->error = sts;
		continue;
	    } else if ((sts = use_next_sample(&sampling)) == 1) {
		goto next_sample;
	    } else if (sts == -1) {		/* sampling reached the end */
		goto last_sample;
	    }
	} /* else falls through and may call user-supplied callback */

	/* check whether a user-requested sample count has been reached
	 * Here copy the sample results(instance values) to the node.
	 */
	if (tp->count && sampling.count++ >= tp->count)
	    break;
	
	idx_sample = i;
	np->value_set.series_values[idx_series].series_sample[idx_sample].num_instances = reply->elements/2;
	if ((np->value_set.series_values[idx_series].series_sample[idx_sample].series_instance =
		(pmSeriesValue *)calloc(reply->elements/2, sizeof(pmSeriesValue))) == NULL) {
	    /* TODO: error report here */
	    baton->error = -ENOMEM;
	}
	if ((sts = series_instance_store_to_node(baton, series, &sampling.value,
				reply->elements, reply->element, np, idx_sample)) < 0) {
	    baton->error = sts;
	    goto last_sample;
	}
	
	if (sampling.subsampling == 0)
	    continue;

next_sample:
	/* carefully swap time strings to avoid leaking memory */
	save_timestamp = sampling.next_timestamp;
	sampling.next_timestamp = sampling.value.timestamp;
	sampling.value.timestamp = save_timestamp;
	sampling.value.ts = sampling.next_timespec;
    }

last_sample:
    if (sampling.setup)
	sdsfree(sampling.next_timestamp);
    sdsfree(sampling.value.timestamp);
    sdsfree(sampling.value.series);
    sdsfree(sampling.value.data);
}

static int
extract_series_desc(seriesQueryBaton *baton, pmSID series,
		int nelements, redisReply **elements, pmSeriesDesc *desc)
{
    sds			msg;

    if (nelements < 6) {
	infofmt(msg, "bad reply from %s %s (%d)", series, HMGET, nelements);
	batoninfo(baton, PMLOG_RESPONSE, msg);
	return -EPROTO;
    }

    /* were we given a non-metric series identifier? (e.g. an instance) */
    if (elements[0]->type == REDIS_REPLY_NIL) {
	desc->indom = sdscpylen(desc->indom, "unknown", 7);
	desc->pmid = sdscpylen(desc->pmid, "PM_ID_NULL", 10);
	desc->semantics = sdscpylen(desc->semantics, "unknown", 7);
	desc->source = sdscpylen(desc->source, "unknown", 7);
	desc->type = sdscpylen(desc->type, "unknown", 7);
	desc->units = sdscpylen(desc->units, "unknown", 7);
	return 0;
    }

    if (extract_string(baton, series, elements[0], &desc->indom, "indom") < 0)
	return -EPROTO;
    if (extract_string(baton, series, elements[1], &desc->pmid, "pmid") < 0)
	return -EPROTO;
    if (extract_string(baton, series, elements[2], &desc->semantics, "semantics") < 0)
	return -EPROTO;
    if (extract_sha1(baton, series, elements[3], &desc->source, "source") < 0)
	return -EPROTO;
    if (extract_string(baton, series, elements[4], &desc->type, "type") < 0)
	return -EPROTO;
    if (extract_string(baton, series, elements[5], &desc->units, "units") < 0)
	return -EPROTO;

    return 0;
}

static int
extract_series_node_desc(seriesQueryBaton *baton, pmSID series,
		int nelements, redisReply **elements, pmSeriesDesc *desc)
{
    sds			msg;

    if (nelements < 4 || elements[0]->type == REDIS_REPLY_NIL) {
	infofmt(msg, "bad reply from %s %s (%d)", series, HMGET, nelements);
	batoninfo(baton, PMLOG_RESPONSE, msg);
	return -EPROTO;
    }

    desc->pmid = sdsnew("511.0.0");
    if (extract_string(baton, series, elements[0], &desc->indom, "indom") < 0)
	return -EPROTO;
    if (extract_string(baton, series, elements[1], &desc->semantics, "semantics") < 0)
	return -EPROTO;
    desc->source = sdsnew(elements[2]->str);
    if (extract_string(baton, series, elements[3], &desc->type, "type") < 0)
	return -EPROTO;
    if (extract_string(baton, series, elements[4], &desc->units, "units") < 0)
	return -EPROTO;
    return 0;
}

static void
series_node_get_desc_reply(
	redisClusterAsyncContext *c, void *r, void *arg)
{
    series_sample_set_t		*sample_set = (series_sample_set_t *) arg;
    redisReply			*reply = r;
    int				sts;
    pmSeriesDesc		*desc = &sample_set->series_desc;
    seriesQueryBaton		*baton = (seriesQueryBaton *)sample_set->baton;
    sds				msg;

    seriesBatonCheckMagic(baton, MAGIC_QUERY, "series_node_get_desc_reply");

    desc->indom = sdsempty();
    desc->pmid = sdsempty();
    desc->semantics = sdsempty();
    desc->source = sdsempty();
    desc->type = sdsempty();
    desc->units = sdsempty();

    if (UNLIKELY(reply == NULL || reply->type != REDIS_REPLY_ARRAY)) {
	infofmt(msg, "expected array type from series %s %s (type=%s)",
		sample_set->sid->name, HMGET, redis_reply_type(reply));
	batoninfo(baton, PMLOG_RESPONSE, msg);
	baton->error = -EPROTO;
    } else if ((sts = extract_series_node_desc(baton, sample_set->sid->name,
			reply->elements, reply->element, desc)) < 0)
	baton->error = sts;

    series_query_end_phase(baton);
}

static void
series_node_get_desc(seriesQueryBaton *baton, sds sid_name, series_sample_set_t *sample_set)
{
    sds			cmd, key;

    seriesBatonReference(baton, "series_node_get_desc");

    key = sdscatfmt(sdsempty(), "pcp:desc:series:%S", sid_name);
    cmd = redis_command(7);
    cmd = redis_param_str(cmd, HMGET, HMGET_LEN);
    cmd = redis_param_sds(cmd, key);
    cmd = redis_param_str(cmd, "indom", sizeof("indom")-1);
    cmd = redis_param_str(cmd, "semantics", sizeof("semantics")-1);
    cmd = redis_param_str(cmd, "source", sizeof("source")-1);
    cmd = redis_param_str(cmd, "type", sizeof("type")-1);
    cmd = redis_param_str(cmd, "units", sizeof("units")-1);
    sdsfree(key);
    redisSlotsRequest(baton->slots, cmd, series_node_get_desc_reply, sample_set);
    sdsfree(cmd);
}

static int
series_store_metric_name(seriesQueryBaton *baton, series_sample_set_t *sample_set,
		sds series, int nelements, redisReply **elements)
{
    redisMapEntry	*entry;
    redisReply		*reply;
    sds			msg, key;
    unsigned int	i;
    int			sts = 0;

    key = sdsnewlen(NULL, 20);
    for (i = 0; i < nelements; i++) {
	reply = elements[i];
	if (reply->type == REDIS_REPLY_STRING) {
	    sdsclear(key);
	    key = sdscatlen(key, reply->str, reply->len);
	    if ((entry = redisMapLookup(namesmap, key)) != NULL){
		sample_set->metric_name = redisMapValue(entry);
	    } else {
		infofmt(msg, "%s - timeseries string map", series);
		batoninfo(baton, PMLOG_CORRUPT, msg);
		sts = -EINVAL;
	    }
	} else {
	    infofmt(msg, "expected string in %s set (type=%s)",
			series, redis_reply_type(reply));
	    batoninfo(baton, PMLOG_RESPONSE, msg);
	    sts = -EPROTO;
	}
    }
    sdsfree(key);

    return sts;
}

static void
series_node_get_metric_name_reply(
	redisClusterAsyncContext *c, void *r, void *arg)
{
    series_sample_set_t		*sample_set = (series_sample_set_t *) arg;
    seriesQueryBaton		*baton = (seriesQueryBaton *)sample_set->baton;
    redisReply			*reply = r;
    int				sts;
    sds				msg;

    seriesBatonCheckMagic(baton, MAGIC_QUERY, "series_node_get_metric_name_reply");

    /* unpack - extract names for this source via context name map */
    if (UNLIKELY(reply == NULL || reply->type != REDIS_REPLY_ARRAY)) {
	infofmt(msg, "expected array from %s %s (type=%s)",
		SMEMBERS, sample_set->sid->name, redis_reply_type(reply));
	batoninfo(baton, PMLOG_RESPONSE, msg);
	baton->error = -EPROTO;
    } else if ((sts = series_store_metric_name(baton, sample_set, sample_set->sid->name,
			reply->elements, reply->element)) < 0) {
	baton->error = sts;
    }
    series_query_end_phase(baton);
}

static void
series_node_get_metric_name(
	seriesQueryBaton *baton, seriesGetSID *sid, series_sample_set_t *sample_set)
{
    sds cmd, key;

    seriesBatonReference(baton, "series_node_get_metric_name");
    key = sdscatfmt(sdsempty(), "pcp:metric.name:series:%S", sid->name);
    cmd = redis_command(2);
    cmd = redis_param_str(cmd, SMEMBERS, SMEMBERS_LEN);
    cmd = redis_param_sds(cmd, key);
    sdsfree(key);
    redisSlotsRequest(baton->slots, cmd,
		    series_node_get_metric_name_reply, sample_set);
    sdsfree(cmd);
}

/* 
 * Redis has returned replies about samples of series, save them into the corresponding node.
 */
static void
series_node_prepare_time_reply(
	redisClusterAsyncContext *c, void *r, void *arg)
{
    node_t			*np = (node_t *)arg;
    seriesQueryBaton		*baton = (seriesQueryBaton *)np->baton;
    redisReply			*reply = r;
    sds				msg;
    int				idx = np->value_set.num_series;
    seriesGetSID		*sid = np->value_set.series_values[idx].sid;

    /* 
     * Got an reply contains series values which need to be saved into the corresponding 
     * node, but when this callback function be called, we need the information of SID of the
     * series. Here we can not access SID unless store SIDs in node. That's why I add **SID into
     * struct node_t in query.h
     */
    seriesBatonCheckMagic(sid, MAGIC_SID, "series_node_prepare_time_reply");
    seriesBatonCheckMagic(baton, MAGIC_QUERY, "series_node_prepare_time_reply");

    if (UNLIKELY(reply == NULL || reply->type != REDIS_REPLY_ARRAY)) {
	infofmt(msg, "expected array from %s XSTREAM values (type=%s)",
		sid->name, redis_reply_type(reply));
	batoninfo(baton, PMLOG_RESPONSE, msg);
	baton->error = -EPROTO;
    } else {
	/* calloc space to store series samples */
	np->value_set.series_values[idx].num_samples = reply->elements;
	if ((np->value_set.series_values[idx].series_sample =
	    (series_instance_set_t *)calloc(reply->elements, sizeof(series_instance_set_t))) == NULL) {
	    /* TODO: error report here */
	    baton->error = -ENOMEM;
	}
	/* Query for the desc of idx-th series */
	np->value_set.series_values[idx].baton = baton;
	series_node_get_desc(baton, sid->name, &np->value_set.series_values[idx]);
	series_node_get_metric_name(baton, sid, &np->value_set.series_values[idx]);
	
	series_values_store_to_node(baton, sid->name, reply->elements, reply->element, np);
	np->value_set.num_series++;
    }
    series_query_end_phase(baton);
}

static void
series_node_prepare_time(seriesQueryBaton *baton, series_set_t *query_series_set, node_t *np)
{
    timing_t			*tp = &np->time;
    unsigned char		*series = query_series_set->series;
    seriesGetSID		*sid;
    char			buffer[64], revbuf[64];
    sds				start, end, key, cmd;
    unsigned int		i, revlen = 0, reverse = 0;
    int				nseries = query_series_set->nseries;

    /* if only 'count' is requested, work back from most recent value */
    if ((reverse = series_value_count_only(tp)) != 0) {
	revlen = pmsprintf(revbuf, sizeof(revbuf), "%u", reverse);
	start = sdsnew("+");
    } else {
	start = sdsnew(timeval_stream_str(&tp->start, buffer, sizeof(buffer)));
    }

    if (pmDebugOptions.series)
	fprintf(stderr, "START: %s\n", start);

    if (reverse)
	end = sdsnew("-");
    else if (tp->end.tv_sec)
	end = sdsnew(timeval_stream_str(&tp->end, buffer, sizeof(buffer)));
    else
	end = sdsnew("+");	/* "+" means "no end" - to the most recent */

    if (pmDebugOptions.series)
	fprintf(stderr, "END: %s\n", end);
    

    /* calloc nseries samples store space */
    if ((np->value_set.series_values =
    	(series_sample_set_t *)calloc(nseries, sizeof(series_sample_set_t))) == NULL) {
	baton->error = -ENOMEM;
	sdsfree(start);
	sdsfree(end);
	return;
    }

    /*
     * Query cache for the time series range (groups of instance:value
     * pairs, with an associated timestamp).
     */
    for (i = 0; i < nseries; i++, series += SHA1SZ) {
	sid = calloc(1, sizeof(seriesGetSID));
	pmwebapi_hash_str(series, buffer, sizeof(buffer));

	initSeriesGetSID(sid, buffer, 1, baton);
	seriesBatonReference(baton, "series_prepare_time");

	key = sdscatfmt(sdsempty(), "pcp:values:series:%S", sid->name);

	/* X[REV]RANGE key t1 t2 [count N] */
	if (reverse) {
	    cmd = redis_command(6);
	    cmd = redis_param_str(cmd, XREVRANGE, XREVRANGE_LEN);
	} else {
	    cmd = redis_command(4);
	    cmd = redis_param_str(cmd, XRANGE, XRANGE_LEN);
	}
	cmd = redis_param_sds(cmd, key);
	cmd = redis_param_sds(cmd, start);
	cmd = redis_param_sds(cmd, end);
	if (reverse) {
	    cmd = redis_param_str(cmd, "COUNT", sizeof("COUNT")-1);
	    cmd = redis_param_str(cmd, revbuf, revlen);
	}
	sdsfree(key);
	np->value_set.series_values[i].baton = baton;
	np->value_set.series_values[i].sid = sid;
	/* Note: np->series_set.num_series is not equal to nseries in this function */
	redisSlotsRequest(baton->slots, cmd,
				series_node_prepare_time_reply, np);
	sdsfree(cmd);
	
    }
    sdsfree(start);
    sdsfree(end);
}

/* 
 * When we encounter a data node (i.e. np->result.nseries!=0),
 * query Redis for actual values and store them into this node
 * because time series identifier will always be described in
 * the top node of a subtree at the parser tree's bottom. 
 */
static int
series_process_func(seriesQueryBaton *baton, node_t *np, int level)
{
    int		sts, nelements = 0;

    if (np == NULL)
	return 0;

    if ((nelements = np->result.nseries) != 0) {
	np->value_set.num_series = 0;
	np->baton = baton;
	series_node_prepare_time(baton, &np->result, np);
	return baton->error;
    }

    if ((sts = series_process_func(baton, np->left, level+1)) < 0)
	return sts;
    return series_process_func(baton, np->right, level+1);
}

static sds
series_expr_canonical(node_t *np, int idx)
{
    sds		left, right, metric = NULL, statement = NULL;

    if (np == NULL)
	return sdsempty();

    /* first find each of the left and right hand sides, if any */
    switch (np->type) {
    case N_INTEGER:
    case N_NAME:
    case N_DOUBLE:
    case N_STRING:
    case N_SCALE:
	statement = sdsdup(np->value);
	left = right = NULL; /* statement is a leaf in the expr tree */
	break;

    case N_EQ:
	if (np->left->type == N_NAME &&
	    strncmp(np->left->value, "metric.name", sdslen(np->left->value)) == 0) {
	    left = sdsempty();
	} else
	    left = series_expr_canonical(np->left, idx);
	right = series_expr_canonical(np->right, idx);
	break;

    case N_LT:
    case N_LEQ:
    case N_GLOB:
    case N_GEQ:
    case N_GT:
    case N_NEQ:
    case N_AND:
    case N_OR:
    case N_REQ:
    case N_RNE:
    case N_PLUS:
    case N_MINUS:
    case N_STAR:
    case N_SLASH:
    case N_RESCALE:
	left = series_expr_canonical(np->left, idx);
	right = series_expr_canonical(np->right, idx);
	break;

    case N_AVG:
    case N_AVG_INST:
    case N_AVG_SAMPLE:
    case N_SUM:
    case N_SUM_INST:
    case N_SUM_SAMPLE:
    case N_STDEV_INST:
    case N_STDEV_SAMPLE:
<<<<<<< HEAD
    case N_TOPK_INST:
    	left = series_expr_canonical(np->left, idx);
	right = series_expr_canonical(np->right, idx);
	break;
    case N_TOPK_SAMPLE:
    	left = series_expr_canonical(np->left, idx);
	right = series_expr_canonical(np->right, idx);
	break;
=======
>>>>>>> 55664520
    case N_MAX:
    case N_MAX_INST:
    case N_MAX_SAMPLE:
    case N_MIN:
    case N_MIN_INST:
    case N_MIN_SAMPLE:
    case N_RATE:
    case N_ABS:
    case N_FLOOR:
    case N_SQRT:
    case N_ROUND:
	left = series_expr_canonical(np->left, idx);
	right = NULL;
	break;

    case N_LOG:
	left = series_expr_canonical(np->left, idx);
	right = np->right ? series_expr_canonical(np->right, idx) : NULL;
	break;
    default: 
	left = right = NULL;
	break;
    }

    /* form a merged canonical expression from component parts */
    switch (np->type) {
    case N_PLUS:
	statement = sdscatfmt(sdsempty(), "%S+%S", left, right);
	break;
    case N_MINUS:
	statement = sdscatfmt(sdsempty(), "%S-%S", left, right);
	break;
    case N_STAR:
	statement = sdscatfmt(sdsempty(), "%S*%S", left, right);
	break;
    case N_SLASH:
	statement = sdscatfmt(sdsempty(), "%S/%S", left, right);
	break;
    case N_AVG:
	statement = sdscatfmt(sdsempty(), "avg(%S)", left);
	break;
    case N_AVG_INST:
	statement = sdscatfmt(sdsempty(), "avg_inst(%S)", left);
	break;
    case N_AVG_SAMPLE:
	statement = sdscatfmt(sdsempty(), "avg_sample(%S)", left);
	break;
    case N_COUNT:
	statement = sdscatfmt(sdsempty(), "count(%S)", left);
	break;
    case N_DELTA:
	break;
    case N_MAX:
	statement = sdscatfmt(sdsempty(), "max(%S)", left);
	break;
    case N_MAX_INST:
	statement = sdscatfmt(sdsempty(), "max_inst(%S)", left);
	break;
    case N_MAX_SAMPLE:
	statement = sdscatfmt(sdsempty(), "max_sample(%S)", left);
	break;
    case N_MIN:
	statement = sdscatfmt(sdsempty(), "min(%S)", left);
	break;
    case N_MIN_INST:
	statement = sdscatfmt(sdsempty(), "min_inst(%S)", left);
	break;
    case N_MIN_SAMPLE:
	statement = sdscatfmt(sdsempty(), "min_sample(%S)", left);
	break;
    case N_SUM:
	statement = sdscatfmt(sdsempty(), "sum(%S)", left);
	break;
    case N_SUM_INST:
	statement = sdscatfmt(sdsempty(), "sum_inst(%S)", left);
	break;
    case N_SUM_SAMPLE:
	statement = sdscatfmt(sdsempty(), "sum_sample(%S)", left);
	break;
    case N_STDEV_INST:
	statement = sdscatfmt(sdsempty(), "stdev_inst(%S)", left);
	break;
    case N_STDEV_SAMPLE:
	statement = sdscatfmt(sdsempty(), "stdev_sample(%S)", left);
	break;
    case N_TOPK_INST:
	statement = sdscatfmt(sdsempty(), "topk_inst(%S, %S)", left, right);
	break;
    case N_TOPK_SAMPLE:
	statement = sdscatfmt(sdsempty(), "topk_sample(%S, %S)", left, right);
	break;
    case N_ANON:
	break;
    case N_RATE:
	statement = sdscatfmt(sdsempty(), "rate(%S)", left);
	break;
    case N_INSTANT:
	break;
    case N_LT:
	statement = sdscatfmt(sdsempty(), "%S<%S", left, right);
	break;
    case N_LEQ:
	statement = sdscatfmt(sdsempty(), "%S<=%S", left, right);
	break;
    case N_EQ:
	metric = sdsnew("metric.name");
	if (np->left->type == N_NAME && sdscmp(np->left->value, metric) == 0)
	    statement = sdsdup(right);
	else
	    statement = sdscatfmt(sdsempty(), "%S==\"%S\"", left, right);
	break;
    case N_GLOB:
	metric = sdsnew("metric.name");
	if (np->left->type == N_NAME && sdscmp(np->left->value, metric) == 0)
	    statement = sdscatfmt(sdsempty(), "%S", np->value_set.series_values[idx].metric_name);
	else
	    statement = sdscatfmt(sdsempty(), "%S~~\"%S\"", left, right);
	break;
    case N_GEQ:
	statement = sdscatfmt(sdsempty(), "%S>=%S", left, right);
	break;
    case N_GT:
	statement = sdscatfmt(sdsempty(), "%S>%S", left, right);
	break;
    case N_NEQ:
	statement = sdscatfmt(sdsempty(), "%S!=\"%S\"", left, right);
	break;
    case N_AND:
	metric = sdsnew("metric.name");
	if ((np->left->type == N_EQ || np->left->type == N_GLOB)
		&& sdscmp(np->left->left->value, metric) == 0)
	    statement = sdscatfmt(sdsempty(), "%S{%S}", np->value_set.series_values[idx].metric_name, right);
	else
	    statement = sdscatfmt(sdsempty(), "%S&&%S", left, right);
	break;
    case N_OR:
	statement = sdscatfmt(sdsempty(), "%S||%S", left, right);
	break;
    case N_REQ:
	statement = sdscatfmt(sdsempty(), "%S=~%S", left, right);
	break;
    case N_RNE:
	statement = sdscatfmt(sdsempty(), "%S!~%S", left, right);
	break;
    case N_NEG:
	break;
    case N_RESCALE:
	statement = sdscatfmt(sdsempty(), "rescale(%S,\"%S\")", left, right);
	break;
    case N_DEFINED:
	break;
    case N_ABS:
	statement = sdscatfmt(sdsempty(), "abs(%S)", left);
	break;
    case N_FLOOR:
	statement = sdscatfmt(sdsempty(), "floor(%S)", left);
	break;
    case N_LOG:
	if (np->right == NULL)
	    statement = sdscatfmt(sdsempty(), "log(%S)", left);
	else
	    statement = sdscatfmt(sdsempty(), "log(%S,%S)", left, right);
	break;
    case N_SQRT:
	statement = sdscatfmt(sdsempty(), "sqrt(%S)", left);
	break;
    case N_ROUND:
	statement = sdscatfmt(sdsempty(), "round(%S)", left);
	break;
    default:
	break;
    }
    sdsfree(left);
    sdsfree(right);
    sdsfree(metric);
    return statement ? statement : sdsempty();
}

static sds
series_function_hash(unsigned char *hash, node_t *np, int idx)
{
    sds		identifier = series_expr_canonical(np, idx);
    SHA1_CTX	shactx;
    const char	prefix[] = "{\"series\":\"expr\",\"expr\":\"";
    const char	suffix[] = "\"}";

    if (pmDebugOptions.query)
	fprintf(stderr, "%s: canonical expr: \"%s\"\n", __FUNCTION__, identifier);
    SHA1Init(&shactx);
    SHA1Update(&shactx, (unsigned char *)prefix, sizeof(prefix)-1);
    SHA1Update(&shactx, (unsigned char *)identifier, sdslen(identifier));
    SHA1Update(&shactx, (unsigned char *)suffix, sizeof(suffix)-1);
    SHA1Final(hash, &shactx);

    return identifier;
}

/*
 * Report a timeseries result - timestamps and (instance) values from a node
 */
static void
series_node_values_report(seriesQueryBaton *baton, node_t *np)
{
    sds		series;
    int		i, j, k;

    for (i = 0; i < np->value_set.num_series; i++) {
	series = np->value_set.series_values[i].sid->name;
	for (j = 0; j < np->value_set.series_values[i].num_samples; j++) {
	    for (k = 0; k < np->value_set.series_values[i].series_sample[j].num_instances; k++) {
		pmSeriesValue value = np->value_set.series_values[i].series_sample[j].series_instance[k];
		baton->callbacks->on_value(series, &value, baton->userdata);
	    }
	}
    }
}

static int
series_rate_check(pmSeriesDesc desc)
{
    /* TODO: Do type check for rate function. return 0 when success. */
    if (strncmp(desc.semantics, "counter", sizeof("counter")-1) != 0)
	return 1;
    return 0;
}

/*
 * Compute rate between samples for each metric.
 * The number of samples in result is one less than the original samples. 
 */
static void
series_calculate_rate(node_t *np)
{
    seriesQueryBaton	*baton = (seriesQueryBaton *)np->baton;
    pmSeriesValue	s_pmval, t_pmval;
    unsigned int	n_instances, n_samples, i, j, k;
    double		s_data, t_data, mult;
    char		str[256];
    sds			msg, expr;
    int			sts;
    pmUnits		units = {0};

    np->value_set = np->left->value_set;
    for (i = 0; i < np->value_set.num_series; i++) {
	n_samples = np->value_set.series_values[i].num_samples;
	if (series_rate_check(np->value_set.series_values[i].series_desc) == 0) {
	    if (n_samples > 0) {
		n_instances = np->value_set.series_values[i].series_sample[0].num_instances;
	    }
	    for (j = 1; j < n_samples; j++) {
		if (np->value_set.series_values[i].series_sample[j].num_instances != n_instances) {
		    if (pmDebugOptions.query && pmDebugOptions.desperate)
			fprintf(stderr, "Error: number of instances in each sample are not equal %d != %d.\n",
				np->value_set.series_values[i].series_sample[j].num_instances, n_instances);
		    continue;
		}
		for (k = 0; k < n_instances; k++) {
		    t_pmval = np->value_set.series_values[i].series_sample[j-1].series_instance[k];
		    s_pmval = np->value_set.series_values[i].series_sample[j].series_instance[k];
		    if (strcmp(s_pmval.series, t_pmval.series) != 0) {
			/* TODO: two SIDs of the instances' names between samples are different, report error. */
			if (pmDebugOptions.query) {
			    fprintf(stderr, "TODO: two SIDs of the instances' names between samples are different, report error.");
			    fprintf(stderr, "%s %s\n", s_pmval.series, t_pmval.series);
			}
		    }

		    /* compute rate/sec from delta value and delta timestamp */
		    s_data = strtod(s_pmval.data, NULL);
		    t_data = strtod(t_pmval.data, NULL);
		    pmsprintf(str, sizeof(str), "%.6lf", (t_data - s_data) / pmTimespec_delta(&t_pmval.ts, &s_pmval.ts));

		    sdsfree(np->value_set.series_values[i].series_sample[j-1].series_instance[k].data);
		    sdsfree(np->value_set.series_values[i].series_sample[j-1].series_instance[k].timestamp);
		    np->value_set.series_values[i].series_sample[j-1].series_instance[k].data = sdsnew(str);
		    np->value_set.series_values[i].series_sample[j-1].series_instance[k].timestamp =
		    	sdsnew(np->value_set.series_values[i].series_sample[j].series_instance[k].timestamp);
		    np->value_set.series_values[i].series_sample[j-1].series_instance[k].ts =
		    	np->value_set.series_values[i].series_sample[j].series_instance[k].ts;
		}
		if (j == n_samples-1) {
		    /* Free the last sample */
		    for (k = 0; k < n_instances; k++) {
			sdsfree(np->value_set.series_values[i].series_sample[j].series_instance[k].timestamp);
			sdsfree(np->value_set.series_values[i].series_sample[j].series_instance[k].series);
			sdsfree(np->value_set.series_values[i].series_sample[j].series_instance[k].data);
		    }
		    np->value_set.series_values[i].num_samples -= 1;
		}
	    }
	} else {
	    expr = series_expr_canonical(np->left, i);
	    infofmt(msg, "Can't rate convert '%s', counter semantics required\n", expr);
	    sdsfree(expr);
	    batoninfo(baton, PMLOG_ERROR, msg);
	    baton->error = -EPROTO;
	    np->value_set.series_values[i].num_samples = -n_samples;
	}
	sdsfree(np->value_set.series_values[i].series_desc.type);
	sdsfree(np->value_set.series_values[i].series_desc.semantics);
	if ((sts = pmParseUnitsStr(
			np->value_set.series_values[i].series_desc.units,
			&units, &mult, &msg)) < 0) {
	    free(msg);
	}
	sdsfree(np->value_set.series_values[i].series_desc.units);
	units.dimTime -= 1;
	units.scaleTime = PM_TIME_SEC;
	np->value_set.series_values[i].series_desc.type = sdsnew("double");
	np->value_set.series_values[i].series_desc.semantics = sdsnew("instant");
	np->value_set.series_values[i].series_desc.units = sdsnew(pmUnitsStr(&units));
    }
}

/*
 * Compare and pick the max instance value(s) among samples.
 */
static void
series_calculate_time_domain_max(node_t *np)
{
    seriesQueryBaton	*baton = (seriesQueryBaton *)np->baton;
    unsigned int	n_series, n_samples, n_instances, i, j, k;
    double		max_data, data;
    int			max_pointer;
    sds			msg;
    pmSeriesValue	inst;

    n_series = np->left->value_set.num_series;
    np->value_set.num_series = n_series;
    np->value_set.series_values = (series_sample_set_t *)calloc(n_series, sizeof(series_sample_set_t));
    for (i = 0; i < n_series; i++) {
	n_samples = np->left->value_set.series_values[i].num_samples;
	if (n_samples > 0) {
	    np->value_set.series_values[i].num_samples = n_samples;
	    np->value_set.series_values[i].series_sample = (series_instance_set_t *)calloc(n_samples, sizeof(series_instance_set_t));
	    n_instances = np->left->value_set.series_values[i].series_sample[0].num_instances;

	    for (j = 0; j < n_samples; j++){
		np->value_set.series_values[i].series_sample[j].num_instances = 1;
		np->value_set.series_values[i].series_sample[j].series_instance = (pmSeriesValue *)calloc(1, sizeof(pmSeriesValue));

		max_pointer = 0;
		max_data = atof(np->left->value_set.series_values[i].series_sample[j].series_instance[0].data);
		for (k = 1; k < n_instances; k++){
		    if (np->left->value_set.series_values[i].series_sample[j].num_instances != n_instances) {
			if (pmDebugOptions.query && pmDebugOptions.desperate) {
			    infofmt(msg, "number of instances in each sample are not equal\n");
			    batoninfo(baton, PMLOG_ERROR, msg);
			}
			continue;
		    }                
		    data = atof(np->left->value_set.series_values[i].series_sample[j].series_instance[k].data);
		    if (max_data < data) {
			max_data = data;
			max_pointer = k;
		    }
		}
		inst = np->left->value_set.series_values[i].series_sample[j].series_instance[max_pointer];

		np->value_set.series_values[i].series_sample[j].series_instance[0].timestamp = sdsnew(inst.timestamp);
		np->value_set.series_values[i].series_sample[j].series_instance[0].series = sdsnew(inst.series);
		np->value_set.series_values[i].series_sample[j].series_instance[0].data = sdsnew(inst.data);
		np->value_set.series_values[i].series_sample[j].series_instance[0].ts = inst.ts;
	    }
        } else {
	    np->value_set.series_values[i].num_samples = 0;
	}
	np->value_set.series_values[i].sid = (seriesGetSID *)calloc(1, sizeof(seriesGetSID));
	np->value_set.series_values[i].sid->name = sdsnew(np->left->value_set.series_values[i].sid->name);
	np->value_set.series_values[i].baton = np->left->value_set.series_values[i].baton;
	np->value_set.series_values[i].series_desc = np->left->value_set.series_values[i].series_desc;
    }
}

/*
 * Compare and pick the maximal instance value(s) among samples for each metric.
 */
static void
series_calculate_max(node_t *np)
{
    seriesQueryBaton	*baton = (seriesQueryBaton *)np->baton;
    unsigned int	n_series, n_samples, n_instances, i, j, k;
    double		max_data, data;
    int			max_pointer;
    sds			msg;

    n_series = np->left->value_set.num_series;
    np->value_set.num_series = n_series;
    np->value_set.series_values = (series_sample_set_t *)calloc(n_series, sizeof(series_sample_set_t));
    for (i = 0; i < n_series; i++) {
	n_samples = np->left->value_set.series_values[i].num_samples;
	if (n_samples > 0) {
	    np->value_set.series_values[i].num_samples = 1;
	    np->value_set.series_values[i].series_sample = (series_instance_set_t *)calloc(1, sizeof(series_instance_set_t));
	    n_instances = np->left->value_set.series_values[i].series_sample[0].num_instances;
	    np->value_set.series_values[i].series_sample[0].num_instances = n_instances;
	    np->value_set.series_values[i].series_sample[0].series_instance = (pmSeriesValue *)calloc(n_instances, sizeof(pmSeriesValue));
	    for (k = 0; k < n_instances; k++) {
		max_pointer = 0;
		max_data = atof(np->left->value_set.series_values[i].series_sample[0].series_instance[k].data);
		for (j = 1; j < n_samples; j++) {
		    if (np->left->value_set.series_values[i].series_sample[j].num_instances != n_instances) {
			if (pmDebugOptions.query && pmDebugOptions.desperate) {
			    infofmt(msg, "number of instances in each sample are not equal\n");
			    batoninfo(baton, PMLOG_ERROR, msg);
			}
			continue;
		    }
		    data = atof(np->left->value_set.series_values[i].series_sample[j].series_instance[k].data);
		    if (max_data < data) {
			max_data = data;
			max_pointer = j;
		    }
		}
		np->value_set.series_values[i].series_sample[0].series_instance[k].timestamp = 
			sdsnew(np->left->value_set.series_values[i].series_sample[max_pointer].series_instance[k].timestamp);
		np->value_set.series_values[i].series_sample[0].series_instance[k].series = 
			sdsnew(np->left->value_set.series_values[i].series_sample[max_pointer].series_instance[k].series);
		np->value_set.series_values[i].series_sample[0].series_instance[k].data = 
			sdsnew(np->left->value_set.series_values[i].series_sample[max_pointer].series_instance[k].data);
		np->value_set.series_values[i].series_sample[0].series_instance[k].ts = 
			np->left->value_set.series_values[i].series_sample[max_pointer].series_instance[k].ts;
	    }
	} else {
	    np->value_set.series_values[i].num_samples = 0;
	}
	np->value_set.series_values[i].sid = (seriesGetSID *)calloc(1, sizeof(seriesGetSID));
	np->value_set.series_values[i].sid->name = sdsnew(np->left->value_set.series_values[i].sid->name);
	np->value_set.series_values[i].baton = np->left->value_set.series_values[i].baton;
	np->value_set.series_values[i].series_desc = np->left->value_set.series_values[i].series_desc;
    }
}

/*
 * Compare and pick the minimal value(s) among samples for each metric across time.
 */
static void
series_calculate_time_domain_min(node_t *np)
{
    seriesQueryBaton	*baton = (seriesQueryBaton *)np->baton;
    unsigned int	n_series, n_samples, n_instances, i, j, k;
    double		min_data, data;
    int			min_pointer;
    sds			msg;
    pmSeriesValue	inst;

    n_series = np->left->value_set.num_series;
    np->value_set.num_series = n_series;
    np->value_set.series_values = (series_sample_set_t *)calloc(n_series, sizeof(series_sample_set_t));
    for (i = 0; i < n_series; i++) {
	n_samples = np->left->value_set.series_values[i].num_samples;
	if (n_samples > 0) {
	    np->value_set.series_values[i].num_samples = n_samples;
	    np->value_set.series_values[i].series_sample = (series_instance_set_t *)calloc(n_samples, sizeof(series_instance_set_t));
	    n_instances = np->left->value_set.series_values[i].series_sample[0].num_instances;

	    for (j = 0; j < n_samples; j++){
		np->value_set.series_values[i].series_sample[j].num_instances = 1;
		np->value_set.series_values[i].series_sample[j].series_instance = (pmSeriesValue *)calloc(1, sizeof(pmSeriesValue));

		min_pointer = 0;
		min_data = atof(np->left->value_set.series_values[i].series_sample[j].series_instance[0].data);
		for (k = 1; k < n_instances; k++){
		    if (np->left->value_set.series_values[i].series_sample[j].num_instances != n_instances) {
			if (pmDebugOptions.query && pmDebugOptions.desperate) {
			    infofmt(msg, "number of instances in each sample are not equal\n");
			    batoninfo(baton, PMLOG_ERROR, msg);
			}
			continue;
		    }                
		    data = atof(np->left->value_set.series_values[i].series_sample[j].series_instance[k].data);
		    if (min_data > data) {
			min_data = data;
			min_pointer = k;
		    }
		}
		inst = np->left->value_set.series_values[i].series_sample[j].series_instance[min_pointer];

		np->value_set.series_values[i].series_sample[j].series_instance[0].timestamp = sdsnew(inst.timestamp);
		np->value_set.series_values[i].series_sample[j].series_instance[0].series = sdsnew(inst.series);
		np->value_set.series_values[i].series_sample[j].series_instance[0].data = sdsnew(inst.data);
		np->value_set.series_values[i].series_sample[j].series_instance[0].ts = inst.ts;
	    }
        } else {
	    np->value_set.series_values[i].num_samples = 0;
	}
	np->value_set.series_values[i].sid = (seriesGetSID *)calloc(1, sizeof(seriesGetSID));
	np->value_set.series_values[i].sid->name = sdsnew(np->left->value_set.series_values[i].sid->name);
	np->value_set.series_values[i].baton = np->left->value_set.series_values[i].baton;
	np->value_set.series_values[i].series_desc = np->left->value_set.series_values[i].series_desc;
    }
}

/*
 * Compare and pick the minimal instance value(s) among samples for each metric.
 */
static void
series_calculate_min(node_t *np)
{
    seriesQueryBaton	*baton = (seriesQueryBaton *)np->baton;
    unsigned int	n_series, n_samples, n_instances, i, j, k;
    double		min_data, data;
    int			min_pointer;
    sds			msg;

    n_series = np->left->value_set.num_series;
    np->value_set.num_series = n_series;
    np->value_set.series_values = (series_sample_set_t *)calloc(n_series, sizeof(series_sample_set_t));
    for (i = 0; i < n_series; i++) {
	n_samples = np->left->value_set.series_values[i].num_samples;
	if (n_samples > 0) {
	    np->value_set.series_values[i].num_samples = 1;
	    np->value_set.series_values[i].series_sample = (series_instance_set_t *)calloc(1, sizeof(series_instance_set_t));
	    n_instances = np->left->value_set.series_values[i].series_sample[0].num_instances;
	    np->value_set.series_values[i].series_sample[0].num_instances = n_instances;
	    np->value_set.series_values[i].series_sample[0].series_instance = (pmSeriesValue *)calloc(n_instances, sizeof(pmSeriesValue));
	    for (k = 0; k < n_instances; k++) {
		min_pointer = 0;
		min_data = atof(np->left->value_set.series_values[i].series_sample[0].series_instance[k].data);
		for (j = 1; j < n_samples; j++) {
		    if (np->left->value_set.series_values[i].series_sample[j].num_instances != n_instances) {
			if (pmDebugOptions.query && pmDebugOptions.desperate) {
			    infofmt(msg, "number of instances in each sample are not equal\n");
			    batoninfo(baton, PMLOG_ERROR, msg);
			}
			continue;
		    }
		    data = atof(np->left->value_set.series_values[i].series_sample[j].series_instance[k].data);
		    if (min_data > data) {
			min_data = data;
			min_pointer = j;
		    }
		}
		np->value_set.series_values[i].series_sample[0].series_instance[k].timestamp = 
			sdsnew(np->left->value_set.series_values[i].series_sample[min_pointer].series_instance[k].timestamp);
		np->value_set.series_values[i].series_sample[0].series_instance[k].series = 
			sdsnew(np->left->value_set.series_values[i].series_sample[min_pointer].series_instance[k].series);
		np->value_set.series_values[i].series_sample[0].series_instance[k].data = 
			sdsnew(np->left->value_set.series_values[i].series_sample[min_pointer].series_instance[k].data);
		np->value_set.series_values[i].series_sample[0].series_instance[k].ts = 
			np->left->value_set.series_values[i].series_sample[min_pointer].series_instance[k].ts;
	    }
	} else {
	    np->value_set.series_values[i].num_samples = 0;
	}
	np->value_set.series_values[i].sid = (seriesGetSID *)calloc(1, sizeof(seriesGetSID));
	np->value_set.series_values[i].sid->name = sdsnew(np->left->value_set.series_values[i].sid->name);
	np->value_set.series_values[i].baton = np->left->value_set.series_values[i].baton;
	np->value_set.series_values[i].series_desc = np->left->value_set.series_values[i].series_desc;
    }
}

static int
compare_pmUnits_dim(pmUnits *a, pmUnits *b)
{
    if (a->dimCount == b->dimCount &&
	a->dimTime == b->dimTime &&
	a->dimSpace == b->dimSpace)
	return 0;
    return -1;
}

static int
series_extract_type(char *typeStr) 
{
    if (strncmp("32", typeStr, sizeof("32")-1) == 0) {
	return PM_TYPE_32;
    } else if ((strncmp("U32", typeStr, sizeof("U32")-1) == 0) || (strncmp("u32", typeStr, sizeof("u32")-1) == 0)) {
	return PM_TYPE_U32;
    } else if (strncmp("64", typeStr, sizeof("64")-1) == 0) {
	return PM_TYPE_64;
    } else if ((strncmp("U64", typeStr, sizeof("U64")-1) == 0) || (strncmp("u64", typeStr, sizeof("u64")-1) == 0)) {
	return PM_TYPE_U64;
    } else if ((strncmp("FLOAT", typeStr, sizeof("FLOAT")-1) == 0) || (strncmp("float", typeStr, sizeof("float")-1) == 0)) {
	return PM_TYPE_FLOAT;
    } else if ((strncmp("DOUBLE", typeStr, sizeof("DOUBLE")-1) == 0) || (strncmp("double", typeStr, sizeof("double")-1) == 0)) {
	return PM_TYPE_DOUBLE;
    } else {
	return PM_TYPE_UNKNOWN;
    }
}

static int
series_extract_value(int type, sds str, pmAtomValue *oval) 
{
    int		sts;

    switch (type) {
    case PM_TYPE_32:
	sts = sscanf(str, "%d", &oval->l);
	break;
    case PM_TYPE_U32:
	sts = sscanf(str, "%u", &oval->ul);
	break;
    case PM_TYPE_64:
	sts = sscanf(str, "%" PRId64, &oval->ll);
	break;
    case PM_TYPE_U64:
	sts = sscanf(str, "%" PRIu64, &oval->ull);
	break;
    case PM_TYPE_FLOAT:
	sts = sscanf(str, "%f", &oval->f);
	break;
    case PM_TYPE_DOUBLE:
	sts = sscanf(str, "%lf", &oval->d);
	break;
    default:
	sts = 0;
	break;
    }
    return (sts == 1) ? 0 : PM_ERR_CONV;
}

static int
series_pmAtomValue_conv_str(int type, char *str, pmAtomValue *val, int max_len)
{
    char	*s;

    switch (type) {
    case PM_TYPE_32:
    case PM_TYPE_U32:
    case PM_TYPE_64:
    case PM_TYPE_U64:
    case PM_TYPE_FLOAT:
    case PM_TYPE_DOUBLE:
        s = pmAtomStr_r(val, type, str, max_len);
	if (s && (isdigit(*s) || *s == '-' || *s == '+'))
            return strlen(str);
        break;

    default:
        s = NULL;
        break;
    }

    pmNotifyErr(LOG_ERR, "series_pmAtomValue_conv_str: type=%s failed: %s\n",
            pmTypeStr(type), s ? s : "only numeric types supported");
    return 0;
}

/* 
 * The left child node of L_RESCALE should contains a set of time
 * series values.  And the right child node should be L_SCALE, which
 * contains the target units information.  This rescale() should only
 * accept metrics with semantics instant.  Compare the consistencies
 * of 3 time/space/count dimensions between the pmUnits of input and
 * metrics to be modified. 
 */
static void
series_calculate_rescale(node_t *np)
{
    seriesQueryBaton	*baton = (seriesQueryBaton *)np->baton;
    double		mult;
    pmUnits		iunit;
    char		*errmsg, str_val[256];
    pmAtomValue		ival, oval;
    int			type, sts, str_len, i, j, k;
    sds			msg;

    np->value_set = np->left->value_set;
    for (i = 0; i < np->value_set.num_series; i++) {
	if (pmParseUnitsStr(np->value_set.series_values[i].series_desc.units, &iunit, &mult, &errmsg) < 0) {
	    infofmt(msg, "Units string of %s parse error, %s\n", np->value_set.series_values[i].sid->name, errmsg);
	    batoninfo(baton, PMLOG_ERROR, msg);
	    baton->error = -EPROTO;
	    np->value_set.series_values[i].num_samples = -np->value_set.series_values[i].num_samples;
	    free(errmsg);
	    return;
	}
	if (compare_pmUnits_dim(&iunit, &np->right->meta.units) != 0) {
	    infofmt(msg, "Dimensions of units mismatch, for series %s the units is %s\n", 
		np->value_set.series_values[i].sid->name, np->value_set.series_values[i].series_desc.units);
	    batoninfo(baton, PMLOG_ERROR, msg);
	    baton->error = -EPROTO;
	    np->value_set.series_values[i].num_samples = -np->value_set.series_values[i].num_samples;
	    return;
	}
	if ((type = series_extract_type(np->value_set.series_values[i].series_desc.type)) == PM_TYPE_UNKNOWN) {
	    infofmt(msg, "Series values' Type extract fail, unsupported type\n");
	    batoninfo(baton, PMLOG_ERROR, msg);
	    baton->error = -EPROTO;
	    np->value_set.series_values[i].num_samples = -np->value_set.series_values[i].num_samples;
	    return;
	}
	type = PM_TYPE_DOUBLE;
	for (j = 0; j < np->value_set.series_values[i].num_samples; j++) {
	    for (k = 0; k < np->value_set.series_values[i].series_sample[j].num_instances; k++) {
		if (series_extract_value(type, 
			np->value_set.series_values[i].series_sample[j].series_instance[k].data, &ival) != 0 ) {
		    /* TODO: error report for extracting values from string fail */
		    fprintf(stderr, "Extract values from string fail\n");
		    return;
		}
		if ((sts = pmConvScale(type, &ival, &iunit, &oval, &np->right->meta.units)) != 0) {
		    /* TODO: rescale error report */
		    fprintf(stderr, "rescale error\n");
		    return;
		}
		if ((str_len = series_pmAtomValue_conv_str(type, str_val, &oval, sizeof(str_val))) == 0)
		    return;
		sdsfree(np->value_set.series_values[i].series_sample[j].series_instance[k].data);
		np->value_set.series_values[i].series_sample[j].series_instance[k].data = sdsnewlen(str_val, str_len);
	    }
	}
	sdsfree(np->value_set.series_values[i].series_desc.units);
	np->value_set.series_values[i].series_desc.units = sdsnew(pmUnitsStr(&np->right->meta.units));
    }
}

static int
series_abs_pmAtomValue(int type, pmAtomValue *val)
{
    int		sts = 0;

    switch (type) {
    case PM_TYPE_32:
	if (val->l < 0)
	    val->l = -val->l;
	break;
    case PM_TYPE_64:
	if (val->ll < 0)
	    val->ll = -val->ll;
	break;
    case PM_TYPE_U32:
    case PM_TYPE_U64:
	/* No need to change value */
	break;
    case PM_TYPE_FLOAT:
	if (val->f < 0)
	    val->f = -val->f;
	break;
    case PM_TYPE_DOUBLE:
	if (val->d < 0)
	    val->d = -val->d;
	break;
    default:
	/* Unsupported type */
	sts = -1;
	break;
    }
    return sts;
}

static void
series_calculate_abs(node_t *np)
{
    seriesQueryBaton	*baton = (seriesQueryBaton *)np->baton;
    pmAtomValue		val;
    int			type, sts, str_len, i, j, k;
    char		str_val[256];
    sds			msg;

    np->value_set = np->left->value_set;
    for (i = 0; i < np->value_set.num_series; i++) {
	if ((type = series_extract_type(np->value_set.series_values[i].series_desc.type)) == PM_TYPE_UNKNOWN) {
	    infofmt(msg, "Series values' Type extract fail, unsupported type\n");
	    batoninfo(baton, PMLOG_ERROR, msg);
	    baton->error = -EPROTO;
	    np->value_set.series_values[i].num_samples = -np->value_set.series_values[i].num_samples;
	    return;
	}	
	for (j = 0; j < np->value_set.series_values[i].num_samples; j++) {
	    for (k = 0; k < np->value_set.series_values[i].series_sample[j].num_instances; k++) {
		if (series_extract_value(type, 
			np->value_set.series_values[i].series_sample[j].series_instance[k].data, &val) != 0 ) {
		    /* TODO: error report for extracting values from string fail */
		    fprintf(stderr, "Extract values from string fail\n");
		    return;
		}
		if ((sts = series_abs_pmAtomValue(type, &val)) != 0) {
		    /* TODO: unsupported type */
		    fprintf(stderr, "Unsupport type to take abs()\n");
		    return;
		}
		if ((str_len = series_pmAtomValue_conv_str(type, str_val, &val, sizeof(str_val))) == 0)
		    return;
		sdsfree(np->value_set.series_values[i].series_sample[j].series_instance[k].data);
		np->value_set.series_values[i].series_sample[j].series_instance[k].data = sdsnewlen(str_val, str_len);
	    }
	}
    }
}
/*
 * calculate topk series per-instance over time samples
 */
static void
series_calculate_time_domain_topk(node_t *np)
{
//     seriesQueryBaton	*baton = (seriesQueryBaton *)np->baton;
//     unsigned int	n_series, n_samples, n_instances, i, j, k;
//     sds			msg;
//     pmSeriesValue	inst;
//     int                 n, data, d, ind;
// //     double 		*topk_data;
//     sscanf(np->right->value, "%d", &n);
// //     fprintf(stderr, "n = %d\n", n);
//     double              topk_data[n];
//     int                 topk_pointer[n];

//     n_series = np->left->value_set.num_series;
// //     fprintf(stderr, "n_series = %d\n", n_series);
//     np->value_set.num_series = n_series;
// //     np->value_set.series_values = np->left->value_set.series_values;
//     np->value_set.series_values = (series_sample_set_t *)calloc(n_series, sizeof(series_sample_set_t));
//     for (i = 0; i < n_series; i++) {
//         n_samples = np->left->value_set.series_values[i].num_samples;
//         if (n_samples > 0){
//             np->value_set.series_values[i].num_samples = n_samples;
//             np->value_set.series_values[i].series_sample = (series_instance_set_t *)calloc(n_samples, sizeof(series_instance_set_t));
//             n_instances = np->left->value_set.series_values[i].series_sample[0].num_instances;

//             for (j = 0; j < n_samples; j++){
//                 np->value_set.series_values[i].series_sample[j].num_instances = 1;
//                 np->value_set.series_values[i].series_sample[j].series_instance = (pmSeriesValue *)calloc(n, sizeof(pmSeriesValue));
//                 for (k = 0; k < n_instances; k++){
//                     if (np->left->value_set.series_values[i].series_sample[j].num_instances != n_instances) {
//                         if (pmDebugOptions.query && pmDebugOptions.desperate) {
//                                 infofmt(msg, "number of instances in each sample are not equal\n");
//                                 batoninfo(baton, PMLOG_ERROR, msg);
//                         }
//                     continue;
//                     }                
//                     data = strtod(np->left->value_set.series_values[i].series_sample[j].series_instance[k].data, NULL);
//                     if (data > topk_data[n-1]){
//                         for (d = 0; d < n; ++d){
//                             if (data > topk_data[d]){
//                                 // insert in to position d
//                                 for (ind = n - 1; ind > d; --ind){
//                                     topk_data[ind] = topk_data[ind-1];
//                                     topk_pointer[ind] = topk_pointer[ind-1];
//                                 }
//                                 topk_data[d] = data;
//                                 topk_pointer[d] = k;
//                             }
//                         }
//                     }
//                 }

//                 for (d = 0; d < n; ++d){
//                 //     fprintf(stderr, "d = %d, topk_pointer[d] = %d", d, topk_pointer[d]);
//                     inst = np->left->value_set.series_values[i].series_sample[j].series_instance[topk_pointer[d]];
//                     np->value_set.series_values[i].series_sample[j].series_instance[d].timestamp = sdsnew(inst.timestamp);
//                     np->value_set.series_values[i].series_sample[j].series_instance[d].series = sdsnew(0);
//                     np->value_set.series_values[i].series_sample[j].series_instance[d].data = sdsnew(inst.data);
//                     np->value_set.series_values[i].series_sample[j].series_instance[d].ts = inst.ts;                
//                 }
//             }
//         }
//         else{
//             np->value_set.series_values[i].num_samples = 0;
//         }
// 	np->value_set.series_values[i].sid = (seriesGetSID *)calloc(1, sizeof(seriesGetSID));
// 	np->value_set.series_values[i].sid->name = sdsnew(np->left->value_set.series_values[i].sid->name);
// 	np->value_set.series_values[i].baton = np->left->value_set.series_values[i].baton;
// 	np->value_set.series_values[i].series_desc = np->left->value_set.series_values[i].series_desc;

//     }
}
/*
 * calculate standard deviation series per-instance over time samples
 */
static void
series_calculate_topk(node_t *np)
{
}


/*
 * calculate standard deviation series per-instance over time samples
 */
static void
series_calculate_time_domain_standard_deviation(node_t *np)
{
    seriesQueryBaton	*baton = (seriesQueryBaton *)np->baton;
    unsigned int	n_series, n_samples, n_instances, i, j, k;
    double		sum_data, mean, sd, data;
    sds			msg;
    pmSeriesValue	inst;
    char		stdev[64];

    n_series = np->left->value_set.num_series;
    np->value_set.num_series = n_series;
    np->value_set.series_values = (series_sample_set_t *)calloc(n_series, sizeof(series_sample_set_t));
    for (i = 0; i < n_series; i++) {
	n_samples = np->left->value_set.series_values[i].num_samples;
	if (n_samples > 0){
	    np->value_set.series_values[i].num_samples = n_samples;
	    np->value_set.series_values[i].series_sample = (series_instance_set_t *)calloc(n_samples, sizeof(series_instance_set_t));
	    n_instances = np->left->value_set.series_values[i].series_sample[0].num_instances;

	    for (j = 0; j < n_samples; j++){
		np->value_set.series_values[i].series_sample[j].num_instances = 1;
		np->value_set.series_values[i].series_sample[j].series_instance = (pmSeriesValue *)calloc(1, sizeof(pmSeriesValue));
		sum_data = 0.0;
		for (k = 0; k < n_instances; k++){
		    if (np->left->value_set.series_values[i].series_sample[j].num_instances != n_instances) {
			if (pmDebugOptions.query && pmDebugOptions.desperate) {
			    infofmt(msg, "number of instances in each sample are not equal\n");
			    batoninfo(baton, PMLOG_ERROR, msg);
			}
		    continue;
		    }
		    data = strtod(np->left->value_set.series_values[i].series_sample[j].series_instance[k].data, NULL);
		    sum_data += data;
		}

		mean = sum_data/n_instances;
		sd = 0.0;
		for (k = 0; k < n_instances; k++){
		    data = strtod(np->left->value_set.series_values[i].series_sample[j].series_instance[k].data, NULL);
		    sd += pow(data - mean, 2);
		}

		pmsprintf(stdev, sizeof(stdev), "%le", sqrt(sd / n_instances));
		inst = np->left->value_set.series_values[i].series_sample[j].series_instance[0];
		np->value_set.series_values[i].series_sample[j].series_instance[0].timestamp = sdsnew(inst.timestamp);
		np->value_set.series_values[i].series_sample[j].series_instance[0].series = sdsnew(0);
		np->value_set.series_values[i].series_sample[j].series_instance[0].data = sdsnew(stdev);
		np->value_set.series_values[i].series_sample[j].series_instance[0].ts = inst.ts;
	    }
	}
	else{
	    np->value_set.series_values[i].num_samples = 0;
	}
	np->value_set.series_values[i].sid = (seriesGetSID *)calloc(1, sizeof(seriesGetSID));
	np->value_set.series_values[i].sid->name = sdsnew(np->left->value_set.series_values[i].sid->name);
	np->value_set.series_values[i].baton = np->left->value_set.series_values[i].baton;
	np->value_set.series_values[i].series_desc = np->left->value_set.series_values[i].series_desc;

	sdsfree(np->value_set.series_values[i].series_desc.type);
	np->value_set.series_values[i].series_desc.type = sdsnew("double");
	np->value_set.series_values[i].series_desc.semantics = sdsnew("instance");
    }
}
/*
 * calculate standard deviation series per-instance over time samples
 */
static void
series_calculate_standard_deviation(node_t *np)
{
    seriesQueryBaton	*baton = (seriesQueryBaton *)np->baton;
    unsigned int	n_series, n_samples, n_instances, i, j, k;
    double		sum_data, data, sd, mean;
    char		stdev[64];
    sds			msg;
    pmSeriesValue       inst;

    n_series = np->left->value_set.num_series;
    np->value_set.num_series = n_series;
    np->value_set.series_values = (series_sample_set_t *)calloc(n_series, sizeof(series_sample_set_t));
    for (i = 0; i < n_series; i++) {
	n_samples = np->left->value_set.series_values[i].num_samples;
	if (n_samples > 0) {
	    np->value_set.series_values[i].num_samples = 1;
	    np->value_set.series_values[i].series_sample = (series_instance_set_t *)calloc(1, sizeof(series_instance_set_t));
	    n_instances = np->left->value_set.series_values[i].series_sample[0].num_instances;
	    np->value_set.series_values[i].series_sample[0].num_instances = n_instances;
	    np->value_set.series_values[i].series_sample[0].series_instance = (pmSeriesValue *)calloc(n_instances, sizeof(pmSeriesValue));
	    for (k = 0; k < n_instances; k++) {
		sum_data = 0.0;
		for (j = 0; j < n_samples; j++) {
		    if (np->left->value_set.series_values[i].series_sample[j].num_instances != n_instances) {
			if (pmDebugOptions.query && pmDebugOptions.desperate) {
			    infofmt(msg, "number of instances in each sample are not equal\n");
			    batoninfo(baton, PMLOG_ERROR, msg);
			}
			continue;
		    }
		    data = strtod(np->left->value_set.series_values[i].series_sample[j].series_instance[k].data, NULL);
		    sum_data += data;
		}
		mean = sum_data/n_samples;
		sd = 0.0;
		for (j = 0; j < n_samples; j++) {
		    data = strtod(np->left->value_set.series_values[i].series_sample[j].series_instance[k].data, NULL);
		    sd += pow(data - mean, 2);
		}
		pmsprintf(stdev, sizeof(stdev), "%le", sqrt(sd / n_samples));
		inst = np->left->value_set.series_values[i].series_sample[0].series_instance[k];
		np->value_set.series_values[i].series_sample[0].series_instance[k].timestamp = sdsnew(inst.timestamp);
		np->value_set.series_values[i].series_sample[0].series_instance[k].series = sdsnew(inst.series);
		np->value_set.series_values[i].series_sample[0].series_instance[k].data = sdsnew(stdev);
		np->value_set.series_values[i].series_sample[0].series_instance[k].ts = inst.ts;
	    }
	} else {
	    np->value_set.series_values[i].num_samples = 0;
	}
	np->value_set.series_values[i].sid = (seriesGetSID *)calloc(1, sizeof(seriesGetSID));
	np->value_set.series_values[i].sid->name = sdsnew(np->left->value_set.series_values[i].sid->name);
	np->value_set.series_values[i].baton = np->left->value_set.series_values[i].baton;
	np->value_set.series_values[i].series_desc = np->left->value_set.series_values[i].series_desc;

	sdsfree(np->value_set.series_values[i].series_desc.type);
	np->value_set.series_values[i].series_desc.type = sdsnew("double");
	np->value_set.series_values[i].series_desc.semantics = sdsnew("instance");
    }
}

/*
 * calculate sum or avg in the time series for each sample across time
 */
static void
series_calculate_time_domain_statistical(node_t *np, nodetype_t func)
{
    seriesQueryBaton	*baton = (seriesQueryBaton *)np->baton;
    unsigned int	n_series, n_samples, n_instances, i, j, k;
    double		sum_data, data;
    char		sum_data_str[64];
    sds			msg;

    assert(func == N_SUM_SAMPLE || func == N_AVG_SAMPLE);

    n_series = np->left->value_set.num_series;
    np->value_set.num_series = n_series;
    np->value_set.series_values = (series_sample_set_t *)calloc(n_series, sizeof(series_sample_set_t));
    for (i = 0; i < n_series; i++) {
	n_samples = np->left->value_set.series_values[i].num_samples;
	if (n_samples > 0) {
	    np->value_set.series_values[i].num_samples = n_samples;
	    np->value_set.series_values[i].series_sample = (series_instance_set_t *)calloc(n_samples, sizeof(series_instance_set_t));
	    n_instances = np->left->value_set.series_values[i].series_sample[0].num_instances;
	    for (j = 0; j < n_samples; j++) {
		np->value_set.series_values[i].series_sample[j].num_instances = 1;
		np->value_set.series_values[i].series_sample[j].series_instance = (pmSeriesValue *)calloc(1, sizeof(pmSeriesValue));
		
		sum_data = 0.0;
		for (k = 0; k < n_instances; k++) {
		    if (np->left->value_set.series_values[i].series_sample[j].num_instances != n_instances) {
			if (pmDebugOptions.query && pmDebugOptions.desperate) {
			    infofmt(msg, "number of instances in each sample are not equal\n");
			    batoninfo(baton, PMLOG_ERROR, msg);
			}
			continue;
		    }
		    data = strtod(np->left->value_set.series_values[i].series_sample[j].series_instance[k].data, NULL);
		    sum_data += data;
		}
		np->value_set.series_values[i].series_sample[j].series_instance[0].timestamp = 
			sdsnew(np->left->value_set.series_values[i].series_sample[j].series_instance[0].timestamp);
		np->value_set.series_values[i].series_sample[j].series_instance[0].series = 
			sdsnew(0);
		switch (func) {
		case N_SUM_SAMPLE:
		    pmsprintf(sum_data_str, sizeof(sum_data_str), "%le", sum_data);
		    break;
		case N_AVG_SAMPLE:
		    pmsprintf(sum_data_str, sizeof(sum_data_str), "%le", sum_data / n_instances);
		    break;
		default:
		    /* .. TODO: standard deviation, variance, mode, median, etc */
		    sum_data_str[0] = '\0';	/* for coverity */
		    assert(0);
		    break;
		}

		np->value_set.series_values[i].series_sample[j].series_instance[0].data = sdsnew(sum_data_str);
		np->value_set.series_values[i].series_sample[j].series_instance[0].ts = 
		np->left->value_set.series_values[i].series_sample[j].series_instance[0].ts;
	    }
	} else {
	    np->value_set.series_values[i].num_samples = 0;
	}
	np->value_set.series_values[i].sid = (seriesGetSID *)calloc(1, sizeof(seriesGetSID));
	np->value_set.series_values[i].sid->name = sdsnew(np->left->value_set.series_values[i].sid->name);
	np->value_set.series_values[i].baton = np->left->value_set.series_values[i].baton;
	np->value_set.series_values[i].series_desc = np->left->value_set.series_values[i].series_desc;

	/* statistical result values are type double, but maybe this depends on the function and args */
	sdsfree(np->value_set.series_values[i].series_desc.type);
	np->value_set.series_values[i].series_desc.type = sdsnew("double");
	if (func == N_AVG_SAMPLE){
	    np->value_set.series_values[i].series_desc.semantics = sdsnew("instance");
	}
    }
}

/*
 * calculate sum or avg series per-instance over time samples
 */
static void
series_calculate_statistical(node_t *np, nodetype_t func)
{
    seriesQueryBaton	*baton = (seriesQueryBaton *)np->baton;
    unsigned int	n_series, n_samples, n_instances, i, j, k;
    double		sum_data, data;
    char		sum_data_str[64];
    sds			msg;

    assert(func == N_SUM || func == N_AVG || func == N_SUM_INST || func == N_AVG_INST);

    n_series = np->left->value_set.num_series;
    np->value_set.num_series = n_series;
    np->value_set.series_values = (series_sample_set_t *)calloc(n_series, sizeof(series_sample_set_t));
    for (i = 0; i < n_series; i++) {
	n_samples = np->left->value_set.series_values[i].num_samples;
	if (n_samples > 0) {
	    np->value_set.series_values[i].num_samples = 1;
	    np->value_set.series_values[i].series_sample = (series_instance_set_t *)calloc(1, sizeof(series_instance_set_t));
	    n_instances = np->left->value_set.series_values[i].series_sample[0].num_instances;
	    np->value_set.series_values[i].series_sample[0].num_instances = n_instances;
	    np->value_set.series_values[i].series_sample[0].series_instance = (pmSeriesValue *)calloc(n_instances, sizeof(pmSeriesValue));
	    for (k = 0; k < n_instances; k++) {
		sum_data = 0.0;
		for (j = 0; j < n_samples; j++) {
		    if (np->left->value_set.series_values[i].series_sample[j].num_instances != n_instances) {
			if (pmDebugOptions.query && pmDebugOptions.desperate) {
			    infofmt(msg, "number of instances in each sample are not equal\n");
			    batoninfo(baton, PMLOG_ERROR, msg);
			}
			continue;
		    }
		    data = strtod(np->left->value_set.series_values[i].series_sample[j].series_instance[k].data, NULL);
		    sum_data += data;
		}
		np->value_set.series_values[i].series_sample[0].series_instance[k].timestamp = 
			sdsnew(np->left->value_set.series_values[i].series_sample[0].series_instance[k].timestamp);
		np->value_set.series_values[i].series_sample[0].series_instance[k].series = 
			sdsnew(np->left->value_set.series_values[i].series_sample[0].series_instance[k].series);
		switch (func) {
		case N_SUM:
		case N_SUM_INST:
		    pmsprintf(sum_data_str, sizeof(sum_data_str), "%le", sum_data);
		    break;
		case N_AVG:
		case N_AVG_INST:
		    pmsprintf(sum_data_str, sizeof(sum_data_str), "%le", sum_data / n_samples);
		    break;
		default:
		    /* .. TODO: standard deviation, variance, mode, median, etc */
		    sum_data_str[0] = '\0';	/* for coverity */
		    assert(0);
		    break;
		}

		np->value_set.series_values[i].series_sample[0].series_instance[k].data = sdsnew(sum_data_str);
		np->value_set.series_values[i].series_sample[0].series_instance[k].ts = 
			np->left->value_set.series_values[i].series_sample[0].series_instance[k].ts;
	    }
	} else {
	    np->value_set.series_values[i].num_samples = 0;
	}
	np->value_set.series_values[i].sid = (seriesGetSID *)calloc(1, sizeof(seriesGetSID));
	np->value_set.series_values[i].sid->name = sdsnew(np->left->value_set.series_values[i].sid->name);
	np->value_set.series_values[i].baton = np->left->value_set.series_values[i].baton;
	np->value_set.series_values[i].series_desc = np->left->value_set.series_values[i].series_desc;

	/* statistical result values are type double, but maybe this depends on the function and args */
	sdsfree(np->value_set.series_values[i].series_desc.type);
	np->value_set.series_values[i].series_desc.type = sdsnew("double");
	if (func == N_AVG_SAMPLE){
	    np->value_set.series_values[i].series_desc.semantics = sdsnew("instance");
	}
    }
}

static int
series_floor_pmAtomValue(int type, pmAtomValue *val)
{
    int			sts = 0;

    switch (type) {
    case PM_TYPE_32:
    case PM_TYPE_U32:
    case PM_TYPE_64:
    case PM_TYPE_U64:
	/* No change */
	break;
    case PM_TYPE_FLOAT:
	val->f = floorf(val->f);
	break;
    case PM_TYPE_DOUBLE:
	val->d = floor(val->d);
	break;
    default:
	/* Unsupported type */
	sts = -1;
	break;
    }

    return sts;
}

static void
series_calculate_floor(node_t *np)
{
    seriesQueryBaton	*baton = (seriesQueryBaton *)np->baton;
    pmAtomValue		val;
    int			type, sts, str_len, i, j, k;
    char		str_val[256];
    sds			msg;

    np->value_set = np->left->value_set;
    for (i = 0; i < np->value_set.num_series; i++) {
	if ((type = series_extract_type(np->value_set.series_values[i].series_desc.type)) == PM_TYPE_UNKNOWN) {
	    infofmt(msg, "Series values' Type extract fail, unsupported type\n");
	    batoninfo(baton, PMLOG_ERROR, msg);
	    baton->error = -EPROTO;
	    np->value_set.series_values[i].num_samples = -np->value_set.series_values[i].num_samples;
	    return;
	}	
	for (j = 0; j < np->value_set.series_values[i].num_samples; j++) {
	    for (k = 0; k < np->value_set.series_values[i].series_sample[j].num_instances; k++) {
		if (series_extract_value(type, 
			np->value_set.series_values[i].series_sample[j].series_instance[k].data, &val) != 0 ) {
		    /* TODO: error report for extracting values from string fail */
		    fprintf(stderr, "Extract values from string fail\n");
		    return;
		}
		if ((sts = series_floor_pmAtomValue(type, &val)) != 0) {
		    /* TODO: unsupported type */
		    fprintf(stderr, "Unsupport type to take abs()\n");
		    return;
		}
		if ((str_len = series_pmAtomValue_conv_str(type, str_val, &val, sizeof(str_val))) == 0)
		    return;
		sdsfree(np->value_set.series_values[i].series_sample[j].series_instance[k].data);
		np->value_set.series_values[i].series_sample[j].series_instance[k].data = sdsnewlen(str_val, str_len);
	    }
	}
    }
}

static int
series_log_pmAtomValue(int itype, int *otype, pmAtomValue *val, int is_natural_log, double base)
{
    int			sts = 0;
    double		res;

    switch (itype) {
    case PM_TYPE_32:
	res = val->l;
	break;
    case PM_TYPE_U32:
	res = val->ul;
	break;
    case PM_TYPE_64:
	res = val->ll;
	break;
    case PM_TYPE_U64:
	res = val->ull;
	break;
    case PM_TYPE_FLOAT:
	res = val->f;
	break;
    case PM_TYPE_DOUBLE:
	res = val->d;
	break;
    default:
	/* Unsupported type */
	sts = -1;
	break;
    }

    if (sts == 0) {
	*otype = PM_TYPE_DOUBLE;
	if (is_natural_log == 1)
	    val->d = log(res);
	else
	    val->d = log(res)/log(base);
    }

    return sts;
}

/*
 * Return the logarithm of x to base b (log_b^x).
 */
static void
series_calculate_log(node_t *np)
{
    seriesQueryBaton	*baton = (seriesQueryBaton *)np->baton;
    double		base;
    pmAtomValue		val;
    int			i, j, k, itype, otype=PM_TYPE_UNKNOWN;
    int			sts, str_len, is_natural_log;
    char		str_val[256];
    sds			msg;


    if (np->right != NULL) {
	sscanf(np->right->value, "%lf", &base);
	is_natural_log = 0;
    } else {
	is_natural_log = 1;
    }
    np->value_set = np->left->value_set;
    for (i = 0; i < np->value_set.num_series; i++) {
	if ((itype = series_extract_type(np->value_set.series_values[i].series_desc.type)) == PM_TYPE_UNKNOWN) {
	    infofmt(msg, "Series values' Type extract fail, unsupported type\n");
	    batoninfo(baton, PMLOG_ERROR, msg);
	    baton->error = -EPROTO;
	    np->value_set.series_values[i].num_samples = -np->value_set.series_values[i].num_samples;
	    return;
	}
	for (j = 0; j < np->value_set.series_values[i].num_samples; j++) {
	    for (k = 0; k < np->value_set.series_values[i].series_sample[j].num_instances; k++) {
		if (series_extract_value(itype, 
			np->value_set.series_values[i].series_sample[j].series_instance[k].data, &val) != 0 ) {
		    /* TODO: error report for extracting values from string fail */
		    fprintf(stderr, "Extract values from string fail\n");
		    return;
		}
		if ((sts = series_log_pmAtomValue(itype, &otype, &val, is_natural_log, base)) != 0) {
		    /* TODO: unsupported type */
		    fprintf(stderr, "Unsupport type to take log()\n");
		    return;
		}
		if ((str_len = series_pmAtomValue_conv_str(otype, str_val, &val, sizeof(str_val))) == 0)
		    return;
		sdsfree(np->value_set.series_values[i].series_sample[j].series_instance[k].data);
		np->value_set.series_values[i].series_sample[j].series_instance[k].data = sdsnewlen(str_val, str_len);
	    }
	}
	sdsfree(np->value_set.series_values[i].series_desc.type);
	np->value_set.series_values[i].series_desc.type = sdsnew(pmTypeStr(otype));
    }
}

static int
series_sqrt_pmAtomValue(int itype, int *otype, pmAtomValue *val)
{
    int			sts = 0;
    double		res;

    switch (itype) {
    case PM_TYPE_32:
	*otype = PM_TYPE_DOUBLE;
	res = val->l;
	val->d = sqrt(res);
	break;
    case PM_TYPE_U32:
	*otype = PM_TYPE_DOUBLE;
	res = val->ul;
	val->d = sqrt(res);
	break;
    case PM_TYPE_64:
	*otype = PM_TYPE_DOUBLE;
	res = val->ll;
	val->d = sqrt(res);
	break;
    case PM_TYPE_U64:
	*otype = PM_TYPE_DOUBLE;
	res = val->ull;
	val->d = sqrt(res);
	break;
    case PM_TYPE_FLOAT:
	*otype = PM_TYPE_DOUBLE;
	res = val->f;
	val->d = sqrt(res);
	break;
    case PM_TYPE_DOUBLE:
	val->d = sqrt(val->d);
	break;
    default:
	/* Unsupported type */
	sts = -1;
	break;
    }
    return sts;
}

static void
series_calculate_sqrt(node_t *np)
{
    seriesQueryBaton	*baton = (seriesQueryBaton *)np->baton;
    pmAtomValue		val;
    int			i, j, k, itype, otype=PM_TYPE_UNKNOWN;
    int			sts, str_len;
    char		str_val[256];
    sds			msg;

    np->value_set = np->left->value_set;
    for (i = 0; i < np->value_set.num_series; i++) {
	if ((itype = series_extract_type(np->value_set.series_values[i].series_desc.type)) == PM_TYPE_UNKNOWN) {
	    infofmt(msg, "Series values' Type extract fail, unsupported type\n");
	    batoninfo(baton, PMLOG_ERROR, msg);
	    baton->error = -EPROTO;
	    np->value_set.series_values[i].num_samples = -np->value_set.series_values[i].num_samples;
	    return;
	}	
	for (j = 0; j < np->value_set.series_values[i].num_samples; j++) {
	    for (k = 0; k < np->value_set.series_values[i].series_sample[j].num_instances; k++) {
		if (series_extract_value(itype, 
			np->value_set.series_values[i].series_sample[j].series_instance[k].data, &val) != 0 ) {
		    /* TODO: error report for extracting values from string fail */
		    fprintf(stderr, "Extract values from string fail\n");
		    return;
		}
		if ((sts = series_sqrt_pmAtomValue(itype, &otype, &val)) != 0) {
		    /* TODO: unsupported type */
		    fprintf(stderr, "Unsupport type to take sqrt()\n");
		    return;
		}
		if ((str_len = series_pmAtomValue_conv_str(otype, str_val, &val, sizeof(str_val))) == 0)
		    return;
		sdsfree(np->value_set.series_values[i].series_sample[j].series_instance[k].data);
		np->value_set.series_values[i].series_sample[j].series_instance[k].data = sdsnewlen(str_val, str_len);
	    }
	}
	sdsfree(np->value_set.series_values[i].series_desc.type);
	np->value_set.series_values[i].series_desc.type = sdsnew(pmTypeStr(otype));
    }
}

static int
series_round_pmAtomValue(int type, pmAtomValue *val)
{
    int			sts = 0;

    switch (type) {
    case PM_TYPE_32:
    case PM_TYPE_U32:
    case PM_TYPE_64:
    case PM_TYPE_U64:
	/* No change */
	break;
    case PM_TYPE_FLOAT:
	val->f = roundf(val->f);
	break;
    case PM_TYPE_DOUBLE:
	val->d = round(val->f);
	break;
    default:
	/* Unsupported type */
	sts = -1;
	break;
    }
    return sts;
}

static void
series_calculate_round(node_t *np)
{
    seriesQueryBaton	*baton = (seriesQueryBaton *)np->baton;
    pmAtomValue		val;
    int			i, j, k, type, sts, str_len;
    char		str_val[256];
    sds			msg;

    np->value_set = np->left->value_set;
    for (i = 0; i < np->value_set.num_series; i++) {
	if ((type = series_extract_type(np->value_set.series_values[i].series_desc.type)) == PM_TYPE_UNKNOWN) {
	    infofmt(msg, "Series values' Type extract fail, unsupported type\n");
	    batoninfo(baton, PMLOG_ERROR, msg);
	    baton->error = -EPROTO;
	    np->value_set.series_values[i].num_samples = -np->value_set.series_values[i].num_samples;
	    return;
	}
	for (j = 0; j < np->value_set.series_values[i].num_samples; j++) {
	    for (k = 0; k < np->value_set.series_values[i].series_sample[j].num_instances; k++) {
		if (series_extract_value(type, 
			np->value_set.series_values[i].series_sample[j].series_instance[k].data, &val) != 0 ) {
		    /* TODO: error report for extracting values from string fail */
		    fprintf(stderr, "Extract values from string fail\n");
		    return;
		}
		if ((sts = series_round_pmAtomValue(type, &val)) != 0) {
		    /* TODO: unsupported type */
		    fprintf(stderr, "Unsupport type to take abs()\n");
		    return;
		}
		if ((str_len = series_pmAtomValue_conv_str(type, str_val, &val, sizeof(str_val))) == 0)
		    return;
		sdsfree(np->value_set.series_values[i].series_sample[j].series_instance[k].data);
		np->value_set.series_values[i].series_sample[j].series_instance[k].data = sdsnewlen(str_val, str_len);
	    }
	}
	
    }
}

static int
pmStrSem(sds sem_str)
{
    if (strncmp("counter", sem_str, sizeof("counter")-1) == 0)
	return PM_SEM_COUNTER;
    if (strncmp("instant", sem_str, sizeof("instant")-1) == 0)
	return PM_SEM_INSTANT;
    if (strncmp("discrete", sem_str, sizeof("discrete")-1) == 0)
	return PM_SEM_DISCRETE;
    return -1;
}

static int
series_calculate_binary_check(int ope_type, seriesQueryBaton *baton,
	node_t *left, node_t *right, int *l_type, int *r_type,
	int *l_sem, int *r_sem, pmUnits *l_units, pmUnits *r_units,
	pmUnits *large_units, sds l_indom, sds r_indom)
{
    sds			msg;
    int			num_samples;
    double		mult;
    char		*errmsg = NULL;

    /*
     * Operands should have the same instance domain for all of
     * the binary operators.
     */
    if (sdscmp(l_indom, r_indom) != 0) {
	infofmt(msg, "Operands should have the same instance domain for all of the binary operators.\n");
	batoninfo(baton, PMLOG_ERROR, msg);
	baton->error = -EPROTO;
	return -1;
    }
    /*
     * For addition and subtraction all dimensions for each of
     * the operands and result are identical.
     */
    if ((ope_type == N_PLUS || ope_type == N_MINUS) &&
		compare_pmUnits_dim(&left->meta.units, &right->meta.units) != 0) {
	infofmt(msg, "Dimensions of two operands mismatch\n");
	batoninfo(baton, PMLOG_ERROR, msg);
	baton->error = -EPROTO;
	return -1;
    }

    /* Number of samples of both operands should be identical. */
    num_samples = left->value_set.series_values[0].num_samples;
    if (num_samples != right->value_set.series_values[0].num_samples) {
	infofmt(msg, "Number of samples of two metrics are not identical, %s has %d but %s has %d\n",
		left->value_set.series_values[0].sid->name, num_samples, 
		right->value_set.series_values[0].sid->name, right->value_set.series_values[0].num_samples);
	batoninfo(baton, PMLOG_ERROR, msg);
	baton->error = -EPROTO;
	return -1;
    }

    /*
     * For an arithmetic expression:
     * - if both operands have the semantics of a counter, then only
     *   addition or subtraction is allowed
     * - if the left operand is a counter and the right operand is not,
     *   then only multiplication or division are allowed
     * - if the left operand is not a counter and the right operand is
     *   a counter, then only multiplication is allowed.
     */
    *l_sem = pmStrSem(left->value_set.series_values[0].series_desc.semantics);
    *r_sem = pmStrSem(right->value_set.series_values[0].series_desc.semantics);
    if (*l_sem == PM_SEM_COUNTER && *r_sem == PM_SEM_COUNTER) {
	if (ope_type != N_PLUS && ope_type != N_MINUS) {
	    infofmt(msg, "Both operands have the semantics of counter, only addition or subtraction is allowed.\n");
	    batoninfo(baton, PMLOG_ERROR, msg);
	    baton->error = -EPROTO;
	    return -1;
	}
    }
    if ((*l_sem == PM_SEM_COUNTER && *r_sem !=PM_SEM_COUNTER)) {
	if (ope_type != N_STAR && ope_type != N_SLASH) {
	    infofmt(msg, "Left operand is a counter and the right one is not, only multiplication or division is allowed.\n");
	    batoninfo(baton, PMLOG_ERROR, msg);
	    baton->error = -EPROTO;
	    return -1;
	}
    }
    if (*l_sem != PM_SEM_COUNTER && *r_sem ==PM_SEM_COUNTER) {
	if (ope_type != N_STAR) {
	    infofmt(msg, "Left operand is not a counter and the right one is, only multiplication is allowed.\n");
	    batoninfo(baton, PMLOG_ERROR, msg);
	    baton->error = -EPROTO;
	    return -1;
	}
    }

    /* Extract data tpyes of two operands */
    if ((*l_type = series_extract_type(left->value_set.series_values[0].series_desc.type)) == PM_TYPE_UNKNOWN) {
	infofmt(msg, "Series values' Type extract fail, unsupported type\n");
	batoninfo(baton, PMLOG_ERROR, msg);
	baton->error = -EPROTO;
	return -1;
    }
    if ((*r_type = series_extract_type(right->value_set.series_values[0].series_desc.type)) == PM_TYPE_UNKNOWN) {
	infofmt(msg, "Series values' Type extract fail, unsupported type\n");
	batoninfo(baton, PMLOG_ERROR, msg);
	baton->error = -EPROTO;
	return -1;
    }
    /* Extract units of both operands */
    if (pmParseUnitsStr(left->value_set.series_values[0].series_desc.units, l_units, &mult, &errmsg) < 0 &&
		strncmp(left->value_set.series_values[0].series_desc.units, "none", sizeof("none")-1) != 0) {
	infofmt(msg, "Units string of %s parse error, %s\n", left->value_set.series_values[0].sid->name, errmsg);
	batoninfo(baton, PMLOG_ERROR, msg);
	baton->error = -EPROTO;
	free(errmsg);
	return -1;
    } else if (errmsg) {
	free(errmsg);
	errmsg = NULL;
    }
    if (pmParseUnitsStr(right->value_set.series_values[0].series_desc.units, r_units, &mult, &errmsg) < 0 &&
		strncmp(right->value_set.series_values[0].series_desc.units, "none", sizeof("none")-1) != 0) {
	infofmt(msg, "Units string of %s parse error, %s\n", right->value_set.series_values[0].sid->name, errmsg);
	batoninfo(baton, PMLOG_ERROR, msg);
	baton->error = -EPROTO;
	free(errmsg);
	errmsg = NULL;
	return -1;
    } else if (errmsg) {
	free(errmsg);
	errmsg = NULL;
    }
    /*
     * If both operands have a dimension of Count/Time/Space and the scales
     * are not the same, use the larger scale and convert the values of the
     * operand with the smaller scale.
     * The result is promoted to type PM_TYPE_DOUBLE.
     */
    large_units->scaleCount = l_units->scaleCount > r_units->scaleCount ? l_units->scaleCount : r_units->scaleCount;
    large_units->scaleSpace = l_units->scaleSpace > r_units->scaleSpace ? l_units->scaleSpace : r_units->scaleSpace;
    large_units->scaleTime = l_units->scaleTime > r_units->scaleTime ? l_units->scaleTime : r_units->scaleTime;
    if (large_units->scaleCount != l_units->scaleCount ||
	large_units->scaleSpace != l_units->scaleSpace ||
	large_units->scaleTime != l_units->scaleTime) {
	*l_type = PM_TYPE_DOUBLE;
    }
    if (large_units->scaleCount != r_units->scaleCount ||
	large_units->scaleSpace != r_units->scaleSpace ||
	large_units->scaleTime != r_units->scaleTime) {
	*r_type = PM_TYPE_DOUBLE;
    }

    return 0;
}

int
calculate_plus(int *type, pmAtomValue *l_val, pmAtomValue *r_val, pmAtomValue *res)
{
    switch (*type) {
    case PM_TYPE_32:
	res->l = l_val->l + r_val->l;
	break;
    case PM_TYPE_U32:
	res->ul = l_val->ul + r_val->ul;
	break;
    case PM_TYPE_64:
	res->ll = l_val->ll + r_val->ll;
	break;
    case PM_TYPE_U64:
	res->ull = l_val->ull + r_val->ull;
	break;
    case PM_TYPE_FLOAT:
	res->f = l_val->f + r_val->f;
	break;
    case PM_TYPE_DOUBLE:
	res->d = l_val->d + r_val->d;
	break;
    default:
	break;
    }
    return 0;
}

int
calculate_minus(int *type, pmAtomValue *l_val, pmAtomValue *r_val, pmAtomValue *res)
{
    switch (*type) {
    case PM_TYPE_32:
	res->l = l_val->l - r_val->l;
	break;
    case PM_TYPE_U32:
	if (l_val->ul < r_val->ul)
	    return -1;
	res->ul = l_val->ul - r_val->ul;
	break;
    case PM_TYPE_64:
	res->ll = l_val->ll - r_val->ll;
	break;
    case PM_TYPE_U64:
	if (l_val->ull < r_val->ull)
	    return -1;
	res->ull = l_val->ull - r_val->ull;
	break;
    case PM_TYPE_FLOAT:
	res->f = l_val->f - r_val->f;
	break;
    case PM_TYPE_DOUBLE:
	res->d = l_val->d - r_val->d;
	break;
    default:
	break;
    }
    return 0;
}

int
calculate_star(int *type, pmAtomValue *l_val, pmAtomValue *r_val, pmAtomValue *res)
{
    switch (*type) {
    case PM_TYPE_32:
	res->l = l_val->l * r_val->l;
	break;
    case PM_TYPE_U32:
	res->ul = l_val->ul * r_val->ul;
	break;
    case PM_TYPE_64:
	res->ll = l_val->ll * r_val->ll;
	break;
    case PM_TYPE_U64:
	res->ull = l_val->ull * r_val->ull;
	break;
    case PM_TYPE_FLOAT:
	res->f = l_val->f * r_val->f;
	break;
    case PM_TYPE_DOUBLE:
	res->d = l_val->d * r_val->d;
	break;
    default:
	break;
    }
    return 0;
}

int
calculate_slash(int *type, pmAtomValue *l_val, pmAtomValue *r_val, pmAtomValue *res)
{
    switch (*type) {
    case PM_TYPE_32:
	res->l = l_val->l / r_val->l;
	break;
    case PM_TYPE_U32:
	res->ul = l_val->ul / r_val->ul;
	break;
    case PM_TYPE_64:
	res->ll = l_val->ll / r_val->ll;
	break;
    case PM_TYPE_U64:
	res->ull = l_val->ull / r_val->ull;
	break;
    case PM_TYPE_FLOAT:
	res->f = l_val->f / r_val->f;
	break;
    case PM_TYPE_DOUBLE:
	res->d = l_val->d / r_val->d;
	break;
    default:
	break;
    }
    return 0;
}

static void
series_calculate_order_binary(int ope_type, int l_type, int r_type, int *otype,
	pmAtomValue *l_val, pmAtomValue *r_val,
	pmSeriesValue *l_data, pmSeriesValue *r_data,
	pmUnits *l_units, pmUnits *r_units, pmUnits *large_units,
	int (*operator)(int*, pmAtomValue*, pmAtomValue*, pmAtomValue*))
{
    pmAtomValue		res;
    int			str_len;
    char		str_val[256];

    if (l_type == PM_TYPE_DOUBLE || r_type == PM_TYPE_DOUBLE) {
	*otype = PM_TYPE_DOUBLE;
    } else if (ope_type == N_SLASH) {
	*otype = PM_TYPE_DOUBLE;
    } else if (l_type == PM_TYPE_FLOAT || r_type == PM_TYPE_FLOAT) {
	*otype = PM_TYPE_FLOAT;
    } else if (l_type == PM_TYPE_U64 || r_type == PM_TYPE_U64) {
	*otype = PM_TYPE_U64;
    } else if (l_type == PM_TYPE_64 || r_type == PM_TYPE_64) {
	*otype = PM_TYPE_64;
    } else if (l_type == PM_TYPE_U32 || r_type == PM_TYPE_U32) {
	*otype = PM_TYPE_U32;
    } else { /* both are PM_TYPE_32 */
	*otype = PM_TYPE_32;
    }

    /* Extract series values */
    series_extract_value(*otype, r_data->data, r_val);
    series_extract_value(*otype, l_data->data, l_val);

    /* Convert scale to larger one */
    if (pmConvScale(*otype, l_val, l_units, l_val, large_units) < 0)
    	memset(large_units, 0, sizeof(*large_units));
    if (pmConvScale(*otype, r_val, r_units, r_val, large_units) < 0)
    	memset(large_units, 0, sizeof(*large_units));

    if ((*operator)(otype, l_val, r_val, &res) != 0) {
	sdsfree(l_data->data);
	l_data->data = sdsnew("no value"); /* TODO - error handling */
    } else {
	sdsfree(l_data->data);
	str_len = series_pmAtomValue_conv_str(*otype, str_val, &res, sizeof(str_val));
	l_data->data = sdsnewlen(str_val, str_len);
    }
}

static void
series_binary_meta_update(node_t *left, pmUnits *large_units, int *l_sem, int *r_sem, int *otype)
{
    int		o_sem;

    /* Update units */
    sdsfree(left->value_set.series_values[0].series_desc.units);
    left->value_set.series_values[0].series_desc.units = sdsnew(pmUnitsStr(large_units));

    /*
     * If the semantics of both operands is not a counter
     * (i.e. PM_SEM_INSTANT or PM_SEM_DISCRETE) then the
     * result will have semantics PM_SEM_INSTANT unless both
     * operands are PM_SEM_DISCRETE in which case the result
     * is also PM_SEM_DISCRETE.
     */
    if (*l_sem == PM_SEM_DISCRETE && *r_sem == PM_SEM_DISCRETE) {
	o_sem = PM_SEM_DISCRETE;
    } else if (*l_sem != PM_SEM_COUNTER || *r_sem != PM_SEM_COUNTER) {
	o_sem = PM_SEM_INSTANT;
    } else {
	o_sem = PM_SEM_COUNTER;
    }

    /* override type of result value (if it's been set) */
    if (*otype != PM_TYPE_UNKNOWN) {
	sdsfree(left->value_set.series_values[0].series_desc.type);
	left->value_set.series_values[0].series_desc.type = sdsnew(pmTypeStr(*otype));
    }

    /* Update semantics */
    sdsfree(left->value_set.series_values[0].series_desc.semantics);
    left->value_set.series_values[0].series_desc.semantics = sdsnew(pmSemStr(o_sem));
}

static void
series_calculate_plus(node_t *np)
{
    seriesQueryBaton	*baton = (seriesQueryBaton *)np->baton;
    node_t		*left = np->left, *right = np->right;
    int			l_type, r_type, otype=PM_TYPE_UNKNOWN;
    int			l_sem, r_sem, j, k;
    unsigned int	num_samples, num_instances;
    pmAtomValue		l_val, r_val;
    pmUnits		l_units = {0}, r_units = {0}, large_units = {0};
    sds			msg;

    if (left->value_set.num_series == 0 || right->value_set.num_series == 0)
	return;

    if (series_calculate_binary_check(N_PLUS, baton, left, right,
		&l_type, &r_type, &l_sem, &r_sem,
		&l_units, &r_units, &large_units,
		left->value_set.series_values[0].series_desc.indom,
		right->value_set.series_values[0].series_desc.indom) != 0)
	return;

    num_samples = left->value_set.series_values[0].num_samples;

    for (j = 0; j < num_samples; j++) {
	num_instances = left->value_set.series_values[0].series_sample[j].num_instances;
	if (num_instances != right->value_set.series_values[0].series_sample[j].num_instances) {
	    infofmt(msg, "Number of instances of two metrics are inconsistent.\n");
	    batoninfo(baton, PMLOG_ERROR, msg);
	    baton->error = -EPROTO;
	    return;
	}
	for (k = 0; k < num_instances; k++) {
	    series_calculate_order_binary(N_PLUS, l_type, r_type, &otype, 
		&l_val, &r_val, 
		left->value_set.series_values[0].series_sample[j].series_instance + k,
		right->value_set.series_values[0].series_sample[j].series_instance + k,
		&l_units, &r_units, &large_units, calculate_plus);
	}
    }
    /*
     * For addition and subtraction all dimensions for
     * each of the operands and result are identical.
     */
    large_units.dimCount = l_units.dimCount;
    large_units.dimSpace = l_units.dimSpace;
    large_units.dimTime = l_units.dimTime;

    series_binary_meta_update(left, &large_units, &l_sem, &r_sem, &otype);
    np->value_set = left->value_set;
}

static void
series_calculate_minus(node_t *np)
{
    seriesQueryBaton	*baton = (seriesQueryBaton *)np->baton;
    node_t		*left = np->left, *right = np->right;
    unsigned int	num_samples, num_instances, j, k;
    pmAtomValue		l_val, r_val;
    pmUnits		l_units = {0}, r_units = {0}, large_units = {0};
    int			l_type, r_type, otype=PM_TYPE_UNKNOWN;
    int			l_sem, r_sem;
    sds			msg;

    if (left->value_set.num_series == 0 || right->value_set.num_series == 0)
	return;

    if (series_calculate_binary_check(N_MINUS, baton, left, right,
		&l_type, &r_type, &l_sem, &r_sem,
		&l_units, &r_units, &large_units,
		left->value_set.series_values[0].series_desc.indom,
		right->value_set.series_values[0].series_desc.indom) != 0)
	return;

    num_samples = left->value_set.series_values[0].num_samples;

    for (j = 0; j < num_samples; j++) {
	num_instances = left->value_set.series_values[0].series_sample[j].num_instances;
	if (num_instances != right->value_set.series_values[0].series_sample[j].num_instances) {
	    infofmt(msg, "Number of instances of two metrics are inconsistent.\n");
	    batoninfo(baton, PMLOG_ERROR, msg);
	    baton->error = -EPROTO;
	    return;
	}
	for (k = 0; k < num_instances; k++) {
	    series_calculate_order_binary(N_MINUS, l_type, r_type, &otype, 
		&l_val, &r_val, 
		left->value_set.series_values[0].series_sample[j].series_instance + k,
		right->value_set.series_values[0].series_sample[j].series_instance + k,
		&l_units, &r_units, &large_units, calculate_minus);
	}
    }
    /*
     * For addition and subtraction all dimensions for each of
     * the operands and result are identical.
     */
    large_units.dimCount = l_units.dimCount;
    large_units.dimSpace = l_units.dimSpace;
    large_units.dimTime = l_units.dimTime;

    series_binary_meta_update(left, &large_units, &l_sem, &r_sem, &otype);
    np->value_set = left->value_set;
}

static void
series_calculate_star(node_t *np)
{
    seriesQueryBaton	*baton = (seriesQueryBaton *)np->baton;
    node_t		*left = np->left, *right = np->right;
    unsigned int	num_samples, num_instances, j, k;
    pmAtomValue		l_val, r_val;
    pmUnits		l_units = {0}, r_units = {0}, large_units = {0};
    int			l_type, r_type, otype=PM_TYPE_UNKNOWN;
    int			l_sem, r_sem;
    sds			msg;

    if (left->value_set.num_series == 0 || right->value_set.num_series == 0)
	return;

    if (series_calculate_binary_check(N_STAR, baton, left, right,
		&l_type, &r_type, &l_sem, &r_sem,
		&l_units, &r_units, &large_units,
		left->value_set.series_values[0].series_desc.indom,
		right->value_set.series_values[0].series_desc.indom) != 0)
	return;

    num_samples = left->value_set.series_values[0].num_samples;

    for (j = 0; j < num_samples; j++) {
	num_instances = left->value_set.series_values[0].series_sample[j].num_instances;
	if (num_instances != right->value_set.series_values[0].series_sample[j].num_instances) {
	    infofmt(msg, "Number of instances of two metrics are inconsistent.\n");
	    batoninfo(baton, PMLOG_ERROR, msg);
	    baton->error = -EPROTO;
	    return;
	}
	for (k = 0; k < num_instances; k++) {
	    series_calculate_order_binary(N_STAR, l_type, r_type, &otype, 
		&l_val, &r_val, 
		left->value_set.series_values[0].series_sample[j].series_instance + k,
		right->value_set.series_values[0].series_sample[j].series_instance + k,
		&l_units, &r_units, &large_units, calculate_star);
	}
    }
    /*
     * For multiplication, the dimensions of the result are the
     * sum of the dimensions of the operands.
     */
    large_units.dimCount = l_units.dimCount + r_units.dimCount;
    large_units.dimSpace = l_units.dimSpace + r_units.dimSpace;
    large_units.dimTime = l_units.dimTime + r_units.dimTime;

    series_binary_meta_update(left, &large_units, &l_sem, &r_sem, &otype);
    np->value_set = left->value_set;
}

static void
series_calculate_slash(node_t *np)
{
    seriesQueryBaton	*baton = (seriesQueryBaton *)np->baton;
    node_t		*left = np->left, *right = np->right;
    unsigned int	num_samples, num_instances, j, k;
    pmAtomValue		l_val, r_val;
    pmUnits		l_units = {0}, r_units = {0}, large_units = {0};
    int			l_type, r_type, otype=PM_TYPE_UNKNOWN;
    int			l_sem, r_sem;
    sds			msg;

    if (left->value_set.num_series == 0 || right->value_set.num_series == 0) return;
    if (series_calculate_binary_check(N_SLASH, baton, left, right, &l_type, &r_type, &l_sem, &r_sem,
		 &l_units, &r_units, &large_units, left->value_set.series_values[0].series_desc.indom,
		 right->value_set.series_values[0].series_desc.indom) != 0) {
	return;
    }
    num_samples = left->value_set.series_values[0].num_samples;

    for (j = 0; j < num_samples; j++) {
	num_instances = left->value_set.series_values[0].series_sample[j].num_instances;
	if (num_instances != right->value_set.series_values[0].series_sample[j].num_instances) {
	    infofmt(msg, "Number of instances of two metrics are inconsistent.\n");
	    batoninfo(baton, PMLOG_ERROR, msg);
	    baton->error = -EPROTO;
	    return;
	}
	for (k = 0; k < num_instances; k++) {
	    series_calculate_order_binary(N_SLASH, l_type, r_type, &otype, 
		&l_val, &r_val, 
		left->value_set.series_values[0].series_sample[j].series_instance + k,
		right->value_set.series_values[0].series_sample[j].series_instance + k,
		&l_units, &r_units, &large_units, calculate_slash);
	}
    }
    /*
     * For division, the dimensions of the result are the
     * difference of the dimensions of the operands.
     */
    large_units.dimCount = l_units.dimCount - r_units.dimCount;
    large_units.dimSpace = l_units.dimSpace - r_units.dimSpace;
    large_units.dimTime = l_units.dimTime - r_units.dimTime;

    series_binary_meta_update(left, &large_units, &l_sem, &r_sem, &otype);
    np->value_set = left->value_set;

}

/* 
 * In this phase all time series values have been stored into nodes.
 * Therefore we can directly calculate values of a node according to
 * the semantics of this node.  Do dfs here.
 * In the process of unstacking from bottom of the parser tree, each
 * time we encounter a function-type node, calculate the results and
 * store them into this node.
 */
static int
series_calculate(seriesQueryBaton *baton, node_t *np, int level)
{
    int		sts;

    if (np == NULL)
	return 0;
    if ((sts = series_calculate(baton, np->left, level+1)) < 0)
	return sts;
    if ((sts = series_calculate(baton, np->right, level+1)) < 0)
	return sts;

    np->baton = baton;
    switch ((sts = np->type)) {
	case N_RATE:
	    series_calculate_rate(np);
	    break;
	case N_MAX:
	case N_MAX_INST:
	    series_calculate_max(np);
	    break;
	case N_MAX_SAMPLE:
	    series_calculate_time_domain_max(np);
	    break;
	case N_MIN:
	case N_MIN_INST:
	    series_calculate_min(np);
	    break;
	case N_MIN_SAMPLE:
	    series_calculate_time_domain_min(np);
	    break;
	case N_RESCALE:
	    series_calculate_rescale(np);
	    break;
	case N_ABS:
	    series_calculate_abs(np);
	    break;
	case N_FLOOR:
	    series_calculate_floor(np);
	    break;
	case N_LOG:
	    series_calculate_log(np);
	    break;
	case N_SQRT:
	    series_calculate_sqrt(np);
	    break;
	case N_ROUND:
	    series_calculate_round(np);
	    break;
	case N_PLUS:
	    series_calculate_plus(np);
	    break;
	case N_MINUS:
	    series_calculate_minus(np);
	    break;
	case N_STAR:
	    series_calculate_star(np);
	    break;
	case N_SLASH:
	    series_calculate_slash(np);
	    break;
	case N_AVG:
	    series_calculate_statistical(np, N_AVG);
	    break;
	case N_AVG_INST:
	    series_calculate_statistical(np, N_AVG_INST);
		sts = N_AVG_INST;
	    break;
	case N_AVG_SAMPLE:
	    series_calculate_time_domain_statistical(np, N_AVG_SAMPLE);
	    sts = N_AVG_SAMPLE;
	    break;
	case N_SUM:
	    series_calculate_statistical(np, N_SUM);
	    break;
	case N_SUM_INST:
	    series_calculate_statistical(np, N_SUM_INST);
	    break;
	case N_SUM_SAMPLE:
	    series_calculate_time_domain_statistical(np, N_SUM_SAMPLE);
	    break;
	case N_STDEV_INST:
	    series_calculate_standard_deviation(np);
	    break;
	case N_STDEV_SAMPLE:
	    series_calculate_time_domain_standard_deviation(np);
	    break;
	case N_TOPK_INST:
	    series_calculate_topk(np);
	    break;
	case N_TOPK_SAMPLE:
	    series_calculate_time_domain_topk(np);
	    break;
	default:
	    sts = 0;	/* no function */
	    break;
    }
    return sts;
}

static int
check_compatibility(pmUnits *units_a, pmUnits *units_b)
{
    if (compare_pmUnits_dim(units_a, units_b) == 0)
	return 0;
    return -1;
}

static void
series_compatibility_convert(
	series_sample_set_t *set0, series_sample_set_t *set1, pmUnits *units0, pmUnits *units1, pmUnits *large_units)
{
    unsigned int	j, k;
    int			type0, type1, str_len;
    char		str_val[256];
    pmAtomValue		val0, val1;

    large_units->scaleCount = units0->scaleCount > units1->scaleCount ? units0->scaleCount : units1->scaleCount;
    large_units->scaleSpace = units0->scaleSpace > units1->scaleSpace ? units0->scaleSpace : units1->scaleSpace;
    large_units->scaleTime = units0->scaleTime > units1->scaleTime ? units0->scaleTime : units1->scaleTime;

    type0 = PM_TYPE_NOSUPPORT;
    type1 = PM_TYPE_NOSUPPORT;
    if (large_units->scaleCount != units0->scaleCount ||
	large_units->scaleSpace != units0->scaleSpace ||
	large_units->scaleTime != units0->scaleTime) {
	type0 = PM_TYPE_DOUBLE;
	for (j = 0; j < set0->num_samples; j++) {
	    for (k = 0; k < set0->series_sample[j].num_instances; k++) {
		series_extract_value(type0, set0->series_sample[j].series_instance[k].data, &val0);
		if (pmConvScale(type0, &val0, units0, &val0, large_units) < 0)
		    memset(large_units, 0, sizeof(*large_units));
		sdsfree(set0->series_sample[j].series_instance[k].data);
		str_len = series_pmAtomValue_conv_str(type0, str_val, &val0, sizeof(str_val));
		set0->series_sample[j].series_instance[k].data = sdsnewlen(str_val, str_len);
	    }
	}
	sdsfree(set0->series_desc.type);
	sdsfree(set0->series_desc.units);
	set0->series_desc.type = sdsnew(pmTypeStr(type0));
	set0->series_desc.units = sdsnew(pmUnitsStr(large_units));
    }
    if (large_units->scaleCount != units1->scaleCount ||
	large_units->scaleSpace != units1->scaleSpace ||
	large_units->scaleTime != units1->scaleTime) {
	type1 = PM_TYPE_DOUBLE;
	for (j = 0; j < set1->num_samples; j++) {
	    for (k = 0; k < set1->series_sample[j].num_instances; k++) {
		series_extract_value(type1, set1->series_sample[j].series_instance[k].data, &val1);
		if (pmConvScale(type1, &val1, units1, &val1, large_units) < 0)
		    memset(large_units, 0, sizeof(*large_units));
		sdsfree(set1->series_sample[j].series_instance[k].data);
		str_len = series_pmAtomValue_conv_str(type1, str_val, &val1, sizeof(str_val));
		set1->series_sample[j].series_instance[k].data = sdsnewlen(str_val, str_len);
	    }
	}
	sdsfree(set1->series_desc.type);
	sdsfree(set1->series_desc.units);
	set1->series_desc.type = sdsnew(pmTypeStr(type1));
	set1->series_desc.units = sdsnew(pmUnitsStr(large_units));
    }
}

static void
series_redis_hash_expression(seriesQueryBaton *baton, char *hashbuf, int len_hashbuf)
{
    unsigned char	hash[20];
    sds			key, msg;
    char		*errmsg;
    node_t		*np = &baton->u.query.root;
    int			i, j, num_series = np->value_set.num_series;
    pmUnits		units0, units1, large_units;
    double		mult;
    pmSeriesExpr	expr;

    for (i = 0; i < num_series; i++)
	np->value_set.series_values[i].compatibility = 1;

    if (num_series > 0) {
	expr.query = series_function_hash(hash, np, 0);
	pmwebapi_hash_str(hash, hashbuf, len_hashbuf);
    }

    for (i = 0; i < num_series; i++) {
	if (!np->value_set.series_values[i].compatibility) {
	    infofmt(msg, "Descriptors for metric '%s' do not satisfy compatibility between different hosts/sources.\n",
		np->value_set.series_values[i].metric_name);
	    batoninfo(baton, PMLOG_ERROR, msg);
	    baton->error = -EPROTO;
	    continue;
	}

	if (strncmp(np->value_set.series_values[i].series_desc.units, "none", 4) == 0)
	    memset(&units0, 0, sizeof(units0));
	else if (pmParseUnitsStr(np->value_set.series_values[i].series_desc.units,
	    &units0, &mult, &errmsg) != 0) {
	    np->value_set.series_values[i].compatibility = 0;
	    infofmt(msg, "Invalid units string: %s\n",
		    np->value_set.series_values[i].series_desc.units);
	    batoninfo(baton, PMLOG_ERROR, msg);
	    baton->error = -EPROTO;
	    free(errmsg);
	    break;
	}

	for (j = 0; j < num_series; j++) {
	    if (!np->value_set.series_values[j].compatibility || i == j)
	    	continue;

	    if (strncmp(np->value_set.series_values[j].series_desc.units, "none", 4) == 0)
		memset(&units1, 0, sizeof(units1));
	    else if (pmParseUnitsStr(np->value_set.series_values[j].series_desc.units,
	    	&units1, &mult, &errmsg) != 0) {
		np->value_set.series_values[j].compatibility = 0;
		infofmt(msg, "Invalid units string: %s\n",
			np->value_set.series_values[j].series_desc.units);
		batoninfo(baton, PMLOG_ERROR, msg);
		baton->error = -EPROTO;
		free(errmsg);
		break;
	    }

	    if (check_compatibility(&units0, &units1) != 0) {
		np->value_set.series_values[j].compatibility = 0;
		infofmt(msg, "Incompatible units between operand metrics or expressions\n");
		batoninfo(baton, PMLOG_ERROR, msg);
		baton->error = -EPROTO;
		break;
	    } else {
		/* 
		 * For series with the same metric names, if they have
		 * same dimensions but different scales, use the larger
		 * scale and convert the values with the smaller scale.
		 * The result is promoted to type PM_TYPE_DOUBLE.
		 */
		series_compatibility_convert(&np->value_set.series_values[i],
			    &np->value_set.series_values[j],
			    &units0, &units1, &large_units);
	    }
	}

	if (baton->error != 0)
	    break;

	sdsfree(np->value_set.series_values[i].sid->name);
	np->value_set.series_values[i].sid->name = sdsnew(hashbuf);
    }

    if (baton->error == 0 && num_series > 0 && np->value_set.series_values[0].compatibility) {
	/* descriptor, after the O(N^2) checking the descriptor of 1st series has been 
	 * converted to the largest one.
	 */
	key = sdscatfmt(sdsempty(), "pcp:desc:series:%s", hashbuf);
	sdsfree(np->value_set.series_values[0].series_desc.source);
	np->value_set.series_values[0].series_desc.source = sdsnewlen(NULL, SHA1SZ);
	series_hmset_function_desc(baton, key, &np->value_set.series_values[0].series_desc);

	/* expression */
	key = sdscatfmt(sdsempty(), "pcp:expr:series:%s", hashbuf);
	series_hmset_function_expr(baton, key, expr.query);
    }
}

static void
series_query_report_values(void *arg)
{
    seriesQueryBaton	*baton = (seriesQueryBaton *)arg;

    seriesBatonCheckMagic(baton, MAGIC_QUERY, "series_query_report_values");
    seriesBatonCheckCount(baton, "series_query_report_values");

    seriesBatonReference(baton, "series_query_report_values");
    series_prepare_time(baton, &baton->u.query.root.result);
    series_query_end_phase(baton);
}

static void
series_query_funcs_report_values(void *arg)
{
    seriesQueryBaton	*baton = (seriesQueryBaton *)arg;
    int			has_function = 0;
    char		hashbuf[42];

    seriesBatonCheckMagic(baton, MAGIC_QUERY, "series_query_funcs_report_values");
    seriesBatonCheckCount(baton, "series_query_funcs_report_values");

    seriesBatonReference(baton, "series_query_funcs_report_values");

    /* For function-type nodes, calculate actual values */
    has_function = series_calculate(baton, &baton->u.query.root, 0);

    /*
     * Store the canonical query to Redis if this query statement has
     * function operation.
     */
    if (has_function)
	series_redis_hash_expression(baton, hashbuf, sizeof(hashbuf));

    /* time series values saved in root node so report them directly. */
    series_node_values_report(baton, &baton->u.query.root);
    
    series_query_end_phase(baton);
}

static void
series_query_funcs(void *arg)
{
    seriesQueryBaton	*baton = (seriesQueryBaton *)arg;

    seriesBatonCheckMagic(baton, MAGIC_QUERY, "series_query_funcs");
    seriesBatonCheckCount(baton, "series_query_funcs");

    seriesBatonReference(baton, "series_query_funcs");
    /* Process function-type node */
    series_process_func(baton, &baton->u.query.root, 0);
    series_query_end_phase(baton);
}

static void
series_query_desc(void *arg)
{
    seriesQueryBaton	*baton = (seriesQueryBaton *)arg;

    seriesBatonCheckMagic(baton, MAGIC_QUERY, "series_query_desc");
    seriesBatonCheckCount(baton, "series_query_desc");

    seriesBatonReference(baton, "series_query_desc");
    series_expr_node_desc(baton, &baton->u.query.root);
    series_query_end_phase(baton);
}

static int
series_time_window(timing_t *tp)
{
    if (tp->count || tp->window.range ||
	tp->window.start || tp->window.end ||
	tp->window.count || tp->window.delta)
	return 1;
    return 0;
}

static void
series_query_services(void *arg)
{
    seriesQueryBaton	*baton = (seriesQueryBaton *)arg;
    pmSeriesModule	*module = baton->module;
    seriesModuleData	*data = getSeriesModuleData(module);
    sds			option;

    seriesBatonCheckMagic(baton, MAGIC_QUERY, "series_query_services");
    seriesBatonCheckCount(baton, "series_query_services");

    seriesBatonReference(baton, "series_query_services");

    /* attempt to re-use existing slots connections */
    if (data == NULL) {
	baton->error = -ENOMEM;
    } else if (data->slots) {
	baton->slots = data->slots;
	series_query_end_phase(baton);
    } else {
	option = pmIniFileLookup(data->config, "redis", "enabled");
	if (option && strcmp(option, "false") == 0)
	    baton->error = -ENOTSUP;
	else
	    baton->slots = data->slots =
		redisSlotsConnect(
		    data->config, 1, baton->info,
		    series_query_end_phase, baton->userdata,
		    data->events, (void *)baton);
    }
}

int
series_solve(pmSeriesSettings *settings,
	node_t *root, timing_t *timing, pmSeriesFlags flags, void *arg)
{
    seriesQueryBaton	*baton;
    unsigned int	i = 0;

    if (root == NULL) {
	/* Coverity CID366052 */
    	return -ENOMEM;
    }

    if ((baton = calloc(1, sizeof(seriesQueryBaton))) == NULL)
	return -ENOMEM;
    initSeriesQueryBaton(baton, settings, arg);
    initSeriesGetQuery(baton, root, timing);

    baton->current = &baton->phases[0];
    baton->phases[i++].func = series_query_services;

    /* Resolve label key names (via their map keys) */
    baton->phases[i++].func = series_query_maps;

    /* Resolve sets of series identifiers for leaf nodes */
    baton->phases[i++].func = series_query_eval;

    /* Perform final matching (set of) series solving */
    baton->phases[i++].func = series_query_expr;

    baton->phases[i++].func = series_query_mapping;
    if ((flags & PM_SERIES_FLAG_METADATA) || !series_time_window(timing)) {
	/* Store series descriptors into nodes */
	baton->phases[i++].func = series_query_desc;
	/* Report matching series IDs, unless time windowing */
	baton->phases[i++].func = series_query_report_matches;
    } else {
	/* Store time series values into nodes */
	baton->phases[i++].func = series_query_funcs;
	/* Report actual values */
	baton->phases[i++].func = series_query_funcs_report_values;
    }

    /* final callback once everything is finished, free baton */
    baton->phases[i++].func = series_query_finished;

    assert(i <= QUERY_PHASES);
    seriesBatonPhases(baton->current, i, baton);
    return 0;
}

/* build a reverse hash mapping */
static void
reverse_map(seriesQueryBaton *baton, redisMap *map, int nkeys, redisReply **elements)
{
    redisReply		*name, *hash;
    sds			msg, key, val;
    unsigned int	i;

    for (i = 0; i < nkeys; i += 2) {
	hash = elements[i];
	name = elements[i+1];
	if (name->type == REDIS_REPLY_STRING) {
	    if (hash->type == REDIS_REPLY_STRING) {
		key = sdsnewlen(hash->str, hash->len);
		val = sdsnewlen(name->str, name->len);
		redisMapInsert(map, key, val);
		sdsfree(key); // map has keyDup set
	    } else {
		infofmt(msg, "expected string key for hashmap (type=%s)",
			redis_reply_type(hash));
		batoninfo(baton, PMLOG_RESPONSE, msg);
		baton->error = -EINVAL;
	    }
	} else {
	    infofmt(msg, "expected string name for hashmap (type=%s)",
		    redis_reply_type(name));
	    batoninfo(baton, PMLOG_RESPONSE, msg);
	    baton->error = -EINVAL;
	}
    }
}

static void
series_map_lookup_expr_reply(redisClusterAsyncContext *c, void *r, void *arg)
{
    seriesGetSID	*sid = (seriesGetSID *)arg;
    seriesQueryBaton	*baton = (seriesQueryBaton *)sid->baton;
    redisReply		*reply = r;
    sds			query;
    sds			msg;
    int			sts;

    seriesBatonCheckMagic(sid, MAGIC_SID, "series_map_lookup_expr_reply");
    seriesBatonCheckMagic(baton, MAGIC_QUERY, "series_map_lookup_expr_reply");
    if (UNLIKELY(reply == NULL || reply->type != REDIS_REPLY_ARRAY || reply->elements == 0)) {
	infofmt(msg, "expected array of one string element (got %zu) from series %s %s (type=%s)",
		reply->elements, sid->name, HMGET, redis_reply_type(reply));
	batoninfo(baton, PMLOG_RESPONSE, msg);
    } else if (reply->element[0]->type == REDIS_REPLY_STRING) {
	query = sdsempty();
    	if ((sts = extract_string(baton, sid->name, reply->element[0], &query, "query")) < 0) {
	    baton->error = sts;
	} else {
	    /* call the on_metric callback, whatever it's set to by the caller */
	    baton->u.lookup.func(sid->name, query, baton->userdata);
	}
    }
    series_query_end_phase(baton);
}

static void
series_map_lookup_expr(seriesQueryBaton *baton, sds series, void *arg)
{
    seriesGetSID	*sidexpr;
    sds			key;
    sds			exprcmd;

    sidexpr = calloc(1, sizeof(seriesGetSID));
    initSeriesGetSID(sidexpr, series, 1, baton);

    seriesBatonReference(baton, "series_map_lookup_expr");

    key = sdscatfmt(sdsempty(), "pcp:expr:series:%S", sidexpr->name);
    exprcmd = redis_command(3);
    exprcmd = redis_param_str(exprcmd, HMGET, HMGET_LEN);
    exprcmd = redis_param_sds(exprcmd, key);
    exprcmd = redis_param_str(exprcmd, "query", sizeof("query")-1);
    sdsfree(key);
    redisSlotsRequest(baton->slots, exprcmd, series_map_lookup_expr_reply, sidexpr);
    sdsfree(exprcmd);
}

/*
 * Produce the list of mapped names (requires reverse mapping from IDs)
 */
static int
series_map_reply(seriesQueryBaton *baton, sds series,
		int nelements, redisReply **elements)
{
    redisMapEntry	*entry;
    redisReply		*reply;
    sds			msg, key;
    unsigned int	i;
    int			sts = 0;

    key = sdsnewlen(NULL, 20);
    if (nelements == 0) {
	/* expression - not mapped */
	if (pmDebugOptions.series || pmDebugOptions.query)
	    fprintf(stderr, "series_map_reply: fabricated SID %s\n", series);
	series_map_lookup_expr(baton, series, baton->userdata);
    } else {
	/* name - get the mapped value */
	for (i = 0; i < nelements; i++) {
	    reply = elements[i];
	    if (reply->type == REDIS_REPLY_STRING) {
		sdsclear(key);
		key = sdscatlen(key, reply->str, reply->len);
		if ((entry = redisMapLookup(baton->u.lookup.map, key)) != NULL)
		    baton->u.lookup.func(series, redisMapValue(entry), baton->userdata);
		else {
		    infofmt(msg, "%s - timeseries string map", series);
		    batoninfo(baton, PMLOG_CORRUPT, msg);
		    sts = -EINVAL;
		}
	    } else {
		infofmt(msg, "expected string in %s set (type=%s)",
			    series, redis_reply_type(reply));
		batoninfo(baton, PMLOG_RESPONSE, msg);
		sts = -EPROTO;
	    }
	}
    }
    sdsfree(key);

    return sts;
}

static void
series_map_keys_callback(
	redisClusterAsyncContext *c, void *r, void *arg)
{
    seriesQueryBaton	*baton = (seriesQueryBaton *)arg;
    redisReply		*reply = r;
    redisReply		*child;
    sds			val, msg;
    unsigned int	i;

    seriesBatonCheckMagic(baton, MAGIC_QUERY, "series_map_keys_callback");
    if (LIKELY(reply && reply->type == REDIS_REPLY_ARRAY)) {
	val = sdsempty();
	for (i = 0; i < reply->elements; i++) {
	    child = reply->element[i];
	    if (child->type == REDIS_REPLY_STRING) {
		if (baton->u.lookup.pattern != NULL &&
		    fnmatch(baton->u.lookup.pattern, child->str, 0) != 0)
		    continue;
		val = sdscpylen(val, child->str, child->len);
		baton->u.lookup.func(NULL, val, baton->userdata);
	    } else {
		infofmt(msg, "bad response for string map %s (%s)",
			HVALS, redis_reply_type(child));
		batoninfo(baton, PMLOG_RESPONSE, msg);
		sdsfree(val);
		baton->error = -EINVAL;
	    }
	}
	sdsfree(val);
    } else {
	infofmt(msg, "expected array from string map %s (reply=%s)",
	    HVALS, redis_reply_type(reply));
	batoninfo(baton, PMLOG_RESPONSE, msg);
	baton->error = -EPROTO;
    }

    baton->callbacks->on_done(baton->error, baton->userdata);
    freeSeriesGetLookup(baton);
}

static int
series_map_keys(seriesQueryBaton *baton, const char *name)
{
    sds			cmd, key;

    key = sdscatfmt(sdsempty(), "pcp:map:%s", name);
    cmd = redis_command(2);
    cmd = redis_param_str(cmd, HVALS, HVALS_LEN);
    cmd = redis_param_sds(cmd, key);
    sdsfree(key);
    redisSlotsRequest(baton->slots, cmd,
		   	 series_map_keys_callback, baton);
    sdsfree(cmd);
    return 0;
}

static void
series_label_value_reply(
	redisClusterAsyncContext *c, void *r, void *arg)
{
    seriesGetLabelMap	*value = (seriesGetLabelMap *)arg;
    seriesQueryBaton	*baton = (seriesQueryBaton *)value->baton;
    redisReply		*reply = r;
    redisMapEntry	*entry;
    pmSeriesLabel	label;
    sds			msg;

    seriesBatonCheckMagic(value, MAGIC_LABELMAP, "series_label_value_reply");

    /* unpack - produce reverse map of ids-to-values for each entry */
    if (LIKELY(reply && reply->type == REDIS_REPLY_ARRAY)) {
	reverse_map(baton, value->map, reply->elements, reply->element);
    } else {
	infofmt(msg, "expected array from %s %s.%s.value (type=%s)", HGETALL,
		 "pcp:map:label", value->mapID, redis_reply_type(reply));
	batoninfo(baton, PMLOG_RESPONSE, msg);
	baton->error = -EPROTO;
    }
    if (baton->error == 0) {
	label.name = value->name;
	if ((entry = redisMapLookup(value->map, value->mapID)) == NULL)
	    label.value = sdsnew("null");
	else
	    label.value = redisMapValue(entry);

	baton->callbacks->on_labelmap(value->series, &label, baton->userdata);

	if (entry == NULL)
	    sdsfree(label.value);
    } else {
	infofmt(msg, "%s - timeseries name map", value->series);
	batoninfo(baton, PMLOG_CORRUPT, msg);
    }

    freeSeriesGetLabelMap(value);

    series_query_end_phase(baton);
}

static int
series_label_reply(seriesQueryBaton *baton, sds series,
		int nelements, redisReply **elements)
{
    seriesGetLabelMap	*labelmap;
    redisMapEntry 	*entry;
    redisReply		*reply;
    redisMap		*vmap;
    char		hashbuf[42];
    sds			msg, key, cmd, name, vkey, nmapID, vmapID;
    unsigned int	i, index;
    int			sts = 0;

    seriesBatonCheckMagic(baton, MAGIC_QUERY, "series_label_reply");

    /* result verification first */
    if (nelements % 2) {
	infofmt(msg, "expected even number of results from %s (not %d)",
		    HGETALL, nelements);
	batoninfo(baton, PMLOG_RESPONSE, msg);
	return -EPROTO;
    }
    for (i = 0; i < nelements; i++) {
	reply = elements[i];
	if (reply->type != REDIS_REPLY_STRING) {
	    infofmt(msg, "expected only string results from %s (type=%s)",
			HGETALL, redis_reply_type(reply));
	    batoninfo(baton, PMLOG_RESPONSE, msg);
	    return -EPROTO;
	}
    }

    nmapID = sdsnewlen(NULL, 20);
    vmapID = sdsnewlen(NULL, 20);

    /* perform the label value reverse lookup */
    nelements /= 2;
    for (i = 0; i < nelements; i++) {
	index = i * 2;

	sdsclear(nmapID);
	nmapID = sdscatlen(nmapID, elements[index]->str, elements[index]->len);
	sdsclear(vmapID);
	vmapID = sdscatlen(vmapID, elements[index+1]->str, elements[index+1]->len);

	if ((entry = redisMapLookup(baton->u.lookup.map, nmapID)) != NULL) {
	    pmwebapi_hash_str((unsigned char *)nmapID, hashbuf, sizeof(hashbuf));
	    vkey = sdscatfmt(sdsempty(), "label.%s.value", hashbuf);
	    vmap = redisMapCreate(vkey);
	    name = redisMapValue(entry);

	    baton->callbacks->on_label(series, name, baton->userdata);

	    if ((labelmap = calloc(1, sizeof(seriesGetLabelMap))) == NULL) {
		infofmt(msg, "%s - label value lookup OOM", series);
		batoninfo(baton, PMLOG_ERROR, msg);
		sts = -ENOMEM;
		if (vmap) /* Coverity CID308763 */
		    redisMapRelease(vmap);
		continue;
	    }
	    initSeriesGetLabelMap(labelmap, series, name, vmap, vmapID, vkey, baton);

	    seriesBatonReference(baton, "series_label_reply");

	    pmwebapi_hash_str((unsigned char *)nmapID, hashbuf, sizeof(hashbuf));
	    key = sdscatfmt(sdsempty(), "pcp:map:label.%s.value", hashbuf);
	    cmd = redis_command(2);
	    cmd = redis_param_str(cmd, HGETALL, HGETALL_LEN);
	    cmd = redis_param_sds(cmd, key);
	    sdsfree(key);
	    redisSlotsRequest(baton->slots, cmd,
				series_label_value_reply, labelmap);
	    sdsfree(cmd);
	} else {
	    infofmt(msg, "%s - timeseries label map", series);
	    batoninfo(baton, PMLOG_CORRUPT, msg);
	    sts = -EINVAL;
	}
    }

    sdsfree(nmapID);
    sdsfree(vmapID);
    return sts;
}

static void
series_lookup_labels_callback(
	redisClusterAsyncContext *c, void *r,void *arg)
{
    seriesGetSID	*sid = (seriesGetSID *)arg;
    seriesQueryBaton    *baton = (seriesQueryBaton *)sid->baton;
    redisReply		*reply = r;
    sds			msg;
    int                 sts;

    seriesBatonCheckMagic(sid, MAGIC_SID, "series_lookup_labels_callback");
    seriesBatonCheckMagic(baton, MAGIC_QUERY, "series_lookup_labels_callback");

    if (UNLIKELY(reply == NULL || reply->type != REDIS_REPLY_ARRAY)) {
	infofmt(msg, "expected array from %s %s:%s (type=%s)",
		HGETALL, "pcp:labelvalue:series", sid->name,
		redis_reply_type(reply));
	batoninfo(baton, PMLOG_RESPONSE, msg);
	baton->error = -EPROTO;
    } else if ((sts = series_label_reply(baton, sid->name,
				reply->elements, reply->element)) < 0) {
	baton->error = sts;
    }
    freeSeriesGetSID(sid);

    series_query_end_phase(baton);
}

static void
series_lookup_labels(void *arg)
{
    seriesQueryBaton	*baton = (seriesQueryBaton *)arg;
    seriesGetSID	*sid;
    sds			cmd, key;
    unsigned int	i;

    seriesBatonCheckMagic(baton, MAGIC_QUERY, "series_lookup_labels");
    seriesBatonCheckCount(baton, "series_lookup_labels");

    /* unpack - iterate over series and extract labels names and values */
    for (i = 0; i < baton->u.lookup.nseries; i++) {
	seriesBatonReference(baton, "series_lookup_labels");
	sid = &baton->u.lookup.series[i];
	key = sdscatfmt(sdsempty(), "pcp:labelvalue:series:%S", sid->name);
	cmd = redis_command(2);
	cmd = redis_param_str(cmd, HGETALL, HGETALL_LEN);
	cmd = redis_param_sds(cmd, key);
	sdsfree(key);
	redisSlotsRequest(baton->slots, cmd,
			series_lookup_labels_callback, sid);
	sdsfree(cmd);
    }
}

int
pmSeriesLabels(pmSeriesSettings *settings, int nseries, pmSID *series, void *arg)
{
    seriesQueryBaton	*baton;
    size_t		bytes;
    unsigned int	i = 0;

    series_stats_inc(settings, SERIES_LABELS_CALLS);

    if (nseries < 0)
	return -EINVAL;
    bytes = sizeof(seriesQueryBaton) + (nseries * sizeof(seriesGetSID));
    if ((baton = calloc(1, bytes)) == NULL)
	return -ENOMEM;
    initSeriesQueryBaton(baton, settings, arg);
    initSeriesGetLookup(baton, nseries, series, settings->callbacks.on_label, labelsmap);

    if (nseries == 0)
	return series_map_keys(baton, redisMapName(baton->u.lookup.map));

    baton->current = &baton->phases[0];
    baton->phases[i++].func = series_lookup_services;
    baton->phases[i++].func = series_lookup_mapping;
    baton->phases[i++].func = series_lookup_labels;
    baton->phases[i++].func = series_lookup_finished;
    assert(i <= QUERY_PHASES);
    seriesBatonPhases(baton->current, i, baton);
    return 0;
}

static void
series_lookup_labelvalues_callback(
	redisClusterAsyncContext *c, void *r, void *arg)
{
    seriesGetSID	*sid = (seriesGetSID *)arg;
    seriesQueryBaton    *baton = (seriesQueryBaton *)sid->baton;
    redisReply		*reply = r;
    redisReply		*child;
    pmSeriesLabel	label;
    unsigned int	i;
    sds			msg;

    seriesBatonCheckMagic(sid, MAGIC_SID, "series_lookup_labelvalues_callback");
    seriesBatonCheckMagic(baton, MAGIC_QUERY, "series_lookup_labelvalues_callback");

    if (LIKELY(reply && reply->type == REDIS_REPLY_ARRAY)) {
	label.name = sid->name;
	label.value = sdsempty();

	for (i = 0; i < reply->elements; i++) {
	    child = reply->element[i];
	    if (child->type == REDIS_REPLY_STRING) {
		label.value = sdscpylen(label.value, child->str, child->len);
		baton->callbacks->on_labelmap(NULL, &label, baton->userdata);
	    } else {
		infofmt(msg, "bad response for string map %s (%s)",
			HVALS, redis_reply_type(child));
		batoninfo(baton, PMLOG_RESPONSE, msg);
		baton->error = -EINVAL;
	    }
	}
	sdsfree(label.value);
    } else {
	infofmt(msg, "expected array from string map %s (reply=%s)",
	    HVALS, redis_reply_type(reply));
	batoninfo(baton, PMLOG_RESPONSE, msg);
	baton->error = -EPROTO;
    }
    freeSeriesGetSID(sid);

    series_query_end_phase(baton);
}

static void
series_lookup_labelvalues(void *arg)
{
    seriesQueryBaton	*baton = (seriesQueryBaton *)arg;
    seriesGetSID	*sid;
    sds			cmd, key;
    unsigned char	hash[20];
    char		buffer[42];
    unsigned int	i;

    seriesBatonCheckMagic(baton, MAGIC_QUERY, "series_lookup_labelvalues");
    seriesBatonCheckCount(baton, "series_lookup_labelvalues");

    for (i = 0; i < baton->u.lookup.nseries; i++) {
	sid = &baton->u.lookup.series[i];
	seriesBatonReference(baton, "series_lookup_labelvalues");

	pmwebapi_string_hash(hash, sid->name, sdslen(sid->name));
	key = sdscatfmt(sdsempty(), "pcp:map:label.%s.value",
			    pmwebapi_hash_str(hash, buffer, sizeof(buffer)));
	cmd = redis_command(2);
	cmd = redis_param_str(cmd, HVALS, HVALS_LEN);
	cmd = redis_param_sds(cmd, key);
	sdsfree(key);
	redisSlotsRequest(baton->slots, cmd,
			series_lookup_labelvalues_callback, sid);
	sdsfree(cmd);
    }
}

int
pmSeriesLabelValues(pmSeriesSettings *settings, int nlabels, pmSID *labels, void *arg)
{
    seriesQueryBaton	*baton;
    size_t		bytes;
    unsigned int	i = 0;

    if (nlabels <= 0)
	return -EINVAL;
    bytes = sizeof(seriesQueryBaton) + (nlabels * sizeof(seriesGetSID));
    if ((baton = calloc(1, bytes)) == NULL)
	return -ENOMEM;
    initSeriesQueryBaton(baton, settings, arg);
    initSeriesGetLookup(baton, nlabels, labels, NULL, NULL);

    baton->current = &baton->phases[0];
    baton->phases[i++].func = series_lookup_services;
    baton->phases[i++].func = series_lookup_labelvalues;
    baton->phases[i++].func = series_lookup_finished;
    assert(i <= QUERY_PHASES);
    seriesBatonPhases(baton->current, i, baton);
    series_stats_inc(settings, SERIES_LABELVALUES_CALLS);
    return 0;
}


static void
redis_series_desc_reply(
	redisClusterAsyncContext *c, void *r, void *arg)
{
    pmSeriesDesc	desc;
    seriesGetSID	*sid = (seriesGetSID *)arg;
    seriesQueryBaton	*baton = (seriesQueryBaton *)sid->baton;
    redisReply		*reply = r;
    sds			msg;
    int			sts;

    desc.indom = sdsempty();
    desc.pmid = sdsempty();
    desc.semantics = sdsempty();
    desc.source = sdsempty();
    desc.type = sdsempty();
    desc.units = sdsempty();

    if (UNLIKELY(reply == NULL || reply->type != REDIS_REPLY_ARRAY)) {
	infofmt(msg, "expected array type from series %s %s (type=%s)",
		sid->name, HMGET, redis_reply_type(reply));
	batoninfo(baton, PMLOG_RESPONSE, msg);
	baton->error = -EPROTO;
    }
    else if ((sts = extract_series_desc(baton, sid->name,
			reply->elements, reply->element, &desc)) < 0)
	baton->error = sts;
    else if ((sts = baton->callbacks->on_desc(sid->name, &desc, baton->userdata)) < 0)
	baton->error = sts;

    sdsfree(desc.indom);
    sdsfree(desc.pmid);
    sdsfree(desc.semantics);
    sdsfree(desc.source);
    sdsfree(desc.type);
    sdsfree(desc.units);

    series_query_end_phase(baton);
}

static void
series_lookup_desc(void *arg)
{
    seriesQueryBaton	*baton = (seriesQueryBaton *)arg;
    seriesGetSID	*sid;
    sds			cmd, key;
    unsigned int	i;

    seriesBatonCheckMagic(baton, MAGIC_QUERY, "series_lookup_desc");
    seriesBatonCheckCount(baton, "series_lookup_desc");

    for (i = 0; i < baton->u.lookup.nseries; i++) {
	sid = &baton->u.lookup.series[i];
	seriesBatonReference(baton, "series_lookup_desc");

	key = sdscatfmt(sdsempty(), "pcp:desc:series:%S", sid->name);
	cmd = redis_command(8);
	cmd = redis_param_str(cmd, HMGET, HMGET_LEN);
	cmd = redis_param_sds(cmd, key);
	cmd = redis_param_str(cmd, "indom", sizeof("indom")-1);
	cmd = redis_param_str(cmd, "pmid", sizeof("pmid")-1);
	cmd = redis_param_str(cmd, "semantics", sizeof("semantics")-1);
	cmd = redis_param_str(cmd, "source", sizeof("source")-1);
	cmd = redis_param_str(cmd, "type", sizeof("type")-1);
	cmd = redis_param_str(cmd, "units", sizeof("units")-1);
	sdsfree(key);
	redisSlotsRequest(baton->slots, cmd, redis_series_desc_reply, sid);
	sdsfree(cmd);
    }
}

int
pmSeriesDescs(pmSeriesSettings *settings, int nseries, pmSID *series, void *arg)
{
    seriesQueryBaton	*baton;
    size_t		bytes;
    unsigned int	i = 0;

    series_stats_inc(settings, SERIES_DESCS_CALLS);

    if (nseries <= 0)
	return -EINVAL;

    bytes = sizeof(seriesQueryBaton) + (nseries * sizeof(seriesGetSID));
    if ((baton = calloc(1, bytes)) == NULL)
	return -ENOMEM;
    initSeriesQueryBaton(baton, settings, arg);
    initSeriesGetLookup(baton, nseries, series, NULL, NULL);

    baton->current = &baton->phases[0];
    baton->phases[i++].func = series_lookup_services;
    baton->phases[i++].func = series_lookup_desc;
    baton->phases[i++].func = series_lookup_finished;
    assert(i <= QUERY_PHASES);
    seriesBatonPhases(baton->current, i, baton);
    return 0;
}

static int
extract_series_inst(seriesQueryBaton *baton, seriesGetSID *sid,
		pmSeriesInst *inst, int nelements, redisReply **elements)
{
    sds			msg, series = sid->metric;

    if (nelements < 3) {
	infofmt(msg, "bad reply from %s %s (%d)", series, HMGET, nelements);
	batoninfo(baton, PMLOG_RESPONSE, msg);
	return -EPROTO;
    }

    if (extract_string(baton, series, elements[0], &inst->instid, "inst") < 0)
	return -EPROTO;
    if (extract_mapping(baton, series, elements[1], &inst->name, "name") < 0)
	return -EPROTO;
    if (extract_sha1(baton, series, elements[2], &inst->source, "source") < 0)
	return -EPROTO;

    /* return instance series identifiers, not the metric series */
    inst->series = sdscpylen(inst->series, sid->name, sdslen(sid->name));
    return 0;
}

static void
series_instances_reply_callback(
	redisClusterAsyncContext *c, void *r, void *arg)
{
    seriesGetSID	*sid = (seriesGetSID *)arg;
    seriesQueryBaton	*baton = (seriesQueryBaton *)sid->baton;
    redisReply		*reply = r;
    pmSeriesInst	inst;
    sds			msg;
    int			sts;

    seriesBatonCheckMagic(sid, MAGIC_SID, "series_instances_reply_callback");
    seriesBatonCheckMagic(baton, MAGIC_QUERY, "series_instances_reply_callback");

    inst.instid = sdsempty();
    inst.name = sdsempty();
    inst.source = sdsempty();
    inst.series = sdsempty();

    if (UNLIKELY(reply == NULL || reply->type != REDIS_REPLY_ARRAY)) {
	infofmt(msg, "expected array from series %s %s (type=%s)",
		HMGET, sid->name, redis_reply_type(reply));
	batoninfo(baton, PMLOG_RESPONSE, msg);
	baton->error = -EPROTO;
    }
    else if ((sts = extract_series_inst(baton, sid, &inst,
				reply->elements, reply->element)) < 0)
	baton->error = sts;
    else if ((sts = baton->callbacks->on_inst(sid->metric, &inst, baton->userdata)) < 0)
	baton->error = sts;
    freeSeriesGetSID(sid);

    sdsfree(inst.instid);
    sdsfree(inst.name);
    sdsfree(inst.source);
    sdsfree(inst.series);

    series_query_end_phase(baton);
}

static void
series_instances_reply(seriesQueryBaton *baton,
		pmSID series, int nelements, redisReply **elements)
{
    seriesGetSID	*sid;
    pmSID		name = sdsempty();
    sds			key, cmd;
    int			i;

    seriesBatonCheckMagic(baton, MAGIC_QUERY, "series_instances_reply");

    /*
     * Iterate over the instance series identifiers, looking up
     * the instance hash contents for each.
     */
    for (i = 0; i < nelements; i++) {
	if ((sid = calloc(1, sizeof(seriesGetSID))) == NULL) {
	    /* TODO: report error */
	    continue;
	}
	initSeriesGetSID(sid, series, 1, baton);
	sid->metric = sdsdup(series);

	if (extract_sha1(baton, series, elements[i], &sid->name, "series") < 0) {
	    /* TODO: report error */
	    freeSeriesGetSID(sid); /* Coverity CID308764 */
	    continue;
	}
	seriesBatonReference(sid, "series_instances_reply");
	seriesBatonReference(baton, "series_instances_reply");

	key = sdscatfmt(sdsempty(), "pcp:inst:series:%S", sid->name);
	cmd = redis_command(5);
	cmd = redis_param_str(cmd, HMGET, HMGET_LEN);
	cmd = redis_param_sds(cmd, key);
	cmd = redis_param_str(cmd, "inst", sizeof("inst")-1);
	cmd = redis_param_str(cmd, "name", sizeof("name")-1);
	cmd = redis_param_str(cmd, "source", sizeof("source")-1);
	sdsfree(key);
	redisSlotsRequest(baton->slots, cmd,
				series_instances_reply_callback, sid);
	sdsfree(cmd);
    }
    sdsfree(name);
}

static void
series_inst_expr_reply(redisClusterAsyncContext *c, void *r, void *arg)
{
    seriesGetSID	*sid = (seriesGetSID *)arg;
    seriesQueryBaton	*baton = (seriesQueryBaton *)sid->baton;
    redisReply		*reply = r;
    pmSeriesExpr	expr = {0};
    sds			msg;
    int			sts;

    seriesBatonCheckMagic(sid, MAGIC_SID, "series_inst_expr_reply");
    seriesBatonCheckMagic(baton, MAGIC_QUERY, "series_inst_expr_reply");

    if (UNLIKELY(reply == NULL || reply->type != REDIS_REPLY_ARRAY)) {
	infofmt(msg, "expected array of one string element (got %zu) from series %s %s (type=%s)",
	    reply->elements, sid->name, HMGET, redis_reply_type(reply));
	batoninfo(baton, PMLOG_RESPONSE, msg);
    } else if (reply->element[0]->type == REDIS_REPLY_STRING) {
	expr.query = sdsempty();
    	if ((sts = extract_string(baton, sid->name, reply->element[0], &expr.query, "query")) < 0) {
	    baton->error = sts;
	} else {
	    /* Parse the expr (with timing) and series solve the resulting expr tree */
	    baton->u.query.timing.count = 1;
	    baton->error = series_solve_sid_expr(&series_solve_inst_settings, &expr, arg);
	}
    }
    series_query_end_phase(baton);
}

void
series_lookup_instances_callback(
	redisClusterAsyncContext *c, void *r, void *arg)
{
    seriesGetSID	*sid = (seriesGetSID *)arg;
    seriesQueryBaton	*baton = (seriesQueryBaton *)sid->baton;
    redisReply		*reply = r;
    seriesGetSID	*expr;
    sds			key, exprcmd;
    sds			msg;

    seriesBatonCheckMagic(sid, MAGIC_SID, "series_lookup_instances_callback");
    seriesBatonCheckMagic(baton, MAGIC_QUERY, "series_lookup_instances_callback");

    if (LIKELY(reply && reply->type == REDIS_REPLY_ARRAY)) {
	if (reply->elements > 0) {
	    /* regular series */
	    series_instances_reply(baton, sid->name, reply->elements, reply->element);
	} else {
	    /* Handle fabricated/expression SID in /series/instances :
	     * - get the expr for sid->name from redis. In the callback for that,
	     *   parse the expr and then solve the expression tree with timing from
	     *   this series query baton, then merge the instances into the reply.
	     */
	    if (pmDebugOptions.query)
		fprintf(stderr, "series_lookup_instances_callback: sid %s is fabricated\n", sid->name);
	    expr = calloc(1, sizeof(seriesGetSID));
	    initSeriesGetSID(expr, sid->name, 1, baton);
	    seriesBatonReference(baton, "series_lookup_instances_callback");

	    key = sdscatfmt(sdsempty(), "pcp:expr:series:%S", expr->name);
	    exprcmd = redis_command(3);
	    exprcmd = redis_param_str(exprcmd, HMGET, HMGET_LEN);
	    exprcmd = redis_param_sds(exprcmd, key);
	    exprcmd = redis_param_str(exprcmd, "query", sizeof("query")-1);
	    sdsfree(key);
	    redisSlotsRequest(baton->slots, exprcmd, series_inst_expr_reply, expr);
	    sdsfree(exprcmd);
	}
    } else {
	infofmt(msg, "expected array from series %s %s (type=%s)",
		SMEMBERS, sid->name, redis_reply_type(reply));
	batoninfo(baton, PMLOG_RESPONSE, msg);
	baton->error = -EPROTO;
    }

    series_query_end_phase(baton);
}

static void
series_lookup_instances(void *arg)
{
    seriesQueryBaton	*baton = (seriesQueryBaton *)arg;
    seriesGetSID	*sid;
    sds			cmd, key;
    int			i;

    seriesBatonCheckMagic(baton, MAGIC_QUERY, "series_lookup_instances_callback");
    seriesBatonCheckCount(baton, "series_lookup_instances_callback");

    for (i = 0; i < baton->u.lookup.nseries; i++) {
	seriesBatonReference(baton, "series_lookup_instances_callback");
	sid = &baton->u.lookup.series[i];
	key = sdscatfmt(sdsempty(), "pcp:instances:series:%S", sid->name);
	cmd = redis_command(2);
	cmd = redis_param_str(cmd, SMEMBERS, SMEMBERS_LEN);
	cmd = redis_param_sds(cmd, key);
	sdsfree(key);
	redisSlotsRequest(baton->slots, cmd,
			series_lookup_instances_callback, sid);
	sdsfree(cmd);
    }
}

int
pmSeriesInstances(pmSeriesSettings *settings, int nseries, pmSID *series, void *arg)
{
    seriesQueryBaton	*baton;
    size_t		bytes;
    unsigned int	i = 0;

    series_stats_inc(settings, SERIES_INSTANCES_CALLS);

    if (nseries < 0)
	return -EINVAL;
    bytes = sizeof(seriesQueryBaton) + (nseries * sizeof(seriesGetSID));
    if ((baton = calloc(1, bytes)) == NULL)
	return -ENOMEM;
    initSeriesQueryBaton(baton, settings, arg);
    initSeriesGetLookup(baton, nseries, series, settings->callbacks.on_instance, instmap);

    if (nseries == 0)
	return series_map_keys(baton, redisMapName(baton->u.lookup.map));

    baton->current = &baton->phases[0];
    baton->phases[i++].func = series_lookup_services;
    baton->phases[i++].func = series_lookup_mapping;
    baton->phases[i++].func = series_lookup_instances;
    baton->phases[i++].func = series_lookup_finished;
    assert(i <= QUERY_PHASES);
    seriesBatonPhases(baton->current, i, baton);
    return 0;
}

static void
redis_lookup_mapping_callback(
	redisClusterAsyncContext *c, void *r, void *arg)
{
    seriesQueryBaton	*baton = (seriesQueryBaton *)arg;
    redisReply		*reply = r;
    sds			msg;

    seriesBatonCheckMagic(baton, MAGIC_QUERY, "redis_lookup_mapping_callback");

    /* unpack - produce reverse map of ids-to-names for each context */
    if (LIKELY(reply && reply->type == REDIS_REPLY_ARRAY)) {
	reverse_map(baton, baton->u.lookup.map, reply->elements, reply->element);
    } else {
	infofmt(msg, "expected array from %s %s (type=%s)",
	    HGETALL, "pcp:map:context.name", redis_reply_type(reply));
	batoninfo(baton, PMLOG_RESPONSE, msg);
	baton->error = -EPROTO;
    }

    series_query_end_phase(baton);
}

static void
series_lookup_mapping(void *arg)
{
    seriesQueryBaton	*baton = (seriesQueryBaton *)arg;
    sds			cmd, key;

    seriesBatonCheckMagic(baton, MAGIC_QUERY, "series_lookup_mapping");
    seriesBatonCheckCount(baton, "series_lookup_mapping");
    seriesBatonReference(baton, "series_lookup_mapping");

    key = sdscatfmt(sdsempty(), "pcp:map:%s", redisMapName(baton->u.lookup.map));
    cmd = redis_command(2);
    cmd = redis_param_str(cmd, HGETALL, HGETALL_LEN);
    cmd = redis_param_sds(cmd, key);
    sdsfree(key);
    redisSlotsRequest(baton->slots, cmd,
			redis_lookup_mapping_callback, baton);
    sdsfree(cmd);
}

static void
series_query_mapping_callback(
	redisClusterAsyncContext *c, void *r, void *arg)
{
    seriesQueryBaton	*baton = (seriesQueryBaton *)arg;
    redisReply		*reply = r;
    sds			msg;

    seriesBatonCheckMagic(baton, MAGIC_QUERY, "series_query_mapping_callback");

    /* unpack - produce reverse map of ids-to-names for each context */
    if (LIKELY(reply && reply->type == REDIS_REPLY_ARRAY)) {
	reverse_map(baton, namesmap, reply->elements, reply->element);
    } else {
	infofmt(msg, "expected array from %s %s (type=%s)",
	    HGETALL, "pcp:map:context.name", redis_reply_type(reply));
	batoninfo(baton, PMLOG_RESPONSE, msg);
	baton->error = -EPROTO;
    }

    series_query_end_phase(baton);
}

static void
series_query_mapping(void *arg){
    seriesQueryBaton	*baton = (seriesQueryBaton *)arg;
    sds			cmd, key;

    seriesBatonCheckMagic(baton, MAGIC_QUERY, "series_query_mapping");
    seriesBatonCheckCount(baton, "series_query_mapping");
    seriesBatonReference(baton, "series_query_mapping");

    key = sdsnew("pcp:map:metric.name");
    cmd = redis_command(2);
    cmd = redis_param_str(cmd, HGETALL, HGETALL_LEN);
    cmd = redis_param_sds(cmd, key);
    sdsfree(key);
    redisSlotsRequest(baton->slots, cmd,
			series_query_mapping_callback, baton);
    sdsfree(cmd);
}

static void
series_lookup_finished(void *arg)
{
    seriesQueryBaton	*baton = (seriesQueryBaton *)arg;

    seriesBatonCheckMagic(baton, MAGIC_QUERY, "series_lookup_finished");
    baton->callbacks->on_done(baton->error, baton->userdata);
    freeSeriesGetLookup(baton);
}

static void
series_lookup_services(void *arg)
{
    seriesQueryBaton	*baton = (seriesQueryBaton *)arg;
    pmSeriesModule	*module = baton->module;
    seriesModuleData	*data = getSeriesModuleData(module);
    sds			option;

    seriesBatonCheckMagic(baton, MAGIC_QUERY, "series_lookup_services");
    seriesBatonReference(baton, "series_lookup_services");

    /* attempt to re-use existing slots connections */
    if (data == NULL) {
	baton->error = -ENOMEM;
    } else if (data->slots) {
	baton->slots = data->slots;
	series_query_end_phase(baton);
    } else {
	option = pmIniFileLookup(data->config, "redis", "enabled");
	if (option && strcmp(option, "false") == 0)
	    baton->error = -ENOTSUP;
	else
	    baton->slots = data->slots =
		redisSlotsConnect(
		    data->config, 1, baton->info,
		    series_query_end_phase, baton->userdata,
		    data->events, (void *)baton);
    }
}

static void
redis_get_sid_callback(
	redisClusterAsyncContext *redis, void *r, void *arg)
{
    seriesGetSID	*sid = (seriesGetSID *)arg;
    seriesQueryBaton	*baton = (seriesQueryBaton *)sid->baton;
    redisReply		*reply = r;
    sds			msg;
    int			sts;

    seriesBatonCheckMagic(sid, MAGIC_SID, "redis_get_sid_callback");
    seriesBatonCheckMagic(baton, MAGIC_QUERY, "redis_get_sid_callback");

    /* unpack - extract names for this source via context name map */
    if (UNLIKELY(reply == NULL || reply->type != REDIS_REPLY_ARRAY)) {
	infofmt(msg, "expected array from %s %s (type=%s)",
		SMEMBERS, sid->name, redis_reply_type(reply));
	batoninfo(baton, PMLOG_RESPONSE, msg);
	baton->error = -EPROTO;
    } else if ((sts = series_map_reply(baton, sid->name,
			reply->elements, reply->element)) < 0) {
	baton->error = sts;
    }
    series_query_end_phase(baton);
}

static void
series_lookup_sources(void *arg)
{
    seriesQueryBaton	*baton = (seriesQueryBaton *)arg;
    seriesGetSID	*sid;
    sds			cmd, key;
    unsigned int	i;

    seriesBatonCheckMagic(baton, MAGIC_QUERY, "series_lookup_sources");
    seriesBatonCheckCount(baton, "series_lookup_sources");
    seriesBatonReference(baton, "series_lookup_sources");

    for (i = 0; i < baton->u.lookup.nseries; i++) {
	seriesBatonReference(baton, "series_lookup_sources");
	sid = &baton->u.lookup.series[i];
	key = sdscatfmt(sdsempty(), "pcp:context.name:source:%S", sid->name);
	cmd = redis_command(2);
	cmd = redis_param_str(cmd, SMEMBERS, SMEMBERS_LEN);
	cmd = redis_param_sds(cmd, key);
	sdsfree(key);
	redisSlotsRequest(baton->slots, cmd,
			redis_get_sid_callback, sid);
	sdsfree(cmd);
    }
    series_query_end_phase(baton);
}

int
pmSeriesSources(pmSeriesSettings *settings, int nsources, pmSID *sources, void *arg)
{
    seriesQueryBaton	*baton;
    size_t		bytes;
    unsigned int	i = 0;

    series_stats_inc(settings, SERIES_SOURCES_CALLS);

    if (nsources < 0)
	return -EINVAL;
    bytes = sizeof(seriesQueryBaton) + (nsources * sizeof(seriesGetSID));
    if ((baton = calloc(1, bytes)) == NULL)
	return -ENOMEM;
    initSeriesQueryBaton(baton, settings, arg);
    initSeriesGetLookup(baton, nsources, sources, settings->callbacks.on_context, contextmap);

    if (nsources == 0)
	return series_map_keys(baton, redisMapName(baton->u.lookup.map));

    baton->current = &baton->phases[0];
    baton->phases[i++].func = series_lookup_services;
    baton->phases[i++].func = series_lookup_mapping;
    baton->phases[i++].func = series_lookup_sources;
    baton->phases[i++].func = series_lookup_finished;
    assert(i <= QUERY_PHASES);
    seriesBatonPhases(baton->current, i, baton);
    return 0;
}

static void
series_lookup_metrics(void *arg)
{
    seriesQueryBaton	*baton = (seriesQueryBaton *)arg;
    seriesGetSID	*sid;
    sds			cmd, key;
    unsigned int	i;

    seriesBatonCheckMagic(baton, MAGIC_QUERY, "series_lookup_metrics");
    seriesBatonCheckCount(baton, "series_lookup_metrics");

    for (i = 0; i < baton->u.lookup.nseries; i++) {
	seriesBatonReference(baton, "series_lookup_metrics");
	sid = &baton->u.lookup.series[i];
	key = sdscatfmt(sdsempty(), "pcp:metric.name:series:%S", sid->name);
	cmd = redis_command(2);
	cmd = redis_param_str(cmd, SMEMBERS, SMEMBERS_LEN);
	cmd = redis_param_sds(cmd, key);
	sdsfree(key);
	redisSlotsRequest(baton->slots, cmd,
			redis_get_sid_callback, sid);
	sdsfree(cmd);
    }
}

int
pmSeriesMetrics(pmSeriesSettings *settings, int nseries, sds *series, void *arg)
{
    seriesQueryBaton	*baton;
    size_t		bytes;
    unsigned int	i = 0;

    series_stats_inc(settings, SERIES_METRICS_CALLS);

    if (nseries < 0)
	return -EINVAL;
    bytes = sizeof(seriesQueryBaton) + (nseries * sizeof(seriesGetSID));
    if ((baton = calloc(1, bytes)) == NULL)
	return -ENOMEM;
    initSeriesQueryBaton(baton, settings, arg);
    initSeriesGetLookup(baton, nseries, series, settings->callbacks.on_metric, namesmap);

    if (nseries == 0)
	return series_map_keys(baton, redisMapName(baton->u.lookup.map));

    baton->current = &baton->phases[0];
    baton->phases[i++].func = series_lookup_services;
    baton->phases[i++].func = series_lookup_mapping;
    baton->phases[i++].func = series_lookup_metrics;
    baton->phases[i++].func = series_lookup_finished;
    assert(i <= QUERY_PHASES);
    seriesBatonPhases(baton->current, i, baton);
    return 0;
}

static void
parsedelta(seriesQueryBaton *baton, sds string, struct timeval *result, const char *source)
{
    char		*error;
    sds			msg;
    int			sts;

    if ((sts = pmParseInterval(string, result, &error)) < 0) {
	infofmt(msg, "Cannot parse time %s with pmParseInterval:\n%s",
		source, error);
	batoninfo(baton, PMLOG_ERROR, msg);
	baton->error = sts;
	free(error);
    }
}

static void
parsetime(seriesQueryBaton *baton, sds string, struct timeval *result, const char *source)
{
    struct timeval	start = { 0, 0 };
    struct timeval	end = { PM_MAX_TIME_T, 0 };
    char		*error;
    sds			msg;
    int			sts;

    if ((sts = __pmParseTime(string, &start, &end, result, &error)) < 0) {
	infofmt(msg, "Cannot parse %s time with __pmParseTime:\n%s",
		source, error);
	batoninfo(baton, PMLOG_ERROR, msg);
	baton->error = sts;
	free(error);
    }
}

static void
parseuint(seriesQueryBaton *baton, sds string, unsigned int *vp, const char *source)
{
    unsigned int	value;
    char		*endnum;
    sds			msg;

    value = (unsigned int)strtoul(string, &endnum, 10);
    if (*endnum != '\0') {
	infofmt(msg, "Invalid sample %s requested - %s", source, string);
	batoninfo(baton, PMLOG_ERROR, msg);
	baton->error = -EINVAL;
    } else {
	*vp = value;
    }
}

static void
parsezone(seriesQueryBaton *baton, sds string, int *zone, const char *source)
{
    char		error[PM_MAXERRMSGLEN];
    sds			msg;
    int			sts;

    if ((sts = pmNewZone(string)) < 0) {
	infofmt(msg, "Cannot parse %s with pmNewZone:\n%s - %s",
		source, string, pmErrStr_r(sts, error, sizeof(error)));
	batoninfo(baton, PMLOG_ERROR, msg);
	baton->error = sts;
    } else {
	*zone = sts;
    }
}

static void
parseseries(seriesQueryBaton *baton, sds series, unsigned char *result)
{
    unsigned int	i, off;
    char		*endptr, tuple[3] = {0};
    sds			msg;

    for (i = 0; i < 20; i++) {
	off = i * 2;
	tuple[0] = series[off];
	tuple[1] = series[off+1];
	result[i] = (unsigned char)strtoul(tuple, &endptr, 16);
	if (endptr != &tuple[2]) {
	    infofmt(msg, "Invalid SID %s near offset %u", series, off);
	    batoninfo(baton, PMLOG_ERROR, msg);
	    baton->error = -EINVAL;
	}
    }
}

static void
initSeriesGetValues(seriesQueryBaton *baton, int nseries, sds *series,
		pmSeriesTimeWindow *window)
{
    struct series_set	*result = &baton->u.query.root.result;
    struct timing	*timing = &baton->u.query.timing;
    struct timeval	offset;
    int			i;

    /* validate and convert 40-byte (ASCII) SIDs to internal 20-byte form */
    result->nseries = nseries;
    if ((result->series = calloc(nseries, 20)) == NULL) {
	baton->error = -ENOMEM;
    } else {
	for (i = 0; i < nseries; i++)
	    parseseries(baton, series[i], result->series + (i * 20));
    }
    if (baton->error) {
	if (result->series)
	    free(result->series);
	return;
    }

    /* validate and convert time window specification to internal struct */
    timing->window = *window;
    if (window->delta)
	parsedelta(baton, window->delta, &timing->delta, "delta");
    if (window->align)
	parsetime(baton, window->align, &timing->align, "align");
    if (window->start)
	parsetime(baton, window->start, &timing->start, "start");
    if (window->end)
	parsetime(baton, window->end, &timing->end, "end");
    if (window->range) {
	parsedelta(baton, window->range, &timing->start, "range");
	gettimeofday(&offset, NULL);
	tsub(&offset, &timing->start);
	timing->start = offset;
	timing->end.tv_sec = PM_MAX_TIME_T;
    }
    if (window->count)
	parseuint(baton, window->count, &timing->count, "count");
    if (window->offset)
	parseuint(baton, window->offset, &timing->offset, "offset");
    if (window->zone)
	parsezone(baton, window->zone, &timing->zone, "timezone");

    /* if no time window parameters passed, default to latest value */
    if (!series_time_window(timing))
	timing->count = 1;
}

int
pmSeriesValues(pmSeriesSettings *settings, pmSeriesTimeWindow *timing,
		int nseries, sds *series, void *arg)
{
    seriesQueryBaton	*baton;
    size_t		bytes;
    unsigned int	i = 0;

    series_stats_inc(settings, SERIES_VALUES_CALLS);

    if (nseries <= 0)
	return -EINVAL;
    bytes = sizeof(seriesQueryBaton) + (nseries * sizeof(seriesGetSID));
    if ((baton = calloc(1, bytes)) == NULL)
	return -ENOMEM;
    initSeriesQueryBaton(baton, settings, arg);
    initSeriesGetValues(baton, nseries, series, timing);

    baton->current = &baton->phases[0];
    baton->phases[i++].func = series_lookup_services;
    baton->phases[i++].func = series_query_report_values;
    baton->phases[i++].func = series_lookup_finished;
    assert(i <= QUERY_PHASES);
    seriesBatonPhases(baton->current, i, baton);
    return 0;
}<|MERGE_RESOLUTION|>--- conflicted
+++ resolved
@@ -2359,7 +2359,6 @@
     case N_SUM_SAMPLE:
     case N_STDEV_INST:
     case N_STDEV_SAMPLE:
-<<<<<<< HEAD
     case N_TOPK_INST:
     	left = series_expr_canonical(np->left, idx);
 	right = series_expr_canonical(np->right, idx);
@@ -2368,8 +2367,6 @@
     	left = series_expr_canonical(np->left, idx);
 	right = series_expr_canonical(np->right, idx);
 	break;
-=======
->>>>>>> 55664520
     case N_MAX:
     case N_MAX_INST:
     case N_MAX_SAMPLE:
