--- conflicted
+++ resolved
@@ -1177,13 +1177,8 @@
     { L_MAX_INST,	sizeof("max_inst")-1,	"max_inst" },
     { L_MAX_SAMPLE,	sizeof("max_sample")-1,	"max_sample" },
     { L_MIN,		sizeof("min")-1,	"min" },
-<<<<<<< HEAD
-	{ L_MIN_INST,	sizeof("min_inst")-1,	"min_inst" },
-	{ L_MIN_SAMPLE,	sizeof("min_sample")-1,	"min_sample" },
-=======
     { L_MIN_INST,	sizeof("min_inst")-1,	"min_inst" },
     { L_MIN_SAMPLE,	sizeof("min_sample")-1,	"min_sample" },
->>>>>>> b1ac6891
     { L_SUM,		sizeof("sum")-1,	"sum" },
 	{ L_SUM_INST,	sizeof("sum_inst")-1,	"sum_inst" },
 	{ L_SUM_SAMPLE,	sizeof("sum_sample")-1,	"sum_sample" },
@@ -1241,13 +1236,8 @@
     { L_MAX_INST,	N_MAX_INST,	"MAX_INST",	NULL },
     { L_MAX_SAMPLE,	N_MAX_SAMPLE,	"MAX_SAMPLE",	NULL },
     { L_MIN,		N_MIN,		"MIN",		NULL },
-<<<<<<< HEAD
-	{ L_MIN_INST,	N_MIN_INST,	"MIN_INST",	NULL },
-	{ L_MIN_SAMPLE,	N_MIN_SAMPLE,	"MIN_SAMPLE",	NULL },
-=======
     { L_MIN_INST,	N_MIN_INST,	"MIN_INST",	NULL },
     { L_MIN_SAMPLE,	N_MIN_SAMPLE,	"MIN_SAMPLE",	NULL },
->>>>>>> b1ac6891
     { L_SUM,		N_SUM,		"SUM",		NULL },
 	{ L_SUM_INST,	N_SUM_INST,	"SUM_INST",	NULL },
 	{ L_SUM_SAMPLE,	N_SUM_SAMPLE,	"SUM_SAMPLE",	NULL },
@@ -2082,13 +2072,9 @@
 	break;
     case N_AVG: case N_COUNT:   case N_DELTA:   case N_MAX:     case N_MIN:
     case N_SUM: case N_ANON:    case N_RATE:    case N_INSTANT: case N_RESCALE:
-<<<<<<< HEAD
 	case N_MAX_INST:	case N_MAX_SAMPLE: 	case N_MIN_INST:	case N_MIN_SAMPLE: 
 	case N_AVG_INST:	case N_AVG_SAMPLE: 	case N_SUM_INST:	case N_SUM_SAMPLE: 
 	case N_STDEV_INST:	case N_STDEV_SAMPLE: 
-=======
-    case N_MAX_INST: case N_MAX_SAMPLE: case N_MIN_INST: case N_MIN_SAMPLE: 
->>>>>>> b1ac6891
 	fprintf(stderr, "%*s%s()", level*4, "", n_type_str(np->type));
 	break;
     case N_SCALE: {
