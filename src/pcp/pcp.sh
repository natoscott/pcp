#! /bin/sh
# 
# Copyright (c) 1997,2003 Silicon Graphics, Inc.  All Rights Reserved.
# 
# This program is free software; you can redistribute it and/or modify it
# under the terms of the GNU General Public License as published by the
# Free Software Foundation; either version 2 of the License, or (at your
# option) any later version.
# 
# This program is distributed in the hope that it will be useful, but
# WITHOUT ANY WARRANTY; without even the implied warranty of MERCHANTABILITY
# or FITNESS FOR A PARTICULAR PURPOSE.  See the GNU General Public License
# for more details.
# 
# You should have received a copy of the GNU General Public License along
# with this program; if not, write to the Free Software Foundation, Inc.,
# 59 Temple Place, Suite 330, Boston, MA  02111-1307 USA
# 
# Contact information: Silicon Graphics, Inc., 1500 Crittenden Lane,
# Mountain View, CA 94043, USA, or: http://www.sgi.com
# 
<<<<<<< HEAD
=======
# $Id: pcp.sh,v 1.25 2007/09/11 01:38:10 kimbrr Exp $
#
>>>>>>> 41585df9
# displays the Performance Co-Pilot configuration for a host running pmcd(1)
#

# Get standard environment
. $PCP_DIR/etc/pcp.env

sts=2
tmp=/tmp/$$
trap "rm -f $tmp.*; exit \$sts" 0 1 2 3  15
rm -f $tmp.*

errors=0
prog=`basename $0`
host=`pmhostname`
<<<<<<< HEAD
for var in unknown version build numagents numclients simabi ncpu ndisk nnode nrouter nxbow ncell mem cputype uname timezone status
=======
for var in unknown version build numagents numclients simabi ncpu ndisk nnode nrouter nxbow ncell mem cputype uname timezone status license
>>>>>>> 41585df9
do
    eval $var="unknown?"
done

# metrics
<<<<<<< HEAD
metrics="pmcd.numagents pmcd.numclients pmcd.simabi pmcd.version pmcd.build pmcd.timezone pmcd.agent.status pmcd.pmlogger.archive pmcd.pmlogger.pmcd_host hinv.ncpu hinv.ndisk hinv.nnode hinv.nrouter hinv.nxbow hinv.ncell hinv.physmem hinv.cputype pmda.uname pmcd.pmie.pmcd_host pmcd.pmie.configfile pmcd.pmie.numrules pmcd.pmie.logfile"
=======
metrics="pmcd.numagents pmcd.numclients pmcd.simabi pmcd.version pmcd.build pmcd.license pmcd.timezone pmcd.agent.status pmcd.pmlogger.archive pmcd.pmlogger.pmcd_host hinv.ncpu hinv.ndisk hinv.nnode hinv.nrouter hinv.nxbow hinv.ncell hinv.physmem hinv.cputype pmda.uname pmcd.pmie.pmcd_host pmcd.pmie.configfile pmcd.pmie.numrules pmcd.pmie.logfile"
>>>>>>> 41585df9
pmiemetrics="pmcd.pmie.actions pmcd.pmie.eval.true pmcd.pmie.eval.false pmcd.pmie.eval.unknown pmcd.pmie.eval.expected"

_usage()
{
    [ ! -z "$@" ] && echo $@ 1>&2
    echo 1>&2 "Usage: $prog [options] [host]

Options:
  -a archive    metrics source is a PCP log archive
  -h host       metrics source is PMCD on host
  -n pmnsfile   use an alternative PMNS
  -p            display pmie evaluation statistics"
    exit
}

_plural()
{
    if [ "$1" = $unknown -o "$1" = 0 ]
    then
        echo ""
    elif [ "$1" = 1 ]
    then
    	echo " $1 $2,"
    else
        echo " $1 ${2}s,"
    fi
}

_fmt()
{
    fmt -64 | tr -s '\n' | $PCP_AWK_PROG '
NR > 1	{ printf "           %s\n", $0; next }
	{ print }'
}

opts=""
hflag=false
aflag=false
pflag=false
while getopts "?a:h:n:p" c
do
    case $c in
      a)
	[ $aflag = true ] && _usage "$prog: only one -a option permitted"
	[ $hflag = true ] && _usage "$prog: -a and -h mutually exclusive"
	opts="$opts -a $OPTARG"
	arch=$OPTARG
	eval `pmdumplog -lz $arch | $PCP_AWK_PROG '
/^Performance metrics from host/	{  printf "host=%s\n", $5  }
/^  commencing/				{  tmp = substr($5, 7, 6)
					   sub(tmp, tmp+0.001, $5)
					   sub("commencing", "@")
					   printf "offset=\"%s\"\n", $0
					}'`
	[ "X$host" = X ] && host="unknown host"
	[ "X$offset" != X ] && opts="$opts -O '$offset' -z"
	aflag=true
	;;
      h)
	[ $hflag = true ] && _usage "$prog: only one -h option permitted"
	[ $aflag = true ] && _usage "$prog: -a and -h mutually exclusive"
	opts="$opts -h $OPTARG"
	host=$OPTARG
	hflag=true
	;;
      n)
	opts="$opts -n $OPTARG" ;;
      p)
	metrics="$metrics $pmiemetrics"
	pflag=true
	;;
      ?)
	_usage "" ;;
    esac
done

shift `expr $OPTIND - 1`
[ $# -gt 1 ] && _usage "$prog: too many arguments"
if [ $# -eq 1 ]
then
    [ $hflag = true ] && _usage "$prog: host argument and -h mutually exclusive"
    [ $aflag = true ] && _usage "$prog: host argument and -a mutually exclusive"
    opts="$opts -h $1"
    host=$1
fi

if eval pminfo $opts -f $metrics > $tmp.metrics 2>&1
then
    :
else
    if grep "^pminfo:" $tmp.metrics > /dev/null 2>&1
    then
	$PCP_ECHO_PROG $PCP_ECHO_N "$prog: ""$PCP_ECHO_C"
	sed < $tmp.metrics -e 's/^pminfo: //g'
	sts=1
	exit
    fi
fi

eval `$PCP_AWK_PROG < $tmp.metrics -v out=$tmp '
BEGIN			{ mode = 0; count = 0; errors = 0; quote="" }

function quoted()
{
    if ($1 == "value") {
	printf "%s=", quote
	for (i = 2; i < NF; i++)
	    printf "%s ", $i
	printf "%s\n", $NF
    }
    else
	errors++
}

function inst()
{
    if (count == 0)
	file=sprintf("%s.%s", out, quote)
    if (NF == 0) {
	mode = 0
	printf "%s=%d\n", quote, count
    }
    else if ($1 == "inst") {
	count++
	id=substr($2, 2, length($2) - 1)
	value=$6
	if (mode == 2) {
	    agent=substr($4, 2, length($4) - 3)
	    printf "%s %s %s\n", id, agent, value > file
	}
	else
	    printf "%s %s\n", id, value > file
    }
    else {
	printf "%s=%d\n", quote, 0
	mode = 0
	errors++
    }
}

mode == 1		{ quoted(); mode = 0; next }
mode == 2		{ inst(); next }
mode == 3		{ inst(); next }
/pmcd.version/		{ mode = 1; quote="version"; next }
/pmcd.build/		{ mode = 1; quote="build"; next }
/pmcd.numagents/	{ mode = 1; quote="numagents"; next }
/pmcd.numclients/	{ mode = 1; quote="numclients"; next }
/pmcd.simabi/		{ mode = 1; quote="simabi"; next }
/pmcd.timezone/		{ mode = 1; quote="timezone"; next }
/pmcd.agent.status/	{ mode = 2; count = 0; quote="status"; next }
/pmcd.pmlogger.archive/	{ mode = 3; count = 0; quote="log_archive"; next }
/pmcd.pmlogger.pmcd_host/ { mode = 3; count = 0; quote="log_host"; next }
/pmcd.pmie.pmcd_host/	{ mode = 3; count = 0; quote="ie_host"; next }
/pmcd.pmie.logfile/	{ mode = 3; count = 0; quote="ie_log"; next }
/pmcd.pmie.configfile/	{ mode = 3; count = 0; quote="ie_config"; next }
/pmcd.pmie.numrules/	{ mode = 3; count = 0; quote="ie_numrules"; next }
/pmcd.pmie.actions/	{ mode = 3; count = 0; quote="ie_actions"; next }
/pmcd.pmie.eval.true/	{ mode = 3; count = 0; quote="ie_true"; next }
/pmcd.pmie.eval.false/	{ mode = 3; count = 0; quote="ie_false"; next }
/pmcd.pmie.eval.unknown/  { mode = 3; count = 0; quote="ie_unknown"; next }
/pmcd.pmie.eval.expected/ { mode = 3; count = 0; quote="ie_expected"; next }
/hinv.ncpu/		{ mode = 1; quote="ncpu"; next }
/hinv.ndisk/		{ mode = 1; quote="ndisk"; next }
/hinv.nnode/		{ mode = 1; quote="nnode"; next }
/hinv.nrouter/		{ mode = 1; quote="nrouter"; next }
/hinv.nxbow/		{ mode = 1; quote="nxbow"; next }
/hinv.ncell/		{ mode = 1; quote="ncell"; next }
/hinv.physmem/		{ mode = 1; quote="mem"; next }
/hinv.cputype/		{ mode = 3; count = 0; quote="cputype"; next }
/pmda.uname/	{ mode = 1; quote="uname"; next }
END			{ printf "errors=%d\n", errors }'`

numagents=`_plural $numagents agent`
ndisk=`_plural $ndisk disk`
nnode=`_plural $nnode node`
nrouter=`_plural $nrouter router`
nxbow=`_plural $nxbow xbow`
ncell=`_plural $ncell cell`

if [ -f $tmp.status ]
then
    agents=`$PCP_AWK_PROG < $tmp.status '
$3 == 0		{ printf "%s ",$2 }
$3 != 0		{ printf "%s[%d] ",$2,$3 }' | _fmt`
fi

if [ "$numclients" = $unknown ]
then
    numclients=""
else
    numclients=`expr $numclients - 1`
    numclients=`_plural $numclients client | tr -d ','`
    [ "$numclients" = "" ] && numagents=`echo "$numagents" | tr -d ','`
fi

if [ "$version" = $unknown ]
then
    version="Version unknown"
else
    version="Version $version"
    [ "$build" != $unknown ] && version="$version-$build"
fi

if [ "$mem" = $unknown -o "$mem" = 0 ]
then
    mem=""
else
    mem=" ${mem}MB RAM"
fi

if [ "$uname" = $unknown ]
then
    uname=""
else
    uname="$uname "
fi

[ "$simabi" = $unknown ] && simabi=""
[ "$timezone" = $unknown ] && timezone="Unknown"

if [ "$cputype" = $unknown ]
then
    cputype=""
elif [ -f $tmp.cputype ]
then
    cputype=`head -1 $tmp.cputype | sed -e 's/^.*"R/R/' -e 's/"$//g'`
else
    cputype=""
fi

ncpu=`_plural $ncpu "$cputype cpu"`

hardware="${ncpu}${ndisk}${nnode}${nrouter}${nxbow}${ncell}$mem"

if [ -f $tmp.log_archive -a -f $tmp.log_host ]
then
    sort $tmp.log_archive -o $tmp.log_archive
    sort $tmp.log_host -o $tmp.log_host

    numloggers=`join $tmp.log_host $tmp.log_archive | sort -n \
	| sed -e 's/"//g' | tee $tmp.log | $PCP_AWK_PROG '
BEGIN		{ count = 0 }
$1 == "0"	{ next }
$1 == "1"	{ next }
		{ count++ }
END		{ print count }'`

    $PCP_AWK_PROG < $tmp.log > $tmp.loggers '
BEGIN		{ primary=0 }
$1 == "0"	{ primary=$3; next }
$3 == primary	{ offset = match($3, "/pcplog/")
		  if (offset != 0)
		    $3=substr($3, offset+8, length($3))
		  printf "primary logger: %s\n\n",$3; exit }'

    $PCP_AWK_PROG < $tmp.log >> $tmp.loggers '
BEGIN		{ primary=0 }
$1 == "0"	{ primary=$3; next }
$1 == "1"	{ next }
$3 == primary	{ next }
	{ offset = match($3, "/pcplog/")
		  if (offset != 0)
		    $3=substr($3, offset+8, length($3))
		  printf "%s: %s\n\n",$2,$3 }'
else
    numloggers=0
fi

if [ -f $tmp.ie_host -a -f $tmp.ie_config -a -f $tmp.ie_log -a -f $tmp.ie_numrules ]
then
    sort $tmp.ie_log -o $tmp.ie_log
    sort $tmp.ie_host -o $tmp.ie_host
    sort $tmp.ie_config -o $tmp.ie_config
    sort $tmp.ie_numrules -o $tmp.ie_numrules
    if [ $pflag = "true" ]; then
	numpmies=`join $tmp.ie_host $tmp.ie_config | join - $tmp.ie_numrules \
	    | sort -n | sed -e 's/"//g' | tee $tmp.pmie | wc -l | tr -d ' '`
    else
	numpmies=`join $tmp.ie_host $tmp.ie_log \
	    | sort -n | sed -e 's/"//g' | tee $tmp.pmie | wc -l | tr -d ' '`
    fi

    if [ $pflag = "true" -a -f $tmp.ie_actions -a -f $tmp.ie_true -a \
	-f $tmp.ie_false -a -f $tmp.ie_unknown -a -f $tmp.ie_expected ]
    then
	sort $tmp.ie_actions -o $tmp.ie_actions
	sort $tmp.ie_true -o $tmp.ie_true
	sort $tmp.ie_false -o $tmp.ie_false
	sort $tmp.ie_unknown -o $tmp.ie_unknown
	sort $tmp.ie_expected -o $tmp.ie_expected
	join $tmp.pmie $tmp.ie_true | join - $tmp.ie_false \
		| join - $tmp.ie_unknown | join - $tmp.ie_actions \
		| join - $tmp.ie_expected > $tmp.pmie
    fi

    $PCP_AWK_PROG -v pflag=$pflag < $tmp.pmie '{
	if (pflag == "true") {
	    offset = match($3, "/pcp/config/")
	    if (offset != 0)
		$3=substr($3, offset+12, length($3))
	    printf "%s: %s [%u]\n\n",$2,$3,$4
	    printf "evaluations true=%u false=%u unknown=%u (actions=%u)",$5,$6,$7,$8
	    printf "\n\nexpected evaluation rate=%f/sec\n\n",$9
	} else {
	    printf "%s: %s\n\n",$2,$3
	}
    }' > $tmp.pmies
else
    numpmies=0
fi

# finally, display everything we've found...
# 
echo "Performance Co-Pilot configuration on ${host}:"
echo
[ -n "$arch" ] && echo "  archive: $arch"
echo " platform: ${uname}$simabi"
echo " hardware: "`echo $hardware | _fmt`
echo " timezone: $timezone"

echo "     pmcd: ${version},${numagents}$numclients"

[ -n "$agents" ] && echo "     pmda: $agents"

if [ "$numloggers" != 0 ]
then
    $PCP_ECHO_PROG $PCP_ECHO_N " pmlogger: ""$PCP_ECHO_C"
    _fmt < $tmp.loggers
fi

if [ "$numpmies" != 0 ]
then
    $PCP_ECHO_PROG $PCP_ECHO_N "     pmie: ""$PCP_ECHO_C"
    _fmt < $tmp.pmies
fi

sts=0<|MERGE_RESOLUTION|>--- conflicted
+++ resolved
@@ -19,11 +19,6 @@
 # Contact information: Silicon Graphics, Inc., 1500 Crittenden Lane,
 # Mountain View, CA 94043, USA, or: http://www.sgi.com
 # 
-<<<<<<< HEAD
-=======
-# $Id: pcp.sh,v 1.25 2007/09/11 01:38:10 kimbrr Exp $
-#
->>>>>>> 41585df9
 # displays the Performance Co-Pilot configuration for a host running pmcd(1)
 #
 
@@ -38,21 +33,13 @@
 errors=0
 prog=`basename $0`
 host=`pmhostname`
-<<<<<<< HEAD
-for var in unknown version build numagents numclients simabi ncpu ndisk nnode nrouter nxbow ncell mem cputype uname timezone status
-=======
 for var in unknown version build numagents numclients simabi ncpu ndisk nnode nrouter nxbow ncell mem cputype uname timezone status license
->>>>>>> 41585df9
 do
     eval $var="unknown?"
 done
 
 # metrics
-<<<<<<< HEAD
 metrics="pmcd.numagents pmcd.numclients pmcd.simabi pmcd.version pmcd.build pmcd.timezone pmcd.agent.status pmcd.pmlogger.archive pmcd.pmlogger.pmcd_host hinv.ncpu hinv.ndisk hinv.nnode hinv.nrouter hinv.nxbow hinv.ncell hinv.physmem hinv.cputype pmda.uname pmcd.pmie.pmcd_host pmcd.pmie.configfile pmcd.pmie.numrules pmcd.pmie.logfile"
-=======
-metrics="pmcd.numagents pmcd.numclients pmcd.simabi pmcd.version pmcd.build pmcd.license pmcd.timezone pmcd.agent.status pmcd.pmlogger.archive pmcd.pmlogger.pmcd_host hinv.ncpu hinv.ndisk hinv.nnode hinv.nrouter hinv.nxbow hinv.ncell hinv.physmem hinv.cputype pmda.uname pmcd.pmie.pmcd_host pmcd.pmie.configfile pmcd.pmie.numrules pmcd.pmie.logfile"
->>>>>>> 41585df9
 pmiemetrics="pmcd.pmie.actions pmcd.pmie.eval.true pmcd.pmie.eval.false pmcd.pmie.eval.unknown pmcd.pmie.eval.expected"
 
 _usage()
