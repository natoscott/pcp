--- conflicted
+++ resolved
@@ -83,19 +83,6 @@
     # -f saves the metrics in a directory
     if os.path.exists(path):
         return "playback directory %s already exists\n" % path
-<<<<<<< HEAD
-    (tvp, err) = pmapi.pmContext.pmParseInterval(str(duration))
-    status = context.pmRecordSetup (path, ME, 0) # pylint: disable=W0621
-    (status, rhp) = context.pmRecordAddHost (host, 1, config)
-    deadhand = "-T" + str(tvp) + "sec"
-    status = context.pmRecordControl (0, c_gui.PM_REC_SETARG, deadhand)
-    status = context.pmRecordControl (0, c_gui.PM_REC_ON, "")
-    pmapi.pmContext.pmtimevalSleep(tvp)
-    status = context.pmRecordControl (rhp, c_gui.PM_REC_OFF, "")
-    # Note: pmlogger has a deadhand timer that will make it stop of its
-    # own accord once -T limit is reached; but we send an OFF-recording
-    # message anyway for cleanliness, just prior to pmatop exiting.
-=======
     try:
         # Non-graphical application using libpcp_gui services - never want
         # to see popup dialogs from pmlogger(1) here, so force the issue.
@@ -113,7 +100,6 @@
         # message anyway for cleanliness, just prior to pmcollectl exiting.
     except pmapi.pmErr, e:
         return "Cannot create PCP archive: " + path + " " + str(e)
->>>>>>> bcc9eb6c
     return ""
 
 # record_add_creator ------------------------------------------------------
