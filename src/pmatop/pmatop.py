#!/usr/bin/python

#
# pmatop.py
#
# Copyright (C) 2013 Red Hat Inc.
#
# This program is free software; you can redistribute it and/or modify it
# under the terms of the GNU General Public License as published by the
# Free Software Foundation; either version 2 of the License, or (at your
# option) any later version.
# 
# This program is distributed in the hope that it will be useful, but
# WITHOUT ANY WARRANTY; without even the implied warranty of MERCHANTABILITY
# or FITNESS FOR A PARTICULAR PURPOSE.  See the GNU General Public License
# for more details.
#

"""Advanced System & Process Monitor using the libpcp Wrapper module

Additional Information:

Performance Co-Pilot Web Site
http://oss.sgi.com/projects/pcp
"""

# ignore line too long, missing docstring, method could be a function,
#        too many public methods
# pylint: disable=C0301 
# pylint: disable=C0111 
# pylint: disable=R0201
# pylint: disable=R0904

##############################################################################
#
# imports
#

import os
import datetime
import re
import time
import sys
import curses
import select
import cpmapi as c_api
import cpmgui as c_gui
from pcp import pmapi
from pcp.pmsubsys import Processor, Interrupt, Disk, Memory, Network, Process, Subsystem

ME = "pmatop"

def usage ():
    print "\nUsage:", sys.argv[0], "\n\t[-d|-c|-n|-s|-v|-c|-y|-u|-p] [-C|-M|-D|-N|-A] [-f|--filename FILE] [-p|--playback FILE] Interval Trials"


def debug (mssg):
    fdesc = open("/tmp/,python", mode="a")
    if type(mssg) == type(""):
        fdesc.write(mssg)
    else:
        fdesc.write(str(mssg) + "\n")
    fdesc.close()


# scale  -------------------------------------------------------------


def scale (value, magnitude):
    return (value + (magnitude / 2)) / magnitude


# record ---------------------------------------------------------------

def record (context, config, interval, path):

    # -f saves the metrics in a directory
    if os.path.exists(file):
        print ME + "playback directory %s already exists\n" % path
        sys.exit(1)
    status = context.pmRecordSetup (path, ME, 0) # pylint: disable=W0621
    (status, rhp) = context.pmRecordAddHost ("localhost", 1, config)
    status = context.pmRecordControl (0, c_gui.PM_REC_SETARG, "-T" + str(interval) + "sec")
    status = context.pmRecordControl (0, c_gui.PM_REC_ON, "")
    time.sleep(interval)
    context.pmRecordControl (0, c_gui.PM_REC_STATUS, "")
    status = context.pmRecordControl (rhp, c_gui.PM_REC_OFF, "")
    if status < 0 and status != c_api.PM_ERR_IPC:
        check_status (status)


# record_add_creator ------------------------------------------------------

def record_add_creator (path):
    fdesc = open (path, "r+")
    args = ""
    for i in sys.argv:
        args = args + i + " "
    fdesc.write("# Created by " + args)
    fdesc.write("\n#\n")
    fdesc.close()

# record_check_creator ------------------------------------------------------

def record_check_creator (path, doc):
    fdesc = open (path + "/" + ME + ".pcp", "r")
    rline = fdesc.readline()
    if rline.find("# Created by ") == 0:
        print doc + rline[13:]
    fdesc.close()


# minutes_seconds ----------------------------------------------------------


def minutes_seconds (millis):
    try:
        dtm = datetime.timedelta(0, millis/1000)
    except OverflowError:
        dtm = datetime.timedelta(0, 0)
    hours = dtm.days * 24
    minutes = dtm.seconds / 60
    hours += minutes / 60
    minutes = minutes % 60
    return "%dh%dm" % (hours, minutes)


# _StandardOutput --------------------------------------------------


class _StandardOutput(object):
    def __init__(self, out):
        if (out == sys.stdout):
            self.stdout = True
        else:
            self.stdout = False
            self.so_stdscr = out
    def addstr(self, str):
        if self.stdout:
            sys.stdout.write(str)
        else:
            self.so_stdscr.addstr (str)
    def move(self, y, x):
        if not self.stdout:
            self.so_stdscr.move(y,x)
    def getyx(self):
        if self.stdout:
            return (0, 0)
        else:
            return self.so_stdscr.getyx()
    def getmaxyx(self):
        if self.stdout:
            return (1000, 80)
        else:
            return self.so_stdscr.getmaxyx()
    def nodelay(self, tf):
        if not self.stdout:
            self.so_stdscr.nodelay(tf)
    def timeout(self, milliseconds):
        if not self.stdout:
            self.so_stdscr.timeout(milliseconds)
    def refresh(self):
        if not self.stdout:
            self.so_stdscr.refresh()
    def getch(self):
        if not self.stdout:
            return self.so_stdscr.getch()
        else:
            while sys.stdin in select.select([sys.stdin], [], [], 0)[0]:
                char = sys.stdin.read(1)
                if len(char) == 0:
                    return -1
                else:
                    return ord(char)
            return -1


# _AtopPrint --------------------------------------------------

class _AtopPrint(object):
    def set_line(self):
        self.command_line = self.p_stdscr.getyx()[0]
        self.p_stdscr.addstr ('\n')
    def set_stdscr(self, a_stdscr):
        self.p_stdscr = a_stdscr
        self.apyx = a_stdscr.getmaxyx()
    def next_line(self):
        if self.p_stdscr.stdout:
            print
            return
        line = self.p_stdscr.getyx()
        apy = line[0]
        if line[1] > 0:
            apy += 1
        self.p_stdscr.addstr (' ' * (self.apyx[1] - line[1]))
        self.p_stdscr.move(apy, 0)
    def put_value(self, form, value):
        return re.sub ("([0-9]*\.*[0-9]+)e\+0", " \\1e", form % value)


# _ProcessorPrint --------------------------------------------------


class _ProcessorPrint(_AtopPrint, Processor):
# Missing: #trun (total # running threads) 
# Missing: #exit (requires accounting)
# Substitutions: proc.runq.sleeping for #tslpi (threads sleeping) 
# Substitutions: proc.runq.blocked for #tslpu (threads uninterrupt sleep)
    def prc(self):
        self.p_stdscr.addstr ('PRC |')
        self.p_stdscr.addstr (' sys %8s |' % (minutes_seconds(self.get_metric_value('kernel.all.cpu.sys'))))
        self.p_stdscr.addstr (' user %7s |' % (minutes_seconds(self.get_metric_value('kernel.all.cpu.user'))))
        self.p_stdscr.addstr (' #proc %6d |' % (self.get_metric_value('kernel.all.nprocs')))
        if (self.apyx[1] >= 95):
            self.p_stdscr.addstr (' #tslpi %5d |' % (self.get_metric_value('proc.runq.sleeping')))
        if (self.apyx[1] >= 110):
            self.p_stdscr.addstr (' #tslpu %5d |' % (self.get_metric_value('proc.runq.blocked')))
        self.p_stdscr.addstr (' #zombie %4d' % (self.get_metric_value('proc.runq.defunct')))
        self.next_line()
# Missing: curf (current frequency)
# Missing: curscal (current current scaling percentage)
    def cpu(self):
        self.get_total()
        self.p_stdscr.addstr ('CPU |')
        self.p_stdscr.addstr (' sys %7d%% |' % (100 * self.get_metric_value('kernel.all.cpu.sys') / self.cpu_total))
        self.p_stdscr.addstr (' user %6d%% |' % (100 * self.get_metric_value('kernel.all.cpu.user') / self.cpu_total))
        self.p_stdscr.addstr (' irq %7d%% |' % (
                100 * self.get_metric_value('kernel.all.cpu.irq.hard') / self.cpu_total +
                100 * self.get_metric_value('kernel.all.cpu.irq.soft') / self.cpu_total))
        self.p_stdscr.addstr (' idle %6d%% |' % (100 * self.get_metric_value('kernel.all.cpu.idle') / self.cpu_total))
        self.p_stdscr.addstr (' wait %6d%% |' % (100 * self.get_metric_value('kernel.all.cpu.wait.total') / self.cpu_total))
        self.next_line()
        for k in range(self.get_len(self.get_metric_value('kernel.percpu.cpu.user'))):
            self.p_stdscr.addstr ('cpu |')
            self.p_stdscr.addstr (' sys %7d%% |' % (100 * self.get_scalar_value('kernel.percpu.cpu.sys', k) / self.cpu_total))
            self.p_stdscr.addstr (' user %6d%% |' % (100 * self.get_scalar_value('kernel.percpu.cpu.user', k) / self.cpu_total))
            self.p_stdscr.addstr (' irq %7d%% |' % (
                    100 * self.get_scalar_value('kernel.percpu.cpu.irq.hard', k) / self.cpu_total +
                    100 * self.get_scalar_value('kernel.percpu.cpu.irq.soft', k) / self.cpu_total))
            self.p_stdscr.addstr (' idle %6d%% |' % (100 * self.get_scalar_value('kernel.percpu.cpu.idle', k) / self.cpu_total))
            self.p_stdscr.addstr (' wait %6d%% |' % (100 * self.get_scalar_value('kernel.percpu.cpu.wait.total', k) / self.cpu_total))
            self.next_line()

        self.p_stdscr.addstr ('CPL |')
        self.p_stdscr.addstr (' avg1 %7.3g |' % (self.get_scalar_value('kernel.all.load', 0)))
        self.p_stdscr.addstr (' avg5 %7.3g |' % (self.get_scalar_value('kernel.all.load', 1)))
        self.p_stdscr.addstr (' avg15 %6.3g |' % (self.get_scalar_value('kernel.all.load', 2)))
        self.p_stdscr.addstr (self.put_value(' csw %8.3g |', self.get_metric_value('kernel.all.pswitch')))
        self.p_stdscr.addstr (self.put_value(' intr %7.3g |', self.get_metric_value('kernel.all.intr')))
        self.p_stdscr.addstr ('\n')

# _InterruptPrint --------------------------------------------------


class _InterruptPrint(_AtopPrint, Interrupt):
<<<<<<< HEAD
    pass
=======
    True
>>>>>>> 102faa81


# _DiskPrint --------------------------------------------------


class _DiskPrint(_AtopPrint, Disk):
    def disk(self, context):
        try:
            (inst, iname) = context.pmGetInDom(self.metric_descs [self.metrics_dict['disk.partitions.read']])
        except pmapi.pmErr, e:
            iname = iname = "X"

# lvm partitions have names like dm-N; but we want the real name
# Missing: LVM name
# Missing: LVM busy (time handling requests)
# Missing: LVM MBr/s (per second read throughput)
# Missing: LVM MBw/s (per second write throughput)
# Missing: LVM avq (average queue depth)
# Missing: LVM avio (milliseconds per request)

        for j in xrange(self.get_len(self.get_metric_value('disk.partitions.read'))):
            self.p_stdscr.addstr ('LVM |')
            self.p_stdscr.addstr (' %-12s |' % (iname[j]))
            self.p_stdscr.addstr ('              |')
            self.p_stdscr.addstr (self.put_value(' read %7.3g |', self.get_scalar_value('disk.partitions.read', j)))
            self.p_stdscr.addstr (self.put_value(' write %6.3g |', self.get_scalar_value('disk.partitions.write', j)))
            if (self.apyx[1] >= 95):
                if self.get_scalar_value('disk.partitions.read', j) != 0:
                    val = self.get_scalar_value('disk.partitions.read_bytes', j) / self.get_scalar_value('disk.partitions.read', j)
                else:
                    val = 0
                self.p_stdscr.addstr (self.put_value(' KiB/r %6.3g |', val))
            if (self.apyx[1] >= 110):
                if self.get_scalar_value('disk.partitions.write', j) != 0:
                    val = self.get_scalar_value('disk.partitions.write_bytes', j) / self.get_scalar_value('disk.partitions.write', j)
                else:
                    val = 0
                self.p_stdscr.addstr (self.put_value(' KiB/w %6.3g |', val))
            self.next_line()

        try:
            (inst, iname) = context.pmGetInDom(self.metric_descs [self.metrics_dict['disk.dev.read']])
        except pmapi.pmErr, e:
            iname = iname = "X"

        for j in xrange(self.get_len(self.get_metric_value('disk.dev.read_bytes'))):
            self.p_stdscr.addstr ('DSK |')
            self.p_stdscr.addstr (' %-12s |' % (iname[j]))
            self.p_stdscr.addstr (' busy %6d%% |' % (0)) # self.get_scalar_value('disk.dev.avactive', j)
            val = self.get_scalar_value('disk.dev.read', j)
            self.p_stdscr.addstr (' read %7d |' % (val))
            self.p_stdscr.addstr (self.put_value(' write %6.3g |', self.get_scalar_value('disk.dev.write', j)))
            self.p_stdscr.addstr (' avio %7.3g |' % (0))
            self.next_line()


# _MemoryPrint --------------------------------------------------


class _MemoryPrint(_AtopPrint, Memory):
# Missing: shrss (resident shared memory size)
    def mem(self):
        self.p_stdscr.addstr ('MEM |')
        self.p_stdscr.addstr (' tot %7dM |' % (scale(self.get_metric_value('mem.physmem'), 1000)))
        self.p_stdscr.addstr (' free %6dM |' % (scale(self.get_metric_value('mem.freemem'), 1000)))
        self.p_stdscr.addstr (' cache %5dM |' % (scale(self.get_metric_value('mem.util.cached'), 1000)))
        self.p_stdscr.addstr (' buff %6dM |' % (scale(self.get_metric_value('mem.util.bufmem'), 1000)))
        self.p_stdscr.addstr (' slab %6dM |' % (scale(self.get_metric_value('mem.util.slab'), 1000)))
        if (self.apyx[1] >= 95):
            self.p_stdscr.addstr (' #shmem %4dM |' % (scale(self.get_metric_value('mem.util.shmem'), 1000)))
        self.next_line()

        self.p_stdscr.addstr ('SWP |')
        self.p_stdscr.addstr (' tot %7dG |' % (scale(self.get_metric_value('mem.util.swapTotal'), 1000000)))
        self.p_stdscr.addstr (' free %6dG |' % (scale(self.get_metric_value('mem.util.swapFree'), 1000000)))
        self.p_stdscr.addstr ('              |')
        self.p_stdscr.addstr (' vmcom %5dG |' % (scale(self.get_metric_value('mem.util.committed_AS'), 1000000)))
        self.p_stdscr.addstr (' vmlim %5dG |' % (scale(self.get_metric_value('mem.util.commitLimit'), 1000000)))
        self.next_line()

        self.p_stdscr.addstr ('PAG |')
        self.p_stdscr.addstr (' scan %7d |' % (self.get_metric_value('mem.vmstat.slabs_scanned')))
        self.p_stdscr.addstr (' steal %6d |' % (self.get_metric_value('mem.vmstat.pginodesteal')))
        self.p_stdscr.addstr (' stall %6d |' % (self.get_metric_value('mem.vmstat.allocstall')))
        self.p_stdscr.addstr (' swin %7d |' % (self.get_metric_value('mem.vmstat.pswpin')))
        self.p_stdscr.addstr (' swout %6d |' % (self.get_metric_value('mem.vmstat.pswpout')))
        self.next_line()


# _NetPrint --------------------------------------------------


class _NetPrint(_AtopPrint, Network):
    def net(self, context):
        self.p_stdscr.addstr ('NET | transport    |')
        self.p_stdscr.addstr (self.put_value(' tcpi %6.2gM |', self.get_metric_value('network.tcp.insegs')))
        self.p_stdscr.addstr (self.put_value(' tcpo %6.2gM |', self.get_metric_value('network.tcp.outsegs')))
        self.p_stdscr.addstr (self.put_value(' udpi %6.2gM |', self.get_metric_value('network.udp.indatagrams')))
        self.p_stdscr.addstr (self.put_value(' udpo %6.2gM |', self.get_metric_value('network.udp.outdatagrams')))
        if (self.apyx[1] >= 95):
            self.p_stdscr.addstr (self.put_value(' tcpao %5.2gM |', self.get_metric_value('network.tcp.activeopens')))
        if (self.apyx[1] >= 110):
            self.p_stdscr.addstr (self.put_value(' tcppo %5.2gM |', self.get_metric_value('network.tcp.passiveopens')))
        self.next_line()

# Missing: icmpi (internet control message protocol received datagrams)
# Missing: icmpo (internet control message protocol transmitted datagrams)
        self.p_stdscr.addstr ('NET | network      |')
        self.p_stdscr.addstr (self.put_value(' ipi %7.2gM |', self.get_metric_value('network.ip.inreceives')))
        self.p_stdscr.addstr (self.put_value(' ipo %7.2gM |', self.get_metric_value('network.ip.outrequests')))
        self.p_stdscr.addstr (self.put_value(' ipfrw %5.2gM |', self.get_metric_value('network.ip.forwdatagrams')))
        self.p_stdscr.addstr (self.put_value(' deliv %5.2gM |', self.get_metric_value('network.ip.indelivers')))
        self.next_line()

        for k in xrange(len(self.metric_pmids)):
            try:
                (inst, iname) = context.pmGetInDom(self.metric_descs[k])
                break
            except pmapi.pmErr, e:
                iname = "X"
        net_metric = self.get_metric_value('network.interface.in.bytes')
        if type(net_metric) == type([]):
            for j in xrange(len(self.get_metric_value('network.interface.in.bytes'))):
                self.p_stdscr.addstr ('NET |')
                self.p_stdscr.addstr (' %-12s |' % (iname[j]))
                self.p_stdscr.addstr (self.put_value(' pcki %6.2gM |', self.get_scalar_value('network.interface.in.packets', j)))
                self.p_stdscr.addstr (self.put_value(' pcko %6.2gM |', self.get_scalar_value('network.interface.out.packets', j)))
                self.p_stdscr.addstr (self.put_value(' si %8.2gM |', self.get_scalar_value('network.interface.in.bytes', j)))
                self.p_stdscr.addstr (self.put_value(' so %8.2gM |', self.get_scalar_value('network.interface.out.bytes', j)))
                if (self.apyx[1] >= 95):
                    self.p_stdscr.addstr (self.put_value(' erri %6.2gM |', self.get_scalar_value('network.interface.in.errors', j)))
                if (self.apyx[1] >= 110):
                    self.p_stdscr.addstr (self.put_value(' erro %6.2gM |', self.get_scalar_value('network.interface.out.errors', j)))
                self.next_line()


# _ProcPrint --------------------------------------------------


class _ProcPrint(_AtopPrint, Process):
    def __init__(self):
        super(_ProcPrint, self).__init__()
        self._output_type = 'g'
    def type_write(self, value):
        self._output_type = value
    output_type = property(None, type_write, None, None)

    def proc(self):
        current_yx = self.p_stdscr.getyx()
        if self._output_type in ['g']:
            self.p_stdscr.addstr ('  PID SYSCPU USRCPU VGROW RGROW RUID   THR ST EXC S CPU  CMD\n')
        elif self._output_type in ['m']:
            self.p_stdscr.addstr ('  PID MAJFLT MINFLT\n')

        for j in xrange(len(self.get_metric_value('proc.psinfo.pid'))):
            if j > (self.apyx[0] - current_yx[0]):
                break

            if self._output_type in ['g', 'm']:
                self.p_stdscr.addstr ('%4d  ' % (self.get_scalar_value('proc.psinfo.pid', j)))
            if self._output_type in ['g']:
# Missing: is proc.psinfo.stime correct?
                self.p_stdscr.addstr ('%5s ' % minutes_seconds (self.get_scalar_value('proc.psinfo.stime', j)))
# Missing: is proc.psinfo.utime correct?
                self.p_stdscr.addstr ('%5s ' % minutes_seconds (self.get_scalar_value('proc.psinfo.utime', j)))
                self.p_stdscr.addstr ('%5d ' % 0)
                self.p_stdscr.addstr ('%5d ' % 0)
                self.p_stdscr.addstr ('%5d ' % (self.get_scalar_value('proc.id.uid', j)))
                self.p_stdscr.addstr ('%5d ' % 0)
                self.p_stdscr.addstr ('%3d ' % 0)
#                self.p_stdscr.addstr ('%5d ' % (self.get_scalar_value('proc.psinfo.flags', j)))
                self.p_stdscr.addstr ('%3d ' % (self.get_scalar_value('proc.psinfo.exit_signal', j)))
                self.p_stdscr.addstr ('%2d ' % 0)
                self.p_stdscr.addstr ('%3d ' % 0)
                self.p_stdscr.addstr ('%-15s ' % (self.get_scalar_value('proc.psinfo.cmd', j)))
            if self._output_type in ['m']:
                self.p_stdscr.addstr ('%5d ' % (self.get_scalar_value('proc.psinfo.maj_flt', j)))
                self.p_stdscr.addstr ('%5d ' % (self.get_scalar_value('proc.psinfo.minflt', j)))
            self.next_line()



# _GenericPrint --------------------------------------------------


<<<<<<< HEAD
class _GenericPrint(_AtopPrint, Subsys):
    pass
=======
class _GenericPrint(_AtopPrint, Subsystem):
    True


class _MiscMetrics(Subsystem):
    def __init__(self):
        super(_MiscMetrics, self).__init__()
        self.metrics += ['kernel.all.uptime']
        self.diff_metrics += ['kernel.all.uptime']
>>>>>>> 102faa81


# main ----------------------------------------------------------------------


def main (stdscr_p):
    stdscr = _StandardOutput(stdscr_p)
    subsys = list()
    cpu = _ProcessorPrint()
    cpu.set_stdscr(stdscr)
    mem = _MemoryPrint()
    mem.set_stdscr(stdscr)
    disk = _DiskPrint()
    disk.set_stdscr(stdscr)
    net = _NetPrint()
    net.set_stdscr(stdscr)
    proc = _ProcPrint()
    proc.set_stdscr(stdscr)
    mm = _MiscMetrics()

    output_file = ""
    input_file = ""
    sort = ""
    duration = 0
    interval_arg = 5
    duration_arg = 0
    n_samples = 0
    i = 1

#    stdscr.nodelay(True)

    subsys_options = {"d", "c", "n", "s", "v", "c", "y", "u", "p"}

    sort_options = {"C", "M", "D", "N", "A"}

    class NextOption ( Exception ):
<<<<<<< HEAD
        pass
=======
        True
>>>>>>> 102faa81

    while i < len(sys.argv):
        try:
            if (sys.argv[i][:1] == "-"):
                for ssx in subsys_options:
                    if sys.argv[i][1:] == ssx:
                        subsys.append([ssx])
                        raise NextOption
                for ssx in sort_options:
                    if sys.argv[i][1:] == ssx:
                        sort = ssx[1]
                        raise NextOption
                if (sys.argv[i] == "-w"):
                    i += 1
                    output_file = sys.argv[i]
                elif (sys.argv[i] == "-r"):
                    i += 1
                    input_file = sys.argv[i]
                elif (sys.argv[i] == "--help" or sys.argv[i] == "-h"):
                    usage()
                    sys.exit(1)
                else:
                    return sys.argv[0] + ": Unknown option " + sys.argv[i] \
                        + "\nTry `" + sys.argv[0] + " --help' for more information."
            else:
                interval_arg = int(sys.argv[i])
                i += 1
                if (i < len(sys.argv)):
                    n_samples = int(sys.argv[i])
            i += 1
        except NextOption:
            i += 1
<<<<<<< HEAD
            pass
=======
>>>>>>> 102faa81

    if input_file == "":
        try:
            pmc = pmapi.pmContext()
        except pmapi.pmErr, e:
            return "Cannot connect to pmcd on localhost"
    else:
        # -f saved the metrics in an archive
        lines = []
        if not os.path.exists(input_file):
            print input_file, "does not exist"
            sys.exit(1)
        for line in open(input_file):
            lines.append(line[:-1].split())
        archive = os.path.join(os.path.dirname(input_file),
                               lines[len(lines)-1][2])
        try:
            pmc = pmapi.pmContext(c_api.PM_CONTEXT_ARCHIVE, archive)
        except pmapi.pmErr, e:
            return "Cannot open PCP archive: " + archive

    if duration_arg != 0:
        (timeval, errmsg) = pmc.pmParseInterval(duration_arg)
        if code < 0:
            return errmsg
        duration = timeval.tv_sec

    cpu.setup_metrics (pmc)
    mem.setup_metrics (pmc)
    disk.setup_metrics (pmc)
    net.setup_metrics (pmc)
    proc.setup_metrics (pmc)

    if len(subsys) == 0:
        # method "pointers"
        subsys.append ([cpu.get_stats, pmc])
        subsys.append ([cpu.prc, None])
        subsys.append ([cpu.cpu, None])
        subsys.append ([mem.get_stats, pmc])
        subsys.append ([mem.mem, None])
        subsys.append ([disk.get_stats, pmc])
        subsys.append ([disk.disk, pmc])
        subsys.append ([net.get_stats, pmc])
        subsys.append ([net.net, pmc])
        subsys.append ([proc.get_stats, pmc])
        subsys.append ([proc.set_line, None])
        subsys.append ([proc.proc, None])

    if output_file != "":
        configuration = "log mandatory on every " + str(interval_arg) + " seconds { "
        for ssx in (cpu, mem, disk, net, proc):
            configuration += ssx.dump_metrics()
        configuration += "}"
        if duration == 0:
            if n_samples != 0:
                duration = n_samples * interval_arg
            else:
                duration = 10 * interval_arg
        record (pmc, configuration, duration, output_file)
        record_add_creator (output_file)
        sys.exit(0)

    host = pmc.pmGetContextHostName()
    if host == "localhost":
        host = os.uname()[1]

    i_samples = 0
    subsys_cmds = ['g', 'm']

    mm.setup_metrics(pmc)
    mm.get_stats(pmc)
    (delta, errmsg) = pmc.pmParseInterval(str(interval_arg) + " seconds")

    try:
        while (i_samples < n_samples) or (n_samples == 0):
            stdscr.move (0, 0)
            stdscr.addstr ('ATOP - %s\t\t%s elapsed\n\n' % (
                    time.strftime("%c"), 
                    datetime.timedelta(0, mm.get_metric_value('kernel.all.uptime'))))
            mm.get_stats(pmc)
            stdscr.move (2, 0)
            for ssx in subsys:
                try:
                    if (ssx[1] == None):
                        # indirect call via method "pointers"
                        ssx[0]()
                    else:
                        ssx[0](ssx[1])
                except curses.error:
                    pass
            stdscr.move (proc.command_line, 0)
            stdscr.refresh()

            stdscr.timeout(delta.tv_sec * 1000)
            char = stdscr.getch()

            if (char != -1):       # user typed a command
                try:
                    cmd = chr(char)
                except ValueError:
                    cmd = None
                if cmd == "q":
                    raise KeyboardInterrupt
                elif cmd in subsys_cmds:
                    proc.output_type = cmd
                else:
                    stdscr.move (proc.command_line, 0)
                    stdscr.addstr ("Invalid command %s" % cmd)
                    stdscr.refresh()
                    time.sleep(2)
            i_samples += 1
    except KeyboardInterrupt:
        pass
    stdscr.refresh()
    time.sleep(1)
    return ""

if __name__ == '__main__':
    if sys.stdout.isatty():
        status = curses.wrapper(main)   # pylint: disable-msg=C0103
        # You're running in a real terminal
    else:
        status = main(sys.stdout)
        # You're being piped or redirected
    if (status != ""):
        print status<|MERGE_RESOLUTION|>--- conflicted
+++ resolved
@@ -253,11 +253,7 @@
 
 
 class _InterruptPrint(_AtopPrint, Interrupt):
-<<<<<<< HEAD
     pass
-=======
-    True
->>>>>>> 102faa81
 
 
 # _DiskPrint --------------------------------------------------
@@ -443,12 +439,8 @@
 # _GenericPrint --------------------------------------------------
 
 
-<<<<<<< HEAD
-class _GenericPrint(_AtopPrint, Subsys):
+class _GenericPrint(_AtopPrint, Subsystem):
     pass
-=======
-class _GenericPrint(_AtopPrint, Subsystem):
-    True
 
 
 class _MiscMetrics(Subsystem):
@@ -456,7 +448,6 @@
         super(_MiscMetrics, self).__init__()
         self.metrics += ['kernel.all.uptime']
         self.diff_metrics += ['kernel.all.uptime']
->>>>>>> 102faa81
 
 
 # main ----------------------------------------------------------------------
@@ -492,12 +483,8 @@
 
     sort_options = {"C", "M", "D", "N", "A"}
 
-    class NextOption ( Exception ):
-<<<<<<< HEAD
+    class NextOption(Exception):
         pass
-=======
-        True
->>>>>>> 102faa81
 
     while i < len(sys.argv):
         try:
@@ -530,10 +517,7 @@
             i += 1
         except NextOption:
             i += 1
-<<<<<<< HEAD
             pass
-=======
->>>>>>> 102faa81
 
     if input_file == "":
         try:
