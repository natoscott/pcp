# Common sh(1) procedures to be used in the Performance Co-Pilot
# PMDA Install and Remove scripts
#
<<<<<<< HEAD
=======
# $Id: pmdaproc.sh,v 1.18 2008/07/24 06:01:03 kimbrr Exp $
>>>>>>> 41585df9
# Copyright (c) 1995-2001,2003 Silicon Graphics, Inc.  All Rights Reserved.
# Portions Copyright (c) 2008 Aconex.  All Rights Reserved.
# 
# This program is free software; you can redistribute it and/or modify it
# under the terms of the GNU General Public License as published by the
# Free Software Foundation; either version 2 of the License, or (at your
# option) any later version.
# 
# This program is distributed in the hope that it will be useful, but
# WITHOUT ANY WARRANTY; without even the implied warranty of MERCHANTABILITY
# or FITNESS FOR A PARTICULAR PURPOSE.  See the GNU General Public License
# for more details.
# 
# You should have received a copy of the GNU General Public License along
# with this program; if not, write to the Free Software Foundation, Inc.,
# 59 Temple Place, Suite 330, Boston, MA  02111-1307 USA
# 
# Contact information: Silicon Graphics, Inc., 1500 Crittenden Lane,
# Mountain View, CA 94043, USA, or: http://www.sgi.com

# source the PCP configuration environment variables
. $PCP_DIR/etc/pcp.env

tmp=/var/tmp/$$
trap "rm -f $tmp; exit" 0 1 2 3 15

# Try to catch some truly evil preconditions.  If you cannot reach
# localhost, all bets are off!
#
if which ping >/dev/null 2>&1
then
    __opt=''
    # Larry Wall style hunt for the version of ping that is first
    # on our path
    #
    ping --help >$tmp 2>&1
    if grep '.-c count' $tmp >/dev/null 2>&1
    then
	__opt='-c 1 localhost'
    elif grep '.-n count' $tmp >/dev/null 2>&1
    then
	__opt='-n 1 localhost'
    elif grep 'host .*packetsize .*count' $tmp >/dev/null 2>&1
    then
	__opt='localhost 56 1'
    fi
    if [ -z "$__opt" ]
    then
	echo "Warning: can't find a ping(1) that I understand ... pushing on"
    else
	if ping $__opt >$tmp 2>&1
	then
	    :
	else
	    # failing that, try 3 pings ... failure means all 3 were lost,
	    # and so there is no hope of continuing
	    #
	    __opt=`echo "$__opt" | sed -e 's/1/3/'`
	    if ping $__opt >/dev/null 2>&1
	    then
		:
	    else
		echo "Error: no route to localhost, pmcd reconfiguration abandoned" 
		exit 1
	    fi
	fi
    fi
fi
rm -f $tmp

# chown/chmod is not always helpful
#
if [ "$PCP_PLATFORM" = cygwin -o "$PCP_PLATFORM" = mingw ]
then
    CHOWN=": skip chown"
    CHMOD=chmod
else
    CHOWN=chown
    CHMOD=chmod
fi

# some useful common variables for Install/Remove scripts
#
# put your PMNS files here
PMNSDIR=$PCP_VAR_DIR/pmns

# pmcd and pcp log files here
if [ ! -z "$PCP_LOGDIR" ]
then
    # this is being discouraged and is no longer documented anywhere
    LOGDIR=$PCP_LOGDIR
else
    if [ -d $PCP_LOG_DIR/pmcd ]
    then
	# the preferred naming scheme
	#
	LOGDIR=$PCP_LOG_DIR/pmcd
    else
	# backwards compatibility for IRIX
	#
	LOGDIR=$PCP_LOG_DIR
    fi
fi

# writeable root of PMNS
NAMESPACE=${PMNS_DEFAULT-$PMNSDIR/root}
PMNSROOT=`basename $NAMESPACE`

# echo without newline - deprecated - use the $PCP_ECHO_* ones from
# /etc/pcp.conf instead, however some old Install and Remove scripts may
# still use $ECHONL, so keep it here
#
ECHONL="echo -n"

# Install control variables
#	Can install as DSO?
dso_opt=false
#	Can install as perl script?
perl_opt=false
#	Can install as daemon?
daemon_opt=true
#	If daemon, pipe?
pipe_opt=true
#	If daemon, socket?  and default for Internet sockets?
socket_opt=false
socket_inet_def=''
#	IPC Protocol for daemon (binary or text)
ipc_prot=binary
#	Delay after install before checking (sec)
check_delay=3
#	Additional command line args to go in $PCP_PMCDCONF_PATH
args=""
#	Source for the pmns
pmns_source=pmns
#	Source for the helptext
help_source=help
#	Assume libpcp_pmda.so.1
pmda_interface=1


# Other variables and constants
#
prog=`basename $0`
tmp=$PCP_TMP_DIR/$$
do_pmda=true
do_check=true
__here=`pwd`
__pmcd_is_dead=false

trap "rm -f $tmp $tmp.*; exit" 0 1 2 3 15

# Parse command line args
#
while [ $# -gt 0 ]
do
    case $1
    in
	-N)	# name space only
	    do_pmda=false
	    ;;

	-n)	# alternate name space
	    if [ $# -lt 2 ]
	    then
		echo "$prog: -n requires a name space file option"
		exit 1
	    fi
	    NAMESPACE=$2
	    PMNSROOT=`basename $NAMESPACE`
	    PMNSDIR=`dirname $NAMESPACE`
	    shift
	    ;;

	-Q)	# skip check for metrics going away
	    do_check=false
	    ;;

	-R)	# $ROOT
	    if [ "$prog" = "Remove" ]
	    then
		echo "Usage: $prog [-N] [-n namespace] [-Q]"
		exit 1
	    fi
	    if [ $# -lt 2 ]
	    then
		echo "$prog: -R requires a directory option"
		exit 1
	    fi
	    root=$2
	    shift
	    ;;

	*)
	    if [ "$prog" = "Install" ]
	    then
		echo "Usage: $prog [-N] [-n namespace] [-Q] [-R rootdir]"
	    else
		echo "Usage: $prog [-N] [-n namespace] [-Q]"
	    fi
	    exit 1
	    ;;
    esac
    shift
done

# wait for pmcd to be alive again
# 	Usage: __wait_for_pmcd [can_wait]
#
__wait_for_pmcd()
{
    # 60 seconds default seems like a reasonble max time to get going
    [ -z "$_can_wait" ] && __can_wait=${1-60}
    if pmcd_wait -h localhost -t $__can_wait
    then
	:
    else
	echo "Arrgghhh ... PMCD failed to start after $__can_wait seconds"
	if [ -f $LOGDIR/pmcd.log ]
	then
	    echo "Here is the PMCD logfile ($LOGDIR/pmcd.log):"
	    ls -l $LOGDIR/pmcd.log
	    cat $LOGDIR/pmcd.log
	else
	    echo "No trace of the PMCD logfile ($LOGDIR/pmcd.log)!"
	fi
	__pmcd_is_dead=true
    fi
}

# try and put pmcd back the way it was
#
__restore_pmcd()
{
    if [ -f $tmp.pmcd.conf.save ]
    then
	__pmcd_is_dead=false
	echo
	echo "Save current PMCD control file in $PCP_PMCDCONF_PATH.prev ..."
	rm -f $PCP_PMCDCONF_PATH.prev
	mv $PCP_PMCDCONF_PATH $PCP_PMCDCONF_PATH.prev
	echo "Restoring previous PMCD control file, and trying to restart PMCD ..."
	cp $tmp.pmcd.conf.save $PCP_PMCDCONF_PATH
	eval $CHOWN root $PCP_PMCDCONF_PATH
	eval $CHMOD 444 $PCP_PMCDCONF_PATH
	rm -f $tmp.pmcd.conf.save
	$PCP_RC_DIR/pcp start
	__wait_for_pmcd
    fi
    if $__pmcd_is_dead
    then
	echo
	echo "Sorry, failed to restart PMCD."
    fi
}

# __pmda_cull name domain
#
__pmda_cull()
{
    # context and integrity checks
    #
    if [ $# -ne 2 ]
    then
	echo "pmdaproc.sh: internal botch: __pmda_cull() called with $# (instead of 2) arguments"
	exit 1
    fi
    [ ! -f $PCP_PMCDCONF_PATH ] && return
    if eval $CHMOD u+w $PCP_PMCDCONF_PATH
    then
	:
    else
	echo "pmdaproc.sh: __pmda_cull: Unable to make $PCP_PMCDCONF_PATH writable"
        exit 1
    fi
    if [ ! -w $PCP_PMCDCONF_PATH ]
    then
	echo "pmdaproc.sh: \"$PCP_PMCDCONF_PATH\" is not writeable"
	exit 1
    fi

    # remove matching entry from $PCP_PMCDCONF_PATH if present
    #
    $PCP_AWK_PROG <$PCP_PMCDCONF_PATH >/tmp/$$.pmcd.conf '
BEGIN					{ status = 0 }
$1 == "'"$1"'" && $2 == "'"$2"'" 	{ status = 1; next }
					{ print }
END					{ exit status }'
    if [ $? -eq 0 ]
    then
	# no match
	:
    else
	
	# log change to the PCP NOTICES file
	#
	pmpost "PMDA cull: from $PCP_PMCDCONF_PATH: $1 $2"

	# save pmcd.conf in case we encounter a problem, and then
	# install updated $PCP_PMCDCONF_PATH
	#
	cp $PCP_PMCDCONF_PATH $tmp.pmcd.conf.save
	cp /tmp/$$.pmcd.conf $PCP_PMCDCONF_PATH
	eval $CHOWN root $PCP_PMCDCONF_PATH
	eval $CHMOD 444 $PCP_PMCDCONF_PATH

	# signal pmcd if it is running
	#
	if pminfo -h localhost -v pmcd.version >/dev/null 2>&1
	then
	    $PCP_KILLALL_PROG -HUP pmcd >/dev/null 2>&1
	    __wait_for_pmcd
	    $__pmcd_is_dead && __restore_pmcd
  	    # give PMDA a chance to cleanup, especially if a new one about
	    # to be installed
	    sleep 3
	fi
    fi
    rm -f /tmp/$$.pmcd.conf

    # kill off any matching PMDA that is still running
    #
    for __sig in INT TERM KILL
    do
	__pids=`_get_pids_by_name pmda$1`
	if [ ! -z "$__pids" ]
	then
	    kill -$__sig $__pids >/dev/null 2>&1
	    sleep 3
	else
	    break
	fi
    done

}

# __pmda_add "entry for $PCP_PMCDCONF_PATH"
#
__pmda_add()
{
    # context and integrity checks
    #
    if [ $# -ne 1 ]
    then
	echo "pmdaproc.sh: internal botch: __pmda_add() called with $# (instead of 1) arguments"
	exit 1
    fi
    if eval $CHMOD u+w $PCP_PMCDCONF_PATH
    then
	:
    else
	echo "pmdaproc.sh: __pmda_add: Unable to make $PCP_PMCDCONF_PATH writable"
        exit 1
    fi
    if [ ! -w $PCP_PMCDCONF_PATH ]
    then
	echo "pmdaproc.sh: \"$PCP_PMCDCONF_PATH\" is not writeable"
	exit 1
    fi

    # save pmcd.conf in case we encounter a problem
    #
    cp $PCP_PMCDCONF_PATH $tmp.pmcd.conf.save

    myname=`echo $1 | $PCP_AWK_PROG '{print $1}'`
    mydomain=`echo $1 | $PCP_AWK_PROG '{print $2}'`
    # add entry to $PCP_PMCDCONF_PATH
    #
    echo >/tmp/$$.pmcd.access
    $PCP_AWK_PROG <$PCP_PMCDCONF_PATH '
NF==0					{ next }
/^[      ]*\[[   ]*access[       ]*\]/	{ state = 2 }
state == 2				{ print >"'/tmp/$$.pmcd.access'"; next }
$1=="'$myname'" && $2=="'$mydomain'"	{ next }
					{ print >"'/tmp/$$.pmcd.body'"; next }'
    ( cat /tmp/$$.pmcd.body \
      ; echo "$1" \
      ; cat /tmp/$$.pmcd.access \
    ) >$PCP_PMCDCONF_PATH
    rm -f /tmp/$$.pmcd.access /tmp/$$.pmcd.body
    eval $CHOWN root $PCP_PMCDCONF_PATH
    eval $CHMOD 444 $PCP_PMCDCONF_PATH

    # log change to pcplog/NOTICES
    #
    pmpost "PMDA add: to $PCP_PMCDCONF_PATH: $1"

    # signal pmcd if it is running, else start it
    #
    if pminfo -h localhost -v pmcd.version >/dev/null 2>&1
    then
	$PCP_KILLALL_PROG -HUP pmcd >/dev/null 2>&1
	__wait_for_pmcd
	$__pmcd_is_dead && __restore_pmcd
    else
	log=$LOGDIR/pmcd.log
	rm -f $log
	$PCP_RC_DIR/pcp start
	__wait_for_pmcd
	$__pmcd_is_dead && __restore_pmcd
    fi
}

# expect -R root or $ROOT not set in environment
#
__check_root()
{
    if [ "X$root" != X ]
    then
	ROOT="$root"
	export ROOT
    else
	if [ "X$ROOT" != X -a "X$ROOT" != X/ ]
	then
	    echo "Install: \$ROOT was set to \"$ROOT\""
	    echo "          Use -R rootdir to install somewhere other than /"
	    exit 1
	fi
    fi
}

# should be able to extract default domain from domain.h
#
__check_domain()
{
    if [ -f domain.h ]
    then
	# $domain is for backwards compatibility, modern PMDAs
	# have something like
	#	#define FOO 123
	#
	domain=''
	eval `$PCP_AWK_PROG <domain.h '
/^#define/ && $3 ~ /^[0-9][0-9]*$/	{ print $2 "=" $3
					  if (seen == 0) {
					    print "domain=" $3
					    print "SYMDOM=" $2
					    seen = 1
					  }
					}'`
	if [ "X$domain" = X ]
	then
	    echo "Install: cannot determine the Performance Metrics Domain from ./domain.h"
	    exit 1
	fi
    else
	echo "Install: cannot find ./domain.h to determine the Performance Metrics Domain"
	exit 1
    fi
}

# handle optional configuration files that maybe already given in an
# $PCP_PMCDCONF_PATH line or user-supplied or some default or sample
# file
#
# before calling _choose_configfile, optionally define the following
# variables
#
# Name		Default			Use
#
# configdir	$PCP_VAR_DIR/config/$iam	directory for config ... assumed
#					name is $iam.conf in this directory
#
# configfile	""			set if have a preferred choice,
#					e.g. from $PCP_PMCDCONF_PATH
#					this will be set on return if we've
#					found an acceptable config file
#
# default_configfile
#		""			if set, this is the default which
#					will be offered
#
# Note: 
#  If the choice is aborted then $configfile will be set to empty.
#  Therefore, there should be a test for an empty $configfile after
#  the call to this function.
#
_choose_configfile()
{
    configdir=${configdir-$PCP_VAR_DIR/config/$iam}

    if [ ! -d $configdir ]
    then
    	mkdir -p $configdir
    fi

    while true
    do
	echo "Possible configuration files to choose from:"
	# List viable alternatives
	__i=0          # menu item number
	__filelist=""  # list of configuration files
	__choice=""    # the choice of configuration file
	__choice1=""   # the menu item for the 1st possible choice
	__choice2=""   # the menu item for the 2nd possible choice
	__choice3=""   # the menu item for the 3rd possible choice

        if [ ! -z "$configfile" ]
	then
	    if [ -f $configfile ]
	    then
		__i=`expr $__i + 1`
		__choice1=$__i
		__filelist="$__filelist $configfile"
		echo "[$__i] $configfile"
	    fi
	fi

        if [ -f $configdir/$iam.conf ]
	then
	    if echo $__filelist | grep "$configdir/$iam.conf" >/dev/null
	    then
		:
	    else
		__i=`expr $__i + 1`
		__choice2=$__i
		__filelist="$__filelist $configdir/$iam.conf"
		echo "[$__i] $configdir/$iam.conf"
	    fi
	fi

	if [ -f $default_configfile ]
	then
	    if echo $__filelist | grep "$default_configfile" >/dev/null
	    then
		:
	    else
		__i=`expr $__i + 1`
		__choice3=$__i
		__filelist="$__filelist $default_configfile"
		echo "[$__i] $default_configfile"
	    fi
	fi

	__i=`expr $__i + 1`
	__own_choice=$__i
	echo "[$__i] Specify your own configuration file."

	__i=`expr $__i + 1`
	__abort_choice=$__i
	echo "[$__i] None of the above (abandon configuration file selection)."

	$PCP_ECHO_PROG $PCP_ECHO_N "Which configuration file do you want to use ? [1] ""$PCP_ECHO_C"
	read __reply

	# default
	if [ -z "$__reply" ] 
	then
	    __reply=1
	fi

	# Process the reply from the user
	if [ $__reply = $__own_choice ]
	then
	    $PCP_ECHO_PROG $PCP_ECHO_N "Enter the name of the existing configuration file: ""$PCP_ECHO_C"
	    read __choice
	    if [ ! -f "$__choice" ]
	    then
		echo "Cannot open \"$__choice\"."
		echo ""
		echo "Please choose another configuration file."
		__choice=""
	    fi
	elif [ $__reply = $__abort_choice ]
	then
	    echo "Abandoning configuration file selection."
	    configfile=""
	    return 0
	elif [ "X$__reply" = "X$__choice1" -o "X$__reply" = "X$__choice2" -o "X$__reply" = "X$__choice3" ]
	then
	    # extract nth field as the file
	    __choice=`echo $__filelist | $PCP_AWK_PROG -v n=$__reply '{ print $n }'` 
	else
	    echo "Illegal choice: $__reply"
	    echo ""
	    echo "Please choose number between: 1 and $__i"
	fi

	if [ ! -z "$__choice" ]
	then
	    echo
	    echo "Contents of the selected configuration file:"
	    echo "--------------- start $__choice ---------------"
	    cat $__choice
	    echo "--------------- end $__choice ---------------"
	    echo

	    $PCP_ECHO_PROG $PCP_ECHO_N "Use this configuration file? [y] ""$PCP_ECHO_C"
	    read ans
	    if [ ! -z "$ans" -a "X$ans" != Xy -a "X$ans" != XY ]
	    then
		echo ""
		echo "Please choose another configuration file."
	    else
		break
	    fi
	fi
    done


    __dest=$configdir/$iam.conf
    if [ "$__choice" != "$__dest" ]
    then
	if [ -f $__dest ]
	then
	    echo "Removing old configuration file \"$__dest\""
	    rm -f $__dest
	    if [ -f $__dest ]
	    then
		echo "Error: cannot remove old configuration file \"$__dest\""
		exit 1
	    fi
	fi
	if cp $__choice $__dest
	then
	    :
	else
	    echo "Error: cannot install new configuration file \"$__dest\""
	    exit 1
	fi
	__choice=$__dest
    fi

    configfile=$__choice
}

# choose correct PMDA installation mode
#
# make sure we are installing in the correct style of configuration
#
__choose_mode()
{
    __def=m
    $do_pmda && __def=b
    echo \
'You will need to choose an appropriate configuration for installation of
the "'$iam'" Performance Metrics Domain Agent (PMDA).

  collector	collect performance statistics on this system
  monitor	allow this system to monitor local and/or remote systems
  both		collector and monitor configuration for this system
'
    while true
    do
	$PCP_ECHO_PROG $PCP_ECHO_N 'Please enter c(ollector) or m(onitor) or b(oth) ['$__def'] '"$PCP_ECHO_C"
	read ans
	case "$ans"
	in
	    "")	break
		    ;;
	    c|collector|b|both)
		    do_pmda=true
		    break
		    ;;
	    m|monitor)
		    do_pmda=false
		    break
		    ;;
	    *)	echo "Sorry, that is not acceptable response ..."
		    ;;
	esac
    done
    echo
}

# choose an IPC method
#
__choose_ipc()
{
    _dir=$1
    ipc_type=''
    $pipe_opt && ipc_type=pipe
    $socket_opt && ipc_type=socket
    $pipe_opt && $socket_opt && ipc_type=''
    if [ -z "$ipc_type" ]
    then
	while true
	do
	    $PCP_ECHO_PROG $PCP_ECHO_N "PMCD should communicate with the $iam daemon via a pipe or a socket? [pipe] ""$PCP_ECHO_C"
	    read ipc_type
	    if  [ "X$ipc_type" = Xpipe -o "X$ipc_type" = X ]
	    then
		ipc_type=pipe
		break
	    elif [ "X$ipc_type" = Xsocket ]
	    then
		break
	    else
		echo "Must choose one of \"pipe\" or \"socket\", please try again"
	    fi
	done
    fi

    if [ $ipc_type = pipe ]
    then
	type="pipe	$ipc_prot 		$_dir/$pmda_name"
    else
	while true
	do
	    $PCP_ECHO_PROG $PCP_ECHO_N "Use Internet or Unix domain sockets? [Internet] ""$PCP_ECHO_C"
	    read ans
	    if [ "X$ans" = XInternet -o "X$ans" = X ]
	    then
		$PCP_ECHO_PROG $PCP_ECHO_N "Internet port number or service name? [$socket_inet_def] ""$PCP_ECHO_C"
		read port
		[ "X$port" = X ] && port=$socket_inet_def
		case $port
		in
		    [0-9]*)
			    ;;
		    *)
			    if grep "^$port[ 	]*[0-9]*/tcp" /etc/services >/dev/null 2>&1
			    then
				:
			    else
				echo "Warning: there is no tcp service for \"$port\" in /etc/services!"
			    fi
			    ;;
		esac
		type="socket	inet $port	$_dir/$pmda_name"
		args="-i $port $args"
		break
	    elif [ "X$ans" = XUnix ]
	    then
		$PCP_ECHO_PROG $PCP_ECHO_N "Unix FIFO name? ""$PCP_ECHO_C"
		read fifo
		if [ "X$fifo" = X ]
		then
		    echo "Must provide a name, please try again"
		else
		    type="socket	unix $fifo	$_dir/$pmda_name"
		    args="-u $fifo $args"
		    break
		fi
	    else
		echo "Must choose one of \"Unix\" or \"Internet\", please try again"
	    fi
	done
    fi
}

# Function to filter pminfo output
#
__filter()
{
    $PCP_AWK_PROG '
NF==0		{ next }
/ value /	{ value++; next }
/^'$1'/		{ metric++
		  if ($0 !~ /:/) next
		}
		{ warn++ }
END		{ if (warn) printf "%d warnings, ",warn
		  printf "%d metrics and %d values\n",metric,value
		}'
}

_setup()
{
    # some more configuration controls
    pmns_name=${pmns_name-$iam}
    pmda_name=pmda$iam
    dso_suffix=so
    [ "$PCP_PLATFORM" = darwin ] && dso_suffix=dylib
    [ "$PCP_PLATFORM" = cygwin -o "$PCP_PLATFORM" = mingw ] && dso_suffix=dll
    dso_name="${PCP_PMDAS_DIR}/${iam}/pmda_${iam}.${dso_suffix}"
    dso_entry=${iam}_init
    pmda_dir="${PCP_PMDAS_DIR}/${iam}"

    # check the user is root 
    #
    _check_userroot

    # automatically generate files for those lazy Perl programmers
    #
    if $perl_opt
    then
	perl_name="${PCP_PMDAS_DIR}/${iam}/pmda${iam}.pl"
	perl_pmns="${PCP_PMDAS_DIR}/${iam}/pmns"
	perl_dom="${PCP_PMDAS_DIR}/${iam}/domain.h"
	test -f "$perl_dom" || eval PCP_PERL_DOMAIN=1 "$perl_name" > "$perl_dom"
	test -f "$perl_pmns" || eval PCP_PERL_PMNS=1 "$perl_name" > "$perl_pmns"
    fi

    # Set $domain and $SYMDOM from domain.h
    #
    __check_domain

    case $prog
    in
	*Install*)
	    # Check that $ROOT is not set, we have a default domain value and
	    # choose the installation mode (collector, monitor or both)
	    #
	    __check_root
	    __choose_mode
	    ;;
    esac
}

# Configurable PMDA installation
#
# before calling _install,
# 1. set $iam
# 2. set one/some/all of $dso_opt, $perl_opt, or $daemon_opt to true
#    (optional, $daemon_opt is true by default)
# 3. if $daemon_opt set one or both of $pipe_opt or $socket_opt true
#    (optional, $pipe_opt is true by default)
# 4. if $socket_opt and there is an default Internet socket, set
#    $socket_inet_def

_install()
{
    if [ -z "$iam" ]
    then
	echo 'Botch: must define $iam before calling _install()'
	exit 1
    fi

    if $do_pmda
    then
	if $dso_opt || $perl_opt || $daemon_opt
	then
	    :
	else
	    echo 'Botch: must set at least one of $dso_opt, $perl_opt or $daemon_opt to "true"'
	    exit 1
	fi
	if $daemon_opt
	then
	    if $pipe_opt || $socket_opt
	    then
		:
	    else
		echo 'Botch: must set at least one of $pipe_opt or $socket_opt to "true"'
		exit 1
	    fi
	fi
    fi

    $PCP_SHARE_DIR/lib/lockpmns $NAMESPACE
    trap "$PCP_SHARE_DIR/lib/unlockpmns \$NAMESPACE; rm -f $tmp $tmp.*; exit" 0 1 2 3 15

    echo "Updating the Performance Metrics Name Space (PMNS) ..."

    # Install the namespace
    #

    for __n in $pmns_name
    do
	if pminfo -h localhost -n $NAMESPACE $__n >/dev/null 2>&1
	then
            cd $PMNSDIR
	    if pmnsdel -n $PMNSROOT $__n >$tmp 2>&1
	    then
		$PCP_KILLALL_PROG -HUP pmcd >/dev/null 2>&1
		# Make sure the PMNS timestamp will be different the next
		# time the PMNS is updated (for Linux only 1 sec resolution)
		sleep 2
	    else
		if grep 'Non-terminal "'"$__n"'" not found' $tmp >/dev/null
		then
		    :
		elif grep 'Error: metricpath "'"$__n"'" not defined' $tmp >/dev/null
		then
		    :
		else
		    echo "$prog: failed to delete \"$__n\" from the PMNS"
		    cat $tmp
		    exit 1
		fi
	    fi
            cd $__here
	fi

	# Put the default domain number into the namespace file
	#
	# If there is only one namespace, then the pmns file will
	# be named "pmns".  If there are multiple metric trees,
	# subsequent pmns files will be named "pmns.<metricname>"
	#
	# the string "pmns" can be overridden by the Install/Remove
	# scripts by altering $pmns_source
	#
	if [ "$__n" = "$iam" -o "$__n" = "$pmns_name" ]
	then
	    __s=$pmns_source
	else
	    __s=$pmns_source.$__n
	fi
	sed -e "s/$SYMDOM:/$domain:/" <$__s >$PMNSDIR/$__n

        cd $PMNSDIR
	if pmnsadd -n $PMNSROOT $__n
	then
	    $PCP_KILLALL_PROG -HUP pmcd >/dev/null 2>&1
	    # Make sure the PMNS timestamp will be different the next
	    # time the PMNS is updated (for Linux only 1 sec resolution)
	    sleep 2
	else
	    echo "$prog: failed to add the PMNS entries for \"$__n\" ..."
	    echo
	    ls -l
	    exit 1
	fi
        cd $__here
    done

    trap "rm -f $tmp $tmp.*; exit" 0 1 2 3 15
    $PCP_SHARE_DIR/lib/unlockpmns $NAMESPACE

    if [ -d $PCP_VAR_DIR/config/pmchart ]
    then
	if [ `echo *.pmchart` != "*.pmchart" ]
	then
	    echo "Installing pmchart view(s) ..."
	fi
	for __i in *.pmchart
	do
	    if [ "$__i" != "*.pmchart" ]
	    then
		__dest=$PCP_VAR_DIR/config/pmchart/`basename $__i .pmchart`
		rm -f $__dest
		cp $__i $__dest
	    fi
	done
    else
	echo "Skip installing pmchart view(s) ... no \"$PCP_VAR_DIR/config/pmchart\" directory"
    fi

    if [ -d $PCP_VAR_DIR/config/kmchart ]
    then
	if [ `echo *.kmchart` != "*.kmchart" ]
	then
	    echo "Installing kmchart view(s) ..."
	fi
	for __i in *.kmchart
	do
	    if [ "$__i" != "*.kmchart" ]
	    then
		__dest=$PCP_VAR_DIR/config/kmchart/`basename $__i .kmchart`
		rm -f $__dest
		cp $__i $__dest
	    fi
	done
    else
	echo "Skip installing kmchart view(s) ... no \"$PCP_VAR_DIR/config/kmchart\" directory"
    fi

    if $do_pmda
    then
	# Select a PMDA style (dso/perl/deamon), and for daemons the
	# IPC method for communication between PMCD and the PMDA.
	#
	pmda_options=''
	pmda_default_option=''
	pmda_multiple_options=false

	if $dso_opt
	then
	    pmda_options="dso"
	    pmda_default_option="dso"
	fi
	if $perl_opt
	then
	    pmda_default_option="perl"
	    if test -n "$pmda_options"
	    then
		pmda_options="perl or $pmda_options"
		pmda_multiple_options=true
	    else
		pmda_options="perl"
	    fi
	fi
	if $daemon_opt
	then
	    pmda_default_option="daemon"
	    if test -n "$pmda_options"
	    then
		pmda_options="daemon or $pmda_options"
		pmda_multiple_options=true
	    else
		pmda_options="daemon"
	    fi
	fi

	pmda_type="$pmda_default_option"
	if $pmda_multiple_options
	then
	    while true
	    do
		$PCP_ECHO_PROG $PCP_ECHO_N "Install $iam as a $pmda_options agent? [$pmda_default_option] ""$PCP_ECHO_C"
		read pmda_type
		if [ "X$pmda_type" = Xdaemon -o "X$pmda_type" = X ]
		then
		    pmda_type=daemon
		    break
		elif [ "X$pmda_type" = Xdso ]
		then
		    break
		elif [ "X$pmda_type" = Xperl ]
		then
		    break
		else
		    echo "Must choose one of $pmda_options, please try again"
		fi
	    done
	fi
	if [ "$pmda_type" = daemon ]
	then
	    __choose_ipc $pmda_dir
	    args="-d $domain $args"
	elif [ "$pmda_type" = perl ]
	then
	    type="pipe	binary		perl $perl_name"
	    args=""
	else
	    type="dso	$dso_entry	$dso_name"
	    args=""
	fi

	# Fix domain in help for instance domains (if any)
	#
	if [ -f $help_source ]
	then
	    help_version=1
	    case $pmda_interface
	    in
		2|3)	# PMDA_INTERFACE_2 or PMDA_INTERFACE_3
			help_version=2
			;;
	    esac
	    sed -e "/^@ $SYMDOM\./s/$SYMDOM\./$domain./" <$help_source \
	    | newhelp -v $help_version -o $help_source
	fi

	# Terminate old PMDA
	#
	echo "Terminate PMDA if already installed ..."
	__pmda_cull $iam $domain

	# Install binaries
	#
	if [ -f Makefile -o -f makefile -o -f GNUmakefile ]
	then
	    echo "Installing files ..."
	    if $PCP_MAKE_PROG install
	    then
		:
	    else
		echo "$prog: Arrgh, \"$PCP_MAKE_PROG install\" failed!"
		exit 1
	    fi
	fi

	# Add PMDA to pmcd's configuration file
	#
	echo "Updating the PMCD control file, and notifying PMCD ..."
	__pmda_add "$iam	$domain	$type $args"

	# Check that the agent is running OK
	#
	if $do_check
	then
	    [ "$check_delay" -gt 5 ] && echo "Wait $check_delay seconds for the $iam agent to initialize ..."
	    sleep $check_delay
	    for __n in $pmns_name
	    do
		$PCP_ECHO_PROG $PCP_ECHO_N "Check $__n metrics have appeared ... ""$PCP_ECHO_C"
		pminfo -n $NAMESPACE -f $__n | __filter $__n
	    done
	fi
    else
	echo "Skipping PMDA install and PMCD re-configuration"
    fi
}

_remove()
{
    # Update the namespace
    #

    $PCP_SHARE_DIR/lib/lockpmns $NAMESPACE
    trap "$PCP_SHARE_DIR/lib/unlockpmns \$NAMESPACE; rm -f $tmp $tmp.*; exit" 0 1 2 3 15

    echo "Culling the Performance Metrics Name Space ..."
    cd $PMNSDIR

    for __n in $pmns_name
    do
	$PCP_ECHO_PROG $PCP_ECHO_N "$__n ... ""$PCP_ECHO_C"
	if pmnsdel -n $PMNSROOT $__n >$tmp 2>&1
	then
	    rm -f $PMNSDIR/$__n
	    $PCP_KILLALL_PROG -HUP pmcd >/dev/null 2>&1
	    echo "done"
	else
	    if grep 'Non-terminal "'"$__n"'" not found' $tmp >/dev/null
	    then
		echo "not found in Name Space, this is OK"
	    elif grep 'Error: metricpath "'"$__n"'" not defined' $tmp >/dev/null
	    then
		echo "not found in Name Space, this is OK"
	    else
		echo "error"
		cat $tmp
		exit
	    fi
	fi
    done

    # Remove the PMDA and help files
    #
    cd $__here

    if $do_pmda
    then
	echo "Updating the PMCD control file, and notifying PMCD ..."
	__pmda_cull $iam $domain

	if [ -f Makefile -o -f makefile -o -f GNUmakefile ]
	then
	    echo "Removing files ..."
	    $PCP_MAKE_PROG clobber >/dev/null
	fi
	for __i in *.pmchart
	do
	    if [ "$__i" != "*.pmchart" ]
	    then
		__dest=$PCP_VAR_DIR/config/pmchart/`basename $__i .pmchart`
		rm -f $__dest
	    fi
	done
	for __i in *.kmchart
	do
	    if [ "$__i" != "*.kmchart" ]
	    then
		__dest=$PCP_VAR_DIR/config/kmchart/`basename $__i .kmchart`
		rm -f $__dest
	    fi
	done

	if $do_check
	then
	    for __n in $pmns_name
	    do
		$PCP_ECHO_PROG $PCP_ECHO_N "Check $__n metrics have gone away ... ""$PCP_ECHO_C"
		if pminfo -n $NAMESPACE -f $__n >$tmp 2>&1
		then
		    echo "Arrgh, something has gone wrong!"
		    cat $tmp
		else
		    echo "OK"
		fi
	    done
	fi
    else
	echo "Skipping PMDA removal and PMCD re-configuration"
    fi

    trap "rm -f $tmp $tmp.*; exit" 0 1 2 3 15
    $PCP_SHARE_DIR/lib/unlockpmns $NAMESPACE
}

_check_userroot()
{
    case "$PCP_PLATFORM"
    in
	cygwin|mingw)
	    # nothing we can usefully do here, skip the test
	    #
	    ;;

	*)
	    # standard Unix/Linux style test
	    #
	    eval `id | sed -e 's/(.*//'`
	    if [ "$uid" -ne 0 ]
	    then
		echo "Error: You must be root (uid 0) to update the PCP collector configuration."
		exit 1
	    fi
	    ;;
    esac
}

# preferred public interfaces
#
pmdaSetup()
{
    _setup
}

pmdaChooseConfigFile()
{
    _choose_configfile
}

pmdaInstall()
{
    _install
}

pmdaRemove()
{
    _remove
}<|MERGE_RESOLUTION|>--- conflicted
+++ resolved
@@ -1,10 +1,6 @@
 # Common sh(1) procedures to be used in the Performance Co-Pilot
 # PMDA Install and Remove scripts
 #
-<<<<<<< HEAD
-=======
-# $Id: pmdaproc.sh,v 1.18 2008/07/24 06:01:03 kimbrr Exp $
->>>>>>> 41585df9
 # Copyright (c) 1995-2001,2003 Silicon Graphics, Inc.  All Rights Reserved.
 # Portions Copyright (c) 2008 Aconex.  All Rights Reserved.
 # 
