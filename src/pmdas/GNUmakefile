--- conflicted
+++ resolved
@@ -33,18 +33,11 @@
 	rsyslog elasticsearch snmp nginx nfsclient \
 	ds389 ds389log activemq lustre gpfs
 
-<<<<<<< HEAD
-ifeq "$(ENABLE_PYTHON)" "true"
-PYPMDAS = gluster zswap dmcache unbound mic
-else
-PYPMDAS =
-=======
 ifeq "$(HAVE_PYTHON)" "true"
-PYPMDAS = gluster zswap unbound
+PYPMDAS = gluster zswap unbound mic
 ifeq "$(PMDA_JSON)" "true"
 PYPMDAS += json
 endif
->>>>>>> b493149f
 endif
 
 SUBDIRS = $(CPMDAS) $(PLPMDAS) $(PYPMDAS)
