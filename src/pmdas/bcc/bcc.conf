--- conflicted
+++ resolved
@@ -13,13 +13,8 @@
 # Cluster IDs 200-299 are reserved for possible site-local modules.
 
 [pmda]
-<<<<<<< HEAD
-modules = biolatency,sysfork,tcplife,runqlat
+modules = biolatency,sysfork,tcpperpid,runqlat
 #modules = bioperpid
-=======
-modules = biolatency,sysfork,tcpperpid,runqlat
-#modules = biotop
->>>>>>> fc2c17ed
 #modules = ext4dist,xfsdist,zfsdist
 #modules = tracepoint_hits,usdt_hits,uprobe_hits
 #modules = usdt_jvm_threads,usdt_jvm_alloc
@@ -76,21 +71,27 @@
 #session_count = 20
 #buffer_page_count = 64
 
-<<<<<<< HEAD
 [tcpretrans]
 module = tcpretrans
 cluster = 9
 #include_tlp = false
 #flow_count = 20
-#buffer_page_count = 64
-=======
+#buffer_page_count = 64 
+
+[biotop]
+module = biotop
+cluster = 10
+#interval = 1
+#process_count = 20
+#sort = -bytes
+#debug = False
+
 [tcpperpid]
 module = tcpperpid
 cluster = 11
 #process = java
 #lport = 8443
 #dport = 80,443
->>>>>>> fc2c17ed
 
 [tracepoint_hits]
 module = tracepoint_hits
