/*
 * Copyright (c) 2012 Red Hat.
 * Copyright (c) 1995-2003 Silicon Graphics, Inc.  All Rights Reserved.
 * 
 * This program is free software; you can redistribute it and/or modify it
 * under the terms of the GNU General Public License as published by the
 * Free Software Foundation; either version 2 of the License, or (at your
 * option) any later version.
 * 
 * This program is distributed in the hope that it will be useful, but
 * WITHOUT ANY WARRANTY; without even the implied warranty of MERCHANTABILITY
 * or FITNESS FOR A PARTICULAR PURPOSE.  See the GNU General Public License
 * for more details.
 */

#include <sys/types.h>
#include <unistd.h>
#include <stdio.h>
#include <string.h>
#include <ctype.h>
#include <signal.h>
#include <sys/time.h>
#include <sys/resource.h>
#include <sys/socket.h>
#include <sys/wait.h>
#include <netinet/in.h>
#include <netinet/tcp.h>
#include <netdb.h>
#include <fcntl.h>
#include <syslog.h>
#include "./cisco.h"

int		port = 23;
int		seen_fr = 0;
char		*prompt = ">";		/* unique suffix to IOS prompt */

char *
mygetfirstwd(FILE *f)
{
    char	*p;
    int		c;
    char	line[1024];
    char	*lp;

    for ( ; ; ) {
	c = fgetc(f);
	if (c == EOF)
	    break;
	if (c == '\r' || c == '\n')
	    continue;
	if (c != ' ') {
	    ungetc(c, f);
	    break;
	}
	lp = line;
	while ((c = fgetc(f)) != EOF) {
	    *lp++ = c;
	    if (c == '\r' || c == '\n') {
		*lp = '\0';
		break;
	    }
	}
	/*
	 * some interesting things to look for here ...
	 */
	if (strncmp(&line[1], "Encapsulation FRAME-RELAY", strlen("Encapsulation FRAME-RELAY")) == 0) {
	    seen_fr = 1;
	}
    }
    /* either EOF, or line starts with a non-space */

    p = mygetwd(f, prompt);

    if (p != NULL && (strlen(p) < strlen(prompt) ||
	    strcmp(&p[strlen(p)-strlen(prompt)], prompt)) != 0) {
	/* skip to end of line, ready for next one */
	while ((c = fgetc(f)) != EOF) {
	    if (c == '\r' || c == '\n')
		break;
	}
    }

#ifdef PCP_DEBUG
    if (pmDebug & DBG_TRACE_APPL2)
	    fprintf(stderr, "mygetfirstwd: %s\n", p == NULL ? "<NULL>" : p);
#endif

    return p;
}

#define	PREAMBLE	1
#define IN_BODY		2

static void
probe_cisco(cisco_t * cp)
{
    char	*w;
    int		fd;
    int		fd2;
    int		first = 1;
    char	*pass = NULL;
    int		defer = 0;
    int		state = PREAMBLE;
    int		i;
    int		namelen;
    char	*ctype = NULL;
    char	*name = NULL;

    if (cp->fin == NULL) {
	fd = conn_cisco(cp);
	if (fd == -1) {
	    fprintf(stderr, "grab_cisco(%s): connect failed: %s\n",
		cp->host, osstrerror());
	    return;
	}
	else {
	    cp->fin = fdopen (fd, "r");
	    if ((fd2 = dup(fd)) < 0) {
	    	perror("dup");
		exit(1);
	    }
	    cp->fout = fdopen (fd2, "w");
	    if (cp->username != NULL) {
		/*
		 * Username stuff ...
		 */
		if (dousername(cp, &pass) == 0) {
		    exit(1);
		}
	    }
	    if (cp->passwd != NULL) {
		/*
		 * User-level password stuff ...
		 */
		if (dopasswd(cp, pass) == 0) {
		    exit(1);
		}
	    }
	}
#ifdef PCP_DEBUG
	if (pmDebug & DBG_TRACE_APPL1) {
	    fprintf(stderr, "Send: \n");
	    fprintf(stderr, "Send: terminal length 0\n");
	}
#endif
	fprintf(cp->fout, "\n");
	fflush(cp->fout);
	fprintf(cp->fout, "terminal length 0\n");
	fflush(cp->fout);

#ifdef PCP_DEBUG
	if (pmDebug & DBG_TRACE_APPL1) {
	    fprintf(stderr, "Send: show int\n");
	}
#endif
	fprintf(cp->fout, "show int\n");
	fflush(cp->fout);

    }
    else {
	/*
	 * parsing text from a file, not a TCP/IP connection to a
	 * Cisco device
	 */
	;
    }

    for ( ; ; ) {
	w = mygetfirstwd(cp->fin);
	if (defer && ctype != NULL && name != NULL) {
	    if (seen_fr) {
		if (first)
		    first = 0;
		else
		    putchar(' ');
		printf("%s%s", ctype, name);
		free(name);
		name = NULL;
	    }
	}
	defer = 0;
	if (w == NULL) {
	    /*
	     * End of File (telenet timeout?)
	     */
	    fprintf(stderr, "grab_cisco(%s): forced disconnect fin=%d\n",
		cp->host, fileno(cp->fin));
	    return;
	}
	if (*w == '\0')
	    continue;
	if (state == PREAMBLE) {
	    if (strcmp(w, "show") == 0)
		state = IN_BODY;
	    else if (strcmp(w, PWPROMPT) == 0) {
		fprintf(stderr, 
			"Error: user-level password required for \"%s\"\n",
			cp->host);
		exit(1);
	    }
	    continue;
	}
	else {
	    if (strlen(w) >= strlen(prompt) &&
		strcmp(&w[strlen(w)-strlen(prompt)], prompt) == 0)
		break;
	    ctype = NULL;
	    for (i = 0; i < num_intf_tab; i++) {
		namelen = strlen(intf_tab[i].name);
		if (strncmp(w, intf_tab[i].name, namelen) == 0) {
#ifdef PCP_DEBUG
		    if (pmDebug & DBG_TRACE_APPL2) {
			fprintf(stderr, "Match: if=%s word=%s\n", intf_tab[i].name, w);
		    }
#endif
		    name = strdup(&w[namelen]);
		    ctype = intf_tab[i].type;
		    if (intf_tab[i].type != NULL && strcmp(intf_tab[i].type, "a") == 0) {
			/*
			 * skip ATMN.M ... need ATMN
			 */
			if (strchr(&w[namelen], '.') != NULL)
			    ctype = NULL;
		    }
		    else if (intf_tab[i].type != NULL && strcmp(intf_tab[i].type, "s") == 0) {
			/*
			 * skip SerialN.M ... need SerialN, unless frame-relay
			 */
			if (strchr(&w[namelen], '.') != NULL)
			    defer = 1;
		    }
		    break;
		}
	    }
	    if (i == num_intf_tab)
		fprintf(stderr, "%s: Warning, unknown interface: %s\n", pmProgname, w);
	    if (ctype != NULL && name != NULL && !defer) {
		if (first)
		    first = 0;
		else
		    putchar(' ');
		printf("%s%s", ctype, name);
		free(name);
		name = NULL;
	    }
	}
    }
    putchar('\n');

    /* close CISCO telnet session */
#ifdef PCP_DEBUG
    if (pmDebug & DBG_TRACE_APPL1) {
	fprintf(stderr, "Send: exit\n");
    }
#endif
    fprintf(cp->fout, "exit\n");
    fflush(cp->fout);

    return;
}

int
main(int argc, char **argv)
{
    int			errflag = 0;
    int			Nflag = 0;
    int			c;
    int			sts;
    char		*endnum;
    char		*passwd = NULL;
    char		*username = NULL;
<<<<<<< HEAD
    __pmHostEnt		*hostInfo;
=======
    struct hostent	*hostInfo = NULL;
>>>>>>> 8da53d26

    __pmSetProgname(argv[0]);

    while ((c = getopt(argc, argv, "ND:P:s:U:x:?")) != EOF) {
	switch (c) {

	    case 'N':	/* check flag */
		Nflag = 1;
		break;

	    case 'D':	/* debug flag */
		sts = __pmParseDebug(optarg);
		if (sts < 0) {
		    fprintf(stderr, "%s: unrecognized debug flag specification (%s)\n",
			pmProgname, optarg);
		    errflag++;
		}
		else
		    pmDebug |= sts;
		break;

	    case 'P':		/* passwd */
		passwd = optarg;
		break;

	    case 's':		/* prompt */
	    	prompt = optarg;
		break;

	    case 'U':		/* username */
		username = optarg;
		break;

	    case 'x':
		port = (int)strtol(optarg, &endnum, 10);
		if (*endnum != '\0') {
		    fprintf(stderr, "%s: -x requires numeric argument\n",
			    pmProgname);
		    errflag++;
		}
		break;

	    case '?':
		errflag++;
	}
    }

    if (errflag || optind != argc-1) {
	fprintf(stderr, "Usage: %s [-U username] [-P passwd] [-s prompt] [-x port] host\n\n", pmProgname);
	exit(1);
    }

<<<<<<< HEAD
    if ((hostInfo = __pmGetAddrInfo(argv[optind])) == NULL) {
=======
    if (!Nflag)
	hostInfo = gethostbyname(argv[optind]);

    if (hostInfo == NULL) {
>>>>>>> 8da53d26
	FILE	*f;

	if ((f = fopen(argv[optind], "r")) == NULL) {
	    fprintf(stderr, "%s: unknown hostname or filename %s: %s\n",
		pmProgname, argv[optind], hoststrerror());
	    exit(1);
	}
	else {
	    cisco_t c;

	    fprintf(stderr, "%s: assuming file %s contains output from \"show int\" command\n",
	    	pmProgname, argv[optind]);

	    c.host = argv[optind];
	    c.username = NULL;
	    c.passwd = NULL;
	    c.fin = f;
	    c.fout = fopen("/dev/null", "w");
	    c.prompt = prompt;

	    probe_cisco(&c);
	}
    } else {
	cisco_t c;

	c.host = argv[optind];
	c.username = username;
	c.passwd = passwd;
	c.fin = NULL;
	c.fout = NULL;
	c.prompt = prompt;
	c.hostinfo = hostInfo;
	c.port = 23; /* telnet */

	probe_cisco(&c);
    }

    exit(0);
}<|MERGE_RESOLUTION|>--- conflicted
+++ resolved
@@ -269,11 +269,7 @@
     char		*endnum;
     char		*passwd = NULL;
     char		*username = NULL;
-<<<<<<< HEAD
-    __pmHostEnt		*hostInfo;
-=======
-    struct hostent	*hostInfo = NULL;
->>>>>>> 8da53d26
+    __pmHostEnt		*hostInfo = NULL;
 
     __pmSetProgname(argv[0]);
 
@@ -326,14 +322,10 @@
 	exit(1);
     }
 
-<<<<<<< HEAD
-    if ((hostInfo = __pmGetAddrInfo(argv[optind])) == NULL) {
-=======
     if (!Nflag)
-	hostInfo = gethostbyname(argv[optind]);
+	hostInfo = __pmGetAddrInfo(argv[optind]);
 
     if (hostInfo == NULL) {
->>>>>>> 8da53d26
 	FILE	*f;
 
 	if ((f = fopen(argv[optind], "r")) == NULL) {
