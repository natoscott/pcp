--- conflicted
+++ resolved
@@ -21,17 +21,9 @@
  * Mountain View, CA 94043, USA, or: http://www.sgi.com
  */
 
-<<<<<<< HEAD
 #include "pmapi.h"
 #include "impl.h"
 #include "pmda.h"
-=======
-#ident "$Id: proc_stat.c,v 1.27 2008/06/13 09:35:01 kimbrr.bonnie.engr.sgi.com Exp $"
-
-#include <stdlib.h>
-#include <stdio.h>
-#include <errno.h>
->>>>>>> 41585df9
 #include <dirent.h>
 #include <ctype.h>
 #include <sys/stat.h>
@@ -128,7 +120,6 @@
 	}
 
 	n = proc_stat->ncpu * sizeof(unsigned long long);
-<<<<<<< HEAD
 	proc_stat->p_user = (unsigned long long *)calloc(1, n);
 	proc_stat->p_nice = (unsigned long long *)calloc(1, n);
 	proc_stat->p_sys = (unsigned long long *)calloc(1, n);
@@ -137,24 +128,6 @@
 	proc_stat->p_irq = (unsigned long long *)calloc(1, n);
 	proc_stat->p_sirq = (unsigned long long *)calloc(1, n);
 	proc_stat->p_steal = (unsigned long long *)calloc(1, n);
-=======
-	proc_stat->p_user = (unsigned long long *)malloc(n);
-	proc_stat->p_nice = (unsigned long long *)malloc(n);
-	proc_stat->p_sys = (unsigned long long *)malloc(n);
-	proc_stat->p_idle = (unsigned long long *)malloc(n);
-	proc_stat->p_steal = (unsigned long long *)malloc(n);
-	proc_stat->p_wait = (unsigned long long *)malloc(n);
-	proc_stat->p_irq = (unsigned long long *)malloc(n);
-	proc_stat->p_sirq = (unsigned long long *)malloc(n);
-	memset(proc_stat->p_user, 0, n);
-	memset(proc_stat->p_nice, 0, n);
-	memset(proc_stat->p_sys, 0, n);
-	memset(proc_stat->p_idle, 0, n);
-	memset(proc_stat->p_steal, 0, n);
-	memset(proc_stat->p_wait, 0, n);
-	memset(proc_stat->p_irq, 0, n);
-	memset(proc_stat->p_sirq, 0, n);
->>>>>>> 41585df9
     }
 
     /*
@@ -168,15 +141,10 @@
 	&proc_stat->sys, &proc_stat->idle,
 	&proc_stat->wait, &proc_stat->irq,
 	&proc_stat->sirq, &proc_stat->steal);
-<<<<<<< HEAD
     if (n < 7)
     	proc_stat->wait = proc_stat->irq = proc_stat->sirq = 0;
     if (n < 8)
     	proc_stat->steal = 0;
-=======
-    if (n == 4)
-    	proc_stat->steal = proc_stat->wait = proc_stat->irq = proc_stat->sirq = 0;
->>>>>>> 41585df9
 
     /*
      * per-cpu stats
@@ -218,12 +186,7 @@
 			    &proc_stat->p_irq[cpunum],
 			    &proc_stat->p_sirq[cpunum],
 			    &proc_stat->p_steal[cpunum]);
-<<<<<<< HEAD
 			if (n < 7)
-=======
-			if (n == 4) {
-			    proc_stat->p_steal[cpunum] =
->>>>>>> 41585df9
 			    proc_stat->p_wait[cpunum] =
 			    proc_stat->p_irq[cpunum] =
 			    proc_stat->p_sirq[cpunum] = 0;
