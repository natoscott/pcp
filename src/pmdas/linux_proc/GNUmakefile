--- conflicted
+++ resolved
@@ -25,13 +25,8 @@
 PMDADIR		= $(PCP_PMDAS_DIR)/$(IAM)
 CONF_LINE	= "proc	3	pipe	binary		$(PMDADIR)/$(CMDTARGET) -d 3"
 
-<<<<<<< HEAD
-CFILES		= pmda.c \
-		  cgroups.c proc_pid.c proc_dynamic.c proc_runq.c ksym.c getinfo.c contexts.c
-=======
-CFILES		= pmda.c cgroups.c proc_pid.c proc_runq.c \
+CFILES		= pmda.c cgroups.c proc_pid.c proc_runq.c proc_dynamic.c\
 		  ksym.c getinfo.c contexts.c gram_node.c config.c error.c
->>>>>>> 752abc9a
 
 HFILES		= clusters.h indom.h \
 		  cgroups.h proc_pid.h proc_runq.h ksym.h getinfo.h contexts.h hotproc.h gram_node.h config.h
