--- conflicted
+++ resolved
@@ -17,12 +17,9 @@
 #ifndef _PROC_PID_H
 #define _PROC_PID_H
 
-<<<<<<< HEAD
 #include "proc_runq.h"
-=======
 #include "hotproc.h"
 
->>>>>>> c9b6fe1b
 
 /*
  * /proc/<pid>/stat metrics
