--- conflicted
+++ resolved
@@ -14,14 +14,6 @@
 
 TOPDIR = ../../..
 include $(TOPDIR)/src/include/builddefs
-
-<<<<<<< HEAD
-=======
-CFILES	= rpm.c
-CMDTARGET = pmdarpm$(EXECSUFFIX)
-LIBTARGET = pmda_rpm.so
-LLDLIBS = $(PCP_PMDALIB) -lrpm -lpthread
->>>>>>> 4dc6698b
 
 CMDTARGET = pmda$(IAM)$(EXECSUFFIX)
 LIBTARGET = pmda_$(IAM).$(DSOSUFFIX)
