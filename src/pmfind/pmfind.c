--- conflicted
+++ resolved
@@ -29,13 +29,8 @@
 static pmLongOptions longopts[] = {
     PMAPI_OPTIONS_HEADER("Discovery options"),
     PMOPT_DEBUG,
-<<<<<<< HEAD
     { "mechanism", 1, 'm', "NAME", "set the discovery method to use [avahi|probe=<subnet>|all]" },
-    { "service", 1, 's', "NAME", "discover local services [pmcd|...]" },
-=======
-    { "mechanism", 1, 'm', "NAME", "set the discovery method to use [avahi|...|all]" },
     { "service", 1, 's', "NAME", "discover services [pmcd|pmproxy|pmwebd|...|all]" },
->>>>>>> be5f8a85
     PMAPI_OPTIONS_HEADER("Reporting options"),
     { "quiet", 0, 'q', 0, "quiet mode, do not write to stdout" },
     PMOPT_HELP,
