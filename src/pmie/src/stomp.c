--- conflicted
+++ resolved
@@ -87,17 +87,10 @@
 	ret = __pmSelectWrite(fd+1, &wfds, ptv);
 
 	/* Was the connection successful? */
-<<<<<<< HEAD
-	if (ret < 0) {
-	    if (oserror() == EINTR)
-		return -2;
-	    return -3;
-=======
 	if (ret <= 0) {
 	    if (oserror() == EINTR)
 		return -2;
 	    continue;
->>>>>>> 8e560e72
 	}
 	ret = __pmConnectCheckError(fd);
 	if (ret == 0)
