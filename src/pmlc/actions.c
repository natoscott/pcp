--- conflicted
+++ resolved
@@ -99,11 +99,8 @@
         src_ctx = sts;
 
 done:
-<<<<<<< HEAD
-=======
     if (pb)
 	__pmUnpinPDUBuf(pb);
->>>>>>> 9cd1702b
     return sts;
 }
 
