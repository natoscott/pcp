#
# Copyright (c) 2013-2020 Red Hat.
# Copyright (c) 2000,2004 Silicon Graphics, Inc.  All Rights Reserved.
# 
# This program is free software; you can redistribute it and/or modify it
# under the terms of the GNU General Public License as published by the
# Free Software Foundation; either version 2 of the License, or (at your
# option) any later version.
# 
# This program is distributed in the hope that it will be useful, but
# WITHOUT ANY WARRANTY; without even the implied warranty of MERCHANTABILITY
# or FITNESS FOR A PARTICULAR PURPOSE.  See the GNU General Public License
# for more details.
# 

TOPDIR = ../..
include $(TOPDIR)/src/include/builddefs

SUBDIRS = src
OTHERS	= pmnewlog.sh control rc_pmlogger \
	  pmlogger_daily.sh pmlogger_check.sh pmlogger_merge.sh \
	  pmlogger_daily_report.sh pmlogger_rewrite.sh
LDIRT	= crontab crontab.daily_report pmlogger.service \
	  pmlogger_daily.service pmlogger_daily_report.service \
	  pmlogger_check.service

ifeq ($(TARGET_OS),linux)
CRONTAB_USER = $(PCP_USER)
CRONTAB_PATH = $(PCP_ETC_DIR)/cron.d/pcp-pmlogger
else
CRONTAB_USER =
CRONTAB_PATH = $(PCP_SYSCONF_DIR)/pmlogger/crontab
endif
CRONTAB_DAILY_REPORT_PATH = $(CRONTAB_PATH)-daily-report

default:: $(LDIRT)

default:: $(SUBDIRS)
	$(SUBDIRS_MAKERULE)

install:: $(SUBDIRS)
	$(SUBDIRS_MAKERULE)

install:: default
	$(INSTALL) -m 775 -o $(PCP_USER) -g $(PCP_GROUP) -d $(PCP_VAR_DIR)/config/pmlogger
	$(INSTALL) -m 644 pmlogger.defaults $(PCP_SYSCONFIG_DIR)/pmlogger
ifneq ($(PACKAGE_DISTRIBUTION),debian)
	$(INSTALL) -m 755 -d $(PCP_SYSCONF_DIR)/pmlogger
endif
	$(INSTALL) -m 755 -d $(PCP_PMLOGGERCONTROL_PATH).d
	$(INSTALL) -m 644 control $(PCP_PMLOGGERCONTROL_PATH)
	$(INSTALL) -m 644 control.local $(PCP_PMLOGGERCONTROL_PATH).d/local
	$(INSTALL) -m 755 pmnewlog.sh $(PCP_BINADM_DIR)/pmnewlog$(SHELLSUFFIX)
	$(INSTALL) -m 755 pmlogger_daily.sh $(PCP_BINADM_DIR)/pmlogger_daily$(SHELLSUFFIX)
	$(INSTALL) -m 755 pmlogger_check.sh $(PCP_BINADM_DIR)/pmlogger_check$(SHELLSUFFIX)
	$(INSTALL) -m 755 pmlogger_merge.sh $(PCP_BINADM_DIR)/pmlogger_merge$(SHELLSUFFIX)
	$(INSTALL) -m 755 pmlogger_rewrite.sh $(PCP_BINADM_DIR)/pmlogger_rewrite$(SHELLSUFFIX)
	$(INSTALL) -m 755 rc_pmlogger $(PCP_RC_DIR)/pmlogger
ifeq ($(ENABLE_SYSTEMD),true)
	$(INSTALL) -m 644 pmlogger.service $(PCP_SYSTEMDUNIT_DIR)/pmlogger.service
	$(INSTALL) -m 644 pmlogger_daily.timer $(PCP_SYSTEMDUNIT_DIR)/pmlogger_daily.timer
	$(INSTALL) -m 644 pmlogger_daily.service $(PCP_SYSTEMDUNIT_DIR)/pmlogger_daily.service
	$(INSTALL) -m 644 pmlogger_check.timer $(PCP_SYSTEMDUNIT_DIR)/pmlogger_check.timer
	$(INSTALL) -m 644 pmlogger_check.service $(PCP_SYSTEMDUNIT_DIR)/pmlogger_check.service
	$(INSTALL) -m 644 pmlogger_daily_report.timer $(PCP_SYSTEMDUNIT_DIR)/pmlogger_daily_report.timer
	$(INSTALL) -m 644 pmlogger_daily_report.service $(PCP_SYSTEMDUNIT_DIR)/pmlogger_daily_report.service
	$(INSTALL) -m 644 pmlogger_timers.sysconfig $(PCP_SYSCONFIG_DIR)/pmlogger_timers
else
	$(INSTALL) -m 755 -d `dirname $(CRONTAB_PATH)`
	$(INSTALL) -m 644 crontab $(CRONTAB_PATH)
	$(INSTALL) -m 644 crontab.daily_report $(CRONTAB_DAILY_REPORT_PATH)
endif
	$(INSTALL) -m 775 -o $(PCP_USER) -g $(PCP_GROUP) -d $(PCP_LOG_DIR)/pmlogger
	$(INSTALL) -m 775 -o $(PCP_USER) -g $(PCP_GROUP) -d $(PCP_TMP_DIR)/pmlogger
	$(INSTALL) -m 644 -t $(PCP_SHARE_DIR)/lib/utilproc.sh utilproc.sh $(PCP_LIBADM_DIR)/utilproc.sh
	$(INSTALL) -m 755 pmlogger_daily_report.sh $(PCP_BINADM_DIR)/pmlogger_daily_report$(SHELLSUFFIX)
	$(INSTALL) -m 775 -o $(PCP_USER) -g $(PCP_GROUP) -d $(PCP_SA_DIR)

include $(BUILDRULES)

default_pcp : default

install_pcp : install

pmlogger.service : pmlogger.service.in
	$(SED) <$< >$@ \
	    -e 's;@PCP_RC_DIR@;'$(PCP_RC_DIR)';' \
	    -e 's;@PCP_RUN_DIR@;'$(PCP_RUN_DIR)';' \
	# END

pmlogger_daily.service : pmlogger_daily.service.in
	$(SED) <$< >$@ \
	    -e 's;@CRONTAB_PATH@;'$(CRONTAB_PATH)';' \
	    -e 's;@PCP_SYSCONFIG_DIR@;'$(PCP_SYSCONFIG_DIR)';' \
	    -e 's;@PCP_BINADM_DIR@;'$(PCP_BINADM_DIR)';' \
	    -e 's;@PCP_VAR_DIR@;'$(PCP_VAR_DIR)';' \
	    -e 's;@PCP_GROUP@;'$(PCP_GROUP)';' \
	    -e 's;@PCP_USER@;'$(PCP_USER)';' \
	    -e 's;@SD_SERVICE_TYPE@;'$(SD_SERVICE_TYPE)';' \
<<<<<<< HEAD
	# END

pmlogger_daily-poll.service : pmlogger_daily-poll.service.in
	$(SED) <$< >$@ \
	    -e 's;@CRONTAB_PATH@;'$(CRONTAB_PATH)';' \
	    -e 's;@PCP_SYSCONFIG_DIR@;'$(PCP_SYSCONFIG_DIR)';' \
	    -e 's;@PCP_BINADM_DIR@;'$(PCP_BINADM_DIR)';' \
	    -e 's;@PCP_VAR_DIR@;'$(PCP_VAR_DIR)';' \
	    -e 's;@PCP_GROUP@;'$(PCP_GROUP)';' \
	    -e 's;@PCP_USER@;'$(PCP_USER)';' \
	    -e 's;@SD_SERVICE_TYPE@;'$(SD_SERVICE_TYPE)';' \
=======
>>>>>>> ea45f6f1
	# END

pmlogger_check.service : pmlogger_check.service.in
	$(SED) <$< >$@ \
	    -e 's;@CRONTAB_PATH@;'$(CRONTAB_PATH)';' \
	    -e 's;@PCP_SYSCONFIG_DIR@;'$(PCP_SYSCONFIG_DIR)';' \
	    -e 's;@PCP_BINADM_DIR@;'$(PCP_BINADM_DIR)';' \
	    -e 's;@PCP_VAR_DIR@;'$(PCP_VAR_DIR)';' \
	    -e 's;@PCP_GROUP@;'$(PCP_GROUP)';' \
	    -e 's;@PCP_USER@;'$(PCP_USER)';' \
	    -e 's;@SD_SERVICE_TYPE@;'$(SD_SERVICE_TYPE)';' \
	# END

pmlogger_daily_report.service : pmlogger_daily_report.service.in
	$(SED) <$< >$@ \
	    -e 's;@CRONTAB_DAILY_REPORT_PATH@;'$(CRONTAB_DAILY_REPORT_PATH)';' \
	    -e 's;@PCP_SYSCONFIG_DIR@;'$(PCP_SYSCONFIG_DIR)';' \
	    -e 's;@PCP_BINADM_DIR@;'$(PCP_BINADM_DIR)';' \
	    -e 's;@PCP_VAR_DIR@;'$(PCP_VAR_DIR)';' \
	    -e 's;@PCP_SA_DIR@;'$(PCP_SA_DIR)';' \
	    -e 's;@PCP_GROUP@;'$(PCP_GROUP)';' \
	    -e 's;@PCP_USER@;'$(PCP_USER)';' \
	    -e 's;@SD_SERVICE_TYPE@;'$(SD_SERVICE_TYPE)';' \
<<<<<<< HEAD
	# END

pmlogger_daily_report-poll.service : pmlogger_daily_report-poll.service.in
	$(SED) <$< >$@ \
	    -e 's;@CRONTAB_DAILY_REPORT_PATH@;'$(CRONTAB_DAILY_REPORT_PATH)';' \
	    -e 's;@PCP_SYSCONFIG_DIR@;'$(PCP_SYSCONFIG_DIR)';' \
	    -e 's;@PCP_BINADM_DIR@;'$(PCP_BINADM_DIR)';' \
	    -e 's;@PCP_VAR_DIR@;'$(PCP_VAR_DIR)';' \
	    -e 's;@PCP_SA_DIR@;'$(PCP_SA_DIR)';' \
	    -e 's;@PCP_GROUP@;'$(PCP_GROUP)';' \
	    -e 's;@PCP_USER@;'$(PCP_USER)';' \
	    -e 's;@SD_SERVICE_TYPE@;'$(SD_SERVICE_TYPE)';' \
=======
>>>>>>> ea45f6f1
	# END

crontab : crontab.in
	$(SED) -e 's;@user@;'$(CRONTAB_USER)';' -e 's;@path@;'$(PCP_BINADM_DIR)';' $< > $@

crontab.daily_report : crontab.daily_report.in
	$(SED) -e 's;@user@;'$(CRONTAB_USER)';' -e 's;@path@;'$(PCP_BINADM_DIR)';' -e 's;@sapath@;'$(PCP_SA_DIR)';' $< > $@<|MERGE_RESOLUTION|>--- conflicted
+++ resolved
@@ -97,20 +97,6 @@
 	    -e 's;@PCP_GROUP@;'$(PCP_GROUP)';' \
 	    -e 's;@PCP_USER@;'$(PCP_USER)';' \
 	    -e 's;@SD_SERVICE_TYPE@;'$(SD_SERVICE_TYPE)';' \
-<<<<<<< HEAD
-	# END
-
-pmlogger_daily-poll.service : pmlogger_daily-poll.service.in
-	$(SED) <$< >$@ \
-	    -e 's;@CRONTAB_PATH@;'$(CRONTAB_PATH)';' \
-	    -e 's;@PCP_SYSCONFIG_DIR@;'$(PCP_SYSCONFIG_DIR)';' \
-	    -e 's;@PCP_BINADM_DIR@;'$(PCP_BINADM_DIR)';' \
-	    -e 's;@PCP_VAR_DIR@;'$(PCP_VAR_DIR)';' \
-	    -e 's;@PCP_GROUP@;'$(PCP_GROUP)';' \
-	    -e 's;@PCP_USER@;'$(PCP_USER)';' \
-	    -e 's;@SD_SERVICE_TYPE@;'$(SD_SERVICE_TYPE)';' \
-=======
->>>>>>> ea45f6f1
 	# END
 
 pmlogger_check.service : pmlogger_check.service.in
@@ -134,21 +120,6 @@
 	    -e 's;@PCP_GROUP@;'$(PCP_GROUP)';' \
 	    -e 's;@PCP_USER@;'$(PCP_USER)';' \
 	    -e 's;@SD_SERVICE_TYPE@;'$(SD_SERVICE_TYPE)';' \
-<<<<<<< HEAD
-	# END
-
-pmlogger_daily_report-poll.service : pmlogger_daily_report-poll.service.in
-	$(SED) <$< >$@ \
-	    -e 's;@CRONTAB_DAILY_REPORT_PATH@;'$(CRONTAB_DAILY_REPORT_PATH)';' \
-	    -e 's;@PCP_SYSCONFIG_DIR@;'$(PCP_SYSCONFIG_DIR)';' \
-	    -e 's;@PCP_BINADM_DIR@;'$(PCP_BINADM_DIR)';' \
-	    -e 's;@PCP_VAR_DIR@;'$(PCP_VAR_DIR)';' \
-	    -e 's;@PCP_SA_DIR@;'$(PCP_SA_DIR)';' \
-	    -e 's;@PCP_GROUP@;'$(PCP_GROUP)';' \
-	    -e 's;@PCP_USER@;'$(PCP_USER)';' \
-	    -e 's;@SD_SERVICE_TYPE@;'$(SD_SERVICE_TYPE)';' \
-=======
->>>>>>> ea45f6f1
 	# END
 
 crontab : crontab.in
