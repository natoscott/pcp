--- conflicted
+++ resolved
@@ -802,18 +802,8 @@
 	    fi
 
 	    # each new log started is named yyyymmdd.hh.mm
-	    # Note: the code in pmlogger depends on the length of LOGNAME
-	    #       below to be at least as long as the result after expansion
-	    #       with strftime() ... the two 0's provide the additional 2
-	    #       characters to accommodate %Y -> 4 characters, e.g.
-	    #       %Y%m%d.%0H.%0M becomes
-	    #       20200327.15.38
 	    #
-<<<<<<< HEAD
-	    LOGNAME=%Y%m%d.%0H.%0M
-=======
 	    LOGNAME=%Y%m%d.%H.%M
->>>>>>> e4119f66
 
 	    # We used to handle duplicates/aliases here (happens when
 	    # pmlogger is restarted within a minute and LOGNAME expands
@@ -884,20 +874,6 @@
 	    # wait for pmlogger to get started, and check on its health
 	    _check_logger $pid
 
-<<<<<<< HEAD
-	    # the archive folio Latest is for the most recent archive in
-	    # this directory
-	    #
-	    mylogname=`ls *.0 | tail -1 | sed -e 's/\.0$//'`
-	    if [ -f "$mylogname.0" ] 
-	    then
-		$VERBOSE && echo "Latest folio created for $mylogname"
-		mkaf $mylogname.0 >Latest 2>/dev/null
-		chown $PCP_USER:$PCP_GROUP Latest >/dev/null 2>&1
-	    fi
-
-=======
->>>>>>> e4119f66
 	    # if SaveLogs exists in the same directory that the archive
 	    # is being created, save pmlogger log file there as well
 	    #
