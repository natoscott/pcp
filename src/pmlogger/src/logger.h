/*
 * Copyright (c) 2014-2016,2018 Red Hat.
 * Copyright (c) 1995-2001 Silicon Graphics, Inc.  All Rights Reserved.
 * 
 * This program is free software; you can redistribute it and/or modify it
 * under the terms of the GNU General Public License as published by the
 * Free Software Foundation; either version 2 of the License, or (at your
 * option) any later version.
 * 
 * This program is distributed in the hope that it will be useful, but
 * WITHOUT ANY WARRANTY; without even the implied warranty of MERCHANTABILITY
 * or FITNESS FOR A PARTICULAR PURPOSE.  See the GNU General Public License
 * for more details.
 */
#ifndef _LOGGER_H
#define _LOGGER_H

#include "pmapi.h"
#include "libpcp.h"
#include <assert.h>

/*
 * a task is a bundle of fetches to be done together - it
 * originally corresponded one-to-one with a configuration
 * file curly-brace-enclosed block, but no longer does.
 */
typedef struct task_s {
    struct task_s	*t_next;
    struct timeval	t_delta;
    int			t_state;	/* logging state */
    int			t_numpmid;
    int			t_numvalid;
    pmID		*t_pmidlist;
    char		**t_namelist;
    pmDesc		*t_desclist;
    fetchctl_t		*t_fetch;
    int			t_afid;
    int			t_alarm;	/* set when log_callback() called for this task */
    int			t_size;		/* pdu size for -r flag reporting */
    int			t_dm;		/* 1 if derived metrics included */
} task_t;

extern task_t		*tasklist;	/* master list of tasks */
extern __pmLogCtl	logctl;		/* global log control */
extern __pmArchCtl	archctl;	/* global archive control */
extern int log_alarm;			/* set when log_callback() called for any task */

typedef struct {
    char		*name;
    int			state;
    int			control;
    struct timeval	delta;
} dynroot_t;

extern dynroot_t	*dyn_roots;	/* dynamic root list - never free'd */
extern int		n_dyn_roots;	/* and length of ~ */

/* config file parser states */
#define GLOBAL  0
#define INSPEC  1

/* generic error messages */
extern char	*chk_emess[];
extern void die(char *, int);

/*
 * hash control for per-metric (really per-metric per-log specification)
 * -- used to establish and maintain state for ControlLog operations
 */
extern __pmHashCtl	pm_hash;

/* another hash list used for maintaining information about all metrics and
 * instances that have EVER appeared in the log as opposed to just those
 * currently being logged.  It's a history list.
 */
extern __pmHashCtl	hist_hash;

typedef struct {
    int	ih_inst;
    int	ih_flags;
} insthist_t;

typedef struct {
    pmID	ph_pmid;
    pmInDom	ph_indom;
    int		ph_numinst;
    insthist_t	*ph_instlist;
} pmidhist_t;

/* access control goo */
#define PM_OP_LOG_ADV	0x1
#define PM_OP_LOG_MAND	0x2
#define PM_OP_LOG_ENQ	0x4

#define PM_OP_NONE	0x0
#define PM_OP_ALL	0x7

#define PMLC_SET_MAYBE(val, flag) \
	val = ((val) & ~0x10) | (((flag) & 0x1) << 4)
#define PMLC_GET_MAYBE(val) \
	(((val) & 0x10) >> 4)

/* volume switch types */
#define VOL_SW_SIGHUP  0
#define VOL_SW_PMLC    1
#define VOL_SW_COUNTER 2
#define VOL_SW_BYTES   3
#define VOL_SW_TIME    4
#define VOL_SW_MAX     5

/* initial time of day from remote PMCD */
extern struct timeval	epoch;

/* offset to start of last written pmResult */
extern int	last_log_offset;

/* yylex() gets input from here ... */
extern FILE		*fconfig;
extern FILE		*yyin;
extern char		*configfile;
extern int		lineno;

extern int myFetch(int, pmID *, __pmPDU **);
extern void yyerror(char *);
extern void yywarn(char *);
extern void yylinemarker(char *);
extern int yylex(void);
extern int yyparse(void);
extern void yyend(void);
extern void buildinst(int *, int **, char ***, int, char *);
extern void freeinst(int *, int *, char **);
extern void linkback(task_t *);
extern optreq_t *findoptreq(pmID, int);
extern void log_callback(int, void *);
extern void do_work(task_t *);
extern int chk_one(task_t *, pmID, int);
extern int chk_all(task_t *, pmID);
extern int newvolume(int);
extern void validate_metrics(void);
extern void check_dynamic_metrics();
extern int do_control_req(pmResult *, int, int, int, int);

extern void disconnect(int);
extern int reconnect(void);
extern int do_prologue(void);
extern int do_epilogue(void);
extern void run_done(int,char *);
extern __pmPDU *rewrite_pdu(__pmPDU *, int);
extern int putmark(void);
extern void dumpit(void);

#include <sys/param.h>
extern char pmlc_host[];

#define LOG_DELTA_ONCE		-1
#define LOG_DELTA_DEFAULT	-2

/* command line parameters */
extern char	    	*archBase;		/* base name for log files */
extern char		*pmcd_host;		/* collecting from PMCD on this host */
extern char		*pmcd_host_conn;	/* ... and this is how we connected to it */
extern int		primary;		/* Non-zero for primary logger */
extern int		rflag;
extern struct timeval	delta;			/* default logging interval */
extern int		ctlport;		/* pmlogger control port number */
extern char		*note;			/* note for port map file */

/* pmlc support */
extern void init_ports(void);
extern int control_req(int ctlfd);
extern int client_req(void);
extern __pmHashCtl	hist_hash;
extern unsigned int	denyops;	/* for access control (ops not allowed) */
extern struct timeval	last_stamp;
extern int		clientfd;
#define CFD_INET	0
#define CFD_IPV6	1
#define CFD_UNIX	2
#define CFD_NUM		3
extern int		ctlfds[CFD_NUM];
extern int		exit_samples;
extern int		vol_switch_samples;
extern __int64_t	vol_switch_bytes;
extern int		vol_switch_flag; /* logvol switch: set on SIGHUP */
<<<<<<< HEAD
extern int		log_switch_flag; /* archive switch: set on SIGUSR1 */
=======
extern int		log_switch_flag; /* archive switch: set on SIGUSR2 */
>>>>>>> 1cf99814
extern int		pmlogger_reexec;
extern int		vol_samples_counter;
extern int		archive_version; 
extern int		parse_done;
extern __int64_t	exit_bytes;
extern __int64_t	vol_bytes;
extern int		sig_code;

/* event record handling */
extern int do_events(pmValueSet *);

/* QA testing and error injection support ... see do_request() */
extern int	qa_case;
#define QA_OFF		100
#define QA_SLEEPY	101

#endif /* _LOGGER_H */<|MERGE_RESOLUTION|>--- conflicted
+++ resolved
@@ -182,11 +182,7 @@
 extern int		vol_switch_samples;
 extern __int64_t	vol_switch_bytes;
 extern int		vol_switch_flag; /* logvol switch: set on SIGHUP */
-<<<<<<< HEAD
-extern int		log_switch_flag; /* archive switch: set on SIGUSR1 */
-=======
 extern int		log_switch_flag; /* archive switch: set on SIGUSR2 */
->>>>>>> 1cf99814
 extern int		pmlogger_reexec;
 extern int		vol_samples_counter;
 extern int		archive_version; 
