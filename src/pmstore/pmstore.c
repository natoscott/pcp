/*
 * pmstore [-h hostname ] [-i inst[,inst...]] [-n pmnsfile ] metric value
 *
 *
 * Copyright (c) 1995,2004-2008 Silicon Graphics, Inc.  All Rights Reserved.
 * 
 * This program is free software; you can redistribute it and/or modify it
 * under the terms of the GNU General Public License as published by the
 * Free Software Foundation; either version 2 of the License, or (at your
 * option) any later version.
 * 
 * This program is distributed in the hope that it will be useful, but
 * WITHOUT ANY WARRANTY; without even the implied warranty of MERCHANTABILITY
 * or FITNESS FOR A PARTICULAR PURPOSE.  See the GNU General Public License
 * for more details.
 * 
 * You should have received a copy of the GNU General Public License along
 * with this program; if not, write to the Free Software Foundation, Inc.,
 * 59 Temple Place, Suite 330, Boston, MA  02111-1307 USA
 * 
 * Contact information: Silicon Graphics, Inc., 1500 Crittenden Lane,
 * Mountain View, CA 94043, USA, or: http://www.sgi.com
 */

<<<<<<< HEAD
=======
#ident "$Id: pmstore.c,v 1.9 2008/06/13 09:33:31 kimbrr.bonnie.engr.sgi.com Exp $"

#include <stdio.h>
#include <stdlib.h>
#include <ctype.h>
#include <errno.h>
#include <limits.h>
>>>>>>> 41585df9
#include "pmapi.h"
#include "impl.h"
#include "pmda.h"
#include <ctype.h>
#include <limits.h>
#ifdef HAVE_VALUES_H
#include <values.h>
#endif
#include <float.h>

#define	IS_UNKNOWN	15
#define	IS_STRING	1
#define IS_INTEGER	2
#define IS_FLOAT	4
#define IS_HEX		8

#ifndef HAVE_STRTOLL
/*
 * cheap hack ...won't work for large values!
 */
static __int64_t
strtoll(char *p, char **endp, int base)
{
    return (__int64_t)strtol(p, endp, base);
}
#endif

#ifndef HAVE_STRTOULL
/*
 * cheap hack ...won't work for large values!
 */
static __uint64_t
strtoull(char *p, char **endp, int base)
{
    return (__uint64_t)strtoul(p, endp, base);
}
#endif



static void
mkAtom(pmAtomValue *avp, int *nbyte, int type, char *buf)
{
    char	*p = buf;
    char	*endbuf;
    int		vtype = IS_UNKNOWN;
    int		seendot = 0;
    int		base;
    double	d;
    void	*vp;
    long	temp_l;
    unsigned long	temp_ul;
	

    /*
     * for strtol() et al, start with optional white space, then
     * optional sign, then optional hex prefix, then stuff ...
     */
    p = buf;
    while (*p && isspace((int)*p)) p++;
    if (*p && (*p == '-' || *p == '-')) p++;

    if (*p && *p == '0' && p[1] && tolower(p[1]) == 'x') {
	p += 2;
    }
    else {
	vtype &= ~IS_HEX; /* hex MUST start with 0x or 0X */
    }

    /*
     * does it smell like a hex number or a floating point number?
     */
    while (*p) {
	if (!isdigit((int)*p)) {
	    vtype &= ~IS_INTEGER;
	    if (!isxdigit((int)*p) ) {
		vtype &= ~IS_HEX;
		if (*p == '.')
		    seendot++;
	    }
	}
	p++;
    }

    if (seendot != 1)
	/* more or less than one '.' and it is not a floating point number */
	vtype &= ~IS_FLOAT;

    endbuf = buf;
    base = (vtype & IS_HEX) ? 16:10;

    switch (type) {
	case PM_TYPE_32:
		temp_l = strtol(buf, &endbuf, base);
		if (errno != ERANGE) {
		    /*
		     * ugliness here is for cases where pmstore is compiled
		     * 64-bit (e.g. on ia64) and then strtol() may return
		     * values larger than 32-bits with no error indication
		     * ... if this is being compiled 32-bit, then the
		     * condition will be universally false, and a smart
		     * compiler may notice and warn.
		     */
#ifdef HAVE_64BIT_LONG
		    if (temp_l > 0x7fffffffLL || temp_l < (-0x7fffffffLL - 1))
			errno = ERANGE;
		    else 
#endif
		    {
			avp->l = (__int32_t)temp_l;
			*nbyte = sizeof(avp->l);
		    }
		}
		break;

	case PM_TYPE_U32:
		temp_ul = strtoul(buf, &endbuf, base);
		if (errno != ERANGE) {
#ifdef HAVE_64BIT_LONG
		    if (temp_ul > 0xffffffffLL)
			errno = ERANGE;
		    else 
#endif
		    {
			avp->ul = (__uint32_t)temp_ul;
			*nbyte = sizeof(avp->ul);
		    }
		}
		break;

	case PM_TYPE_64:
		avp->ll = strtoll(buf, &endbuf, base);
		/* trust the library to set errno to ERANGE as appropriate * */
		*nbyte = sizeof(avp->ll);
		break;

	case PM_TYPE_U64:
		/* trust the library to set errno to ERANGE as appropriate * */
		avp->ull = strtoull(buf, &endbuf, base);
		*nbyte = sizeof(avp->ull);
		break;

	case PM_TYPE_FLOAT:
		if ( vtype & IS_HEX ) {
		    /* strtod from GNU libc would try to convert it using some
		     * strange algo - we don't want it */
		    endbuf = buf;
		}
		else {
		    d = strtod(buf, &endbuf);
		    if (d < FLT_MIN || d > FLT_MAX)
			errno = ERANGE;
		    else {
			avp->f = (float)d;
			*nbyte = sizeof(avp->f);
		    }
		}
		break;

	case PM_TYPE_DOUBLE:
		if ( vtype & IS_HEX ) {
		    /* strtod from GNU libc would try to convert it using some
		     * strange algo - we don't want it */
		    endbuf = buf;
		}
		else {
		    avp->d = strtod(buf, &endbuf);
		    *nbyte = sizeof(avp->d);
		}
		break;

	case PM_TYPE_STRING:
		*nbyte = strlen(buf) + 1;
		if ((avp->cp = strdup (buf)) == NULL) {
		    __pmNoMem("pmstore", *nbyte, PM_FATAL_ERR);
		}
		endbuf = "";
		break;

	case PM_TYPE_AGGREGATE:
		/* assume the worst, and scale back later */
		if ((vtype & IS_HEX) || (vtype & IS_INTEGER))
		    *nbyte = sizeof(__int64_t);
		else if (vtype & IS_FLOAT)
		    *nbyte = sizeof(double);
		else
		    *nbyte = strlen(buf);
		vp = (void *)malloc(*nbyte);
		if (vp == NULL) {
		    __pmNoMem("pmstore", *nbyte, PM_FATAL_ERR);
		}
		if (vtype & (IS_HEX | IS_INTEGER) ) {
		    /* Try short one first */
		    temp_ul = strtoul(buf, &endbuf, base);
		    if (errno == ERANGE ||
			(sizeof(temp_ul) > sizeof(avp->ul) && (temp_ul & 0xffffffff00000000LL) != 0)) {
			errno = 0;
			avp->ull = strtoull(buf, &endbuf, base);
			if (errno != ERANGE) {
			    *nbyte = sizeof(avp->ull);
			    memcpy(vp, &avp->ull, *nbyte);
			}
		    }
		    else {
			avp->ul = (__uint32_t)temp_ul;
			*nbyte = sizeof(avp->ul);
			memcpy(vp, &avp->ul, *nbyte);
		    }
		}
		else if (vtype & IS_FLOAT) {
		    d = strtod(buf, &endbuf);
		    if (errno != ERANGE) {
			if (FLT_MIN <= d && d <= FLT_MAX) {
			    *nbyte = sizeof(float);
			    avp->f = (float)d;
			    memcpy(vp, &avp->f, *nbyte);
			}
			else
			    memcpy(vp, &d, *nbyte);
		    }
		}
		else
		    strncpy(vp, buf, *nbyte);

		avp->vp = vp;
		endbuf = "";
		break;
    }
    if (*endbuf != '\0') {
	fprintf(stderr,
			"The value \"%s\" is incompatible with the data "
			"type (PM_TYPE_%s)\n",
			buf, pmTypeStr(type));
	exit(1);
    }
    if (errno == ERANGE) {
	fprintf(stderr, 
			"The value \"%s\" is out of range for the data "
			"type (PM_TYPE_%s)\n",
			buf, pmTypeStr(type));
	exit(1);
    }
}

int
main(int argc, char **argv)
{
    int		sts;
    int		n;
    int		c;
    int		i;
    int		j;
    char	*p;
    int		type = 0;
    int		force = 0;
    char	*host;
    char	local[MAXHOSTNAMELEN];
    char	*pmnsfile = PM_NS_DEFAULT;
    int		errflag = 0;
    char	*namelist[1];
    pmID	pmidlist[1];
    pmResult	*result;
    char	**instnames = NULL;
    int		numinst = 0;
    pmDesc	desc;
    pmAtomValue	nav;
    int		aggr_len;
    pmValueSet	*vsp;
    char        *subopt;

    __pmSetProgname(argv[0]);

#ifdef HAVE_GETOPT_NEEDS_POSIXLY_CORRECT
    /*
     * without this, "pmstore some.metric -1234" fails because
     * -1234 is interpreted as command line options.
     */
    putenv("POSIXLY_CORRECT=");
#endif
    while ((c = getopt(argc, argv, "D:fh:i:n:?")) != EOF) {
	switch (c) {

	case 'D':	/* debug flag */
	    sts = __pmParseDebug(optarg);
	    if (sts < 0) {
		fprintf(stderr, "%s: unrecognized debug flag specification (%s)\n",
		    pmProgname, optarg);
		errflag++;
	    }
	    else
		pmDebug |= sts;
	    break;

        case 'f':
            force++;
            break;

	case 'h':	/* contact PMCD on this hostname */
	    if (type != 0) {
		fprintf(stderr, "%s: at most one of -a and/or -h allowed\n", pmProgname);
		errflag++;
	    }
	    host = optarg;
	    type = PM_CONTEXT_HOST;
	    break;

	case 'i':	/* list of instances */
#define WHITESPACE ", \t\n"
	    subopt = strtok(optarg, WHITESPACE);
	    while (subopt != NULL) {
		numinst++;
		instnames =
		    (char **)realloc(instnames, numinst * sizeof(char *));
		if (instnames == NULL) {
		    __pmNoMem("pmstore.instnames", numinst * sizeof(char *), PM_FATAL_ERR);
		}
	       instnames[numinst-1] = subopt;
	       subopt = strtok(NULL, WHITESPACE);
	    }
	    break;

	case 'n':	/* alternative namespace file */
	    pmnsfile = optarg;
	    break;

	case '?':
	default:
	    errflag++;
	    break;
	}
    }

    if (errflag || optind != argc - 2) {
	fprintf(stderr,
"Usage: %s [options] metricname value\n"
"\n"
"Options:\n"
"  -f            store the value even if there is no current value set\n"
"  -h host       metrics source is PMCD on host\n"
"  -i instance   metric instance or list of instances. Elements in an\n"
"                instance list are separated by commas and/or newlines\n" 
"  -n pmnsfile   use an alternative PMNS\n",
			pmProgname);
	exit(1);
    }

    if (pmnsfile != PM_NS_DEFAULT) {
	if ((n = pmLoadNameSpace(pmnsfile)) < 0) {
	    fprintf(stderr, "pmLoadNameSpace: %s\n", pmErrStr(n));
	    exit(1);
	}
    }

    if (type == 0) {
	type = PM_CONTEXT_HOST;
	(void)gethostname(local, MAXHOSTNAMELEN);
	local[MAXHOSTNAMELEN-1] = '\0';
	host = local;
    }
    if ((sts = pmNewContext(type, host)) < 0) {
	if (type == PM_CONTEXT_HOST)
	    fprintf(stderr, "%s: Cannot connect to PMCD on host \"%s\": %s\n",
		pmProgname, host, pmErrStr(sts));
	else
	    fprintf(stderr, "%s: Cannot open archive \"%s\": %s\n",
		pmProgname, host, pmErrStr(sts));
	exit(1);
    }

    namelist[0] = argv[optind++];
    if ((n = pmLookupName(1, namelist, pmidlist)) < 0) {
	printf("%s: pmLookupName: %s\n", namelist[0], pmErrStr(n));
	exit(1);
    }
    if (pmidlist[0] == PM_ID_NULL) {
	printf("%s: unknown metric\n", namelist[0]);
	exit(1);
    }
    if ((n = pmLookupDesc(pmidlist[0], &desc)) < 0) {
	printf("%s: pmLookupDesc: %s\n", namelist[0], pmErrStr(n));
	exit(1);
    }
    if (instnames != NULL) {
	pmDelProfile(desc.indom, 0, NULL);
	for (i = 0; i < numinst; i++) {
	    if ((n = pmLookupInDom(desc.indom, instnames[i])) < 0) {
		printf("pmLookupInDom %s[%s]: %s\n",
		    namelist[0], instnames[i], pmErrStr(n));
		exit(1);
	    }
	    if ((sts = pmAddProfile(desc.indom, 1, &n)) < 0) {
		printf("pmAddProfile %s[%s]: %s\n",
		    namelist[0], instnames[i], pmErrStr(sts));
		exit(1);
	    }
	}
    }
    if ((n = pmFetch(1, pmidlist, &result)) < 0) {
	printf("%s: pmFetch: %s\n", namelist[0], pmErrStr(n));
	exit(1);
    }

    /* value is argv[optind] */
    mkAtom(&nav, &aggr_len, desc.type, argv[optind]);

    vsp = result->vset[0];
    if (vsp->numval < 0) {
	printf("%s: Error: %s\n", namelist[0], pmErrStr(vsp->numval));
	exit(1);
    }

    if (vsp->numval == 0) {
        if (!force) {
            printf("%s: No value(s) available!\n", namelist[0]);
            exit(1);
        }
        else {
            pmAtomValue tmpav;
            int tmplen;

            mkAtom(&tmpav, &tmplen, PM_TYPE_STRING, "(none)");

            vsp->numval = 1;
            vsp->valfmt = __pmStuffValue(&tmpav, tmplen, &vsp->vlist[0], PM_TYPE_STRING);
        }
    }

    for (j = 0; j < vsp->numval; j++) {
	pmValue	*vp = &vsp->vlist[j];
	printf("%s", namelist[0]);
	if (desc.indom != PM_INDOM_NULL) {
	    if ((n = pmNameInDom(desc.indom, vp->inst, &p)) < 0)
		printf(" inst [%d]", vp->inst);
	    else {
		printf(" inst [%d or \"%s\"]", vp->inst, p);
		free(p);
	    }
	}
	printf(" old value=");
	pmPrintValue(stdout, vsp->valfmt, desc.type, vp, 1);
	vsp->valfmt = __pmStuffValue(&nav, aggr_len, &vsp->vlist[j], desc.type);
	printf(" new value=");
	pmPrintValue(stdout, vsp->valfmt, desc.type, vp, 1);
	putchar('\n');
    }
    if ((n = pmStore(result)) < 0) {
	printf("%s: pmStore: %s\n", namelist[0], pmErrStr(n));
	exit(1);
    }
    pmFreeResult(result);

    exit(0);
}<|MERGE_RESOLUTION|>--- conflicted
+++ resolved
@@ -22,16 +22,6 @@
  * Mountain View, CA 94043, USA, or: http://www.sgi.com
  */
 
-<<<<<<< HEAD
-=======
-#ident "$Id: pmstore.c,v 1.9 2008/06/13 09:33:31 kimbrr.bonnie.engr.sgi.com Exp $"
-
-#include <stdio.h>
-#include <stdlib.h>
-#include <ctype.h>
-#include <errno.h>
-#include <limits.h>
->>>>>>> 41585df9
 #include "pmapi.h"
 #include "impl.h"
 #include "pmda.h"
